/* ld script to make i386 Linux kernel
 * Written by Martin Mares <mj@atrey.karlin.mff.cuni.cz>;
 *
 * Don't define absolute symbols until and unless you know that symbol
 * value is should remain constant even if kernel image is relocated
 * at run time. Absolute symbols are not relocated. If symbol value should
 * change if kernel is relocated, make the symbol section relative and
 * put it inside the section definition.
 */

#define LOAD_OFFSET __PAGE_OFFSET

#include <asm-generic/vmlinux.lds.h>
#include <asm/thread_info.h>
#include <asm/page.h>
#include <asm/cache.h>
#include <asm/boot.h>

OUTPUT_FORMAT("elf32-i386", "elf32-i386", "elf32-i386")
OUTPUT_ARCH(i386)
ENTRY(phys_startup_32)
jiffies = jiffies_64;

PHDRS {
	text PT_LOAD FLAGS(5);	/* R_E */
	data PT_LOAD FLAGS(7);	/* RWE */
	note PT_NOTE FLAGS(0);	/* ___ */
}
SECTIONS
{
  . = LOAD_OFFSET + LOAD_PHYSICAL_ADDR;
  phys_startup_32 = startup_32 - LOAD_OFFSET;

  .text.head : AT(ADDR(.text.head) - LOAD_OFFSET) {
  	_text = .;			/* Text and read-only data */
	*(.text.head)
  } :text = 0x9090

  /* read-only */
  .text : AT(ADDR(.text) - LOAD_OFFSET) {
	. = ALIGN(PAGE_SIZE); /* not really needed, already page aligned */
	*(.text.page_aligned)
	TEXT_TEXT
	SCHED_TEXT
	LOCK_TEXT
	KPROBES_TEXT
	*(.fixup)
	*(.gnu.warning)
  	_etext = .;			/* End of text section */
  } :text = 0x9090

  NOTES :text :note

  . = ALIGN(16);		/* Exception table */
  __ex_table : AT(ADDR(__ex_table) - LOAD_OFFSET) {
  	__start___ex_table = .;
	 *(__ex_table)
  	__stop___ex_table = .;
<<<<<<< HEAD
  }

  NOTES :text :note

  BUG_TABLE :text
=======
  } :text = 0x9090
>>>>>>> 5b664cb2

  RODATA

  /* writeable */
  . = ALIGN(PAGE_SIZE);
  .data : AT(ADDR(.data) - LOAD_OFFSET) {	/* Data */
	DATA_DATA
	CONSTRUCTORS
	} :data

  . = ALIGN(PAGE_SIZE);
  .data_nosave : AT(ADDR(.data_nosave) - LOAD_OFFSET) {
  	__nosave_begin = .;
	*(.data.nosave)
  	. = ALIGN(PAGE_SIZE);
  	__nosave_end = .;
  }

  . = ALIGN(PAGE_SIZE);
  .data.page_aligned : AT(ADDR(.data.page_aligned) - LOAD_OFFSET) {
	*(.data.page_aligned)
	*(.data.idt)
  }

  . = ALIGN(32);
  .data.cacheline_aligned : AT(ADDR(.data.cacheline_aligned) - LOAD_OFFSET) {
	*(.data.cacheline_aligned)
  }

  /* rarely changed data like cpu maps */
  . = ALIGN(32);
  .data.read_mostly : AT(ADDR(.data.read_mostly) - LOAD_OFFSET) {
	*(.data.read_mostly)
	_edata = .;		/* End of data section */
  }

  . = ALIGN(THREAD_SIZE);	/* init_task */
  .data.init_task : AT(ADDR(.data.init_task) - LOAD_OFFSET) {
	*(.data.init_task)
  }

  /* might get freed after init */
  . = ALIGN(PAGE_SIZE);
  .smp_locks : AT(ADDR(.smp_locks) - LOAD_OFFSET) {
  	__smp_locks = .;
	*(.smp_locks)
	__smp_locks_end = .;
  }
  /* will be freed after init
   * Following ALIGN() is required to make sure no other data falls on the
   * same page where __smp_alt_end is pointing as that page might be freed
   * after boot. Always make sure that ALIGN() directive is present after
   * the section which contains __smp_alt_end.
   */
  . = ALIGN(PAGE_SIZE);

  /* will be freed after init */
  . = ALIGN(PAGE_SIZE);		/* Init code and data */
  .init.text : AT(ADDR(.init.text) - LOAD_OFFSET) {
  	__init_begin = .;
	_sinittext = .;
	INIT_TEXT
	_einittext = .;
  }
  .init.data : AT(ADDR(.init.data) - LOAD_OFFSET) {
	INIT_DATA
  }
  . = ALIGN(16);
  .init.setup : AT(ADDR(.init.setup) - LOAD_OFFSET) {
  	__setup_start = .;
	*(.init.setup)
  	__setup_end = .;
   }
  .initcall.init : AT(ADDR(.initcall.init) - LOAD_OFFSET) {
  	__initcall_start = .;
	INITCALLS
  	__initcall_end = .;
  }
  .con_initcall.init : AT(ADDR(.con_initcall.init) - LOAD_OFFSET) {
  	__con_initcall_start = .;
	*(.con_initcall.init)
  	__con_initcall_end = .;
  }
  .x86cpuvendor.init : AT(ADDR(.x86cpuvendor.init) - LOAD_OFFSET) {
	__x86cpuvendor_start = .;
	*(.x86cpuvendor.init)
	__x86cpuvendor_end = .;
  }
  SECURITY_INIT
  . = ALIGN(4);
  .altinstructions : AT(ADDR(.altinstructions) - LOAD_OFFSET) {
  	__alt_instructions = .;
	*(.altinstructions)
	__alt_instructions_end = .;
  }
  .altinstr_replacement : AT(ADDR(.altinstr_replacement) - LOAD_OFFSET) {
	*(.altinstr_replacement)
  }
  . = ALIGN(4);
  .parainstructions : AT(ADDR(.parainstructions) - LOAD_OFFSET) {
  	__parainstructions = .;
	*(.parainstructions)
  	__parainstructions_end = .;
  }
  /* .exit.text is discard at runtime, not link time, to deal with references
     from .altinstructions and .eh_frame */
  .exit.text : AT(ADDR(.exit.text) - LOAD_OFFSET) {
	EXIT_TEXT
  }
  .exit.data : AT(ADDR(.exit.data) - LOAD_OFFSET) {
	EXIT_DATA
  }
#if defined(CONFIG_BLK_DEV_INITRD)
  . = ALIGN(PAGE_SIZE);
  .init.ramfs : AT(ADDR(.init.ramfs) - LOAD_OFFSET) {
	__initramfs_start = .;
	*(.init.ramfs)
	__initramfs_end = .;
  }
#endif
  . = ALIGN(PAGE_SIZE);
  .data.percpu  : AT(ADDR(.data.percpu) - LOAD_OFFSET) {
	__per_cpu_start = .;
	*(.data.percpu)
	*(.data.percpu.shared_aligned)
	__per_cpu_end = .;
  }
  . = ALIGN(PAGE_SIZE);
  /* freed after init ends here */

  .bss : AT(ADDR(.bss) - LOAD_OFFSET) {
	__init_end = .;
	__bss_start = .;		/* BSS */
	*(.bss.page_aligned)
	*(.bss)
	. = ALIGN(4);
	__bss_stop = .;
  	_end = . ;
	/* This is where the kernel creates the early boot page tables */
	. = ALIGN(PAGE_SIZE);
	pg0 = . ;
  }

  /* Sections to be discarded */
  /DISCARD/ : {
	*(.exitcall.exit)
	}

  STABS_DEBUG

  DWARF_DEBUG
}<|MERGE_RESOLUTION|>--- conflicted
+++ resolved
@@ -56,15 +56,7 @@
   	__start___ex_table = .;
 	 *(__ex_table)
   	__stop___ex_table = .;
-<<<<<<< HEAD
-  }
-
-  NOTES :text :note
-
-  BUG_TABLE :text
-=======
   } :text = 0x9090
->>>>>>> 5b664cb2
 
   RODATA
 
