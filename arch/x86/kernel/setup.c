--- conflicted
+++ resolved
@@ -758,12 +758,8 @@
 #else
 	num_physpages = max_pfn;
 
-<<<<<<< HEAD
-=======
-	check_efer();
  	if (cpu_has_x2apic)
  		check_x2apic();
->>>>>>> 11494547
 
 	/* How many end-of-memory variables you have, grandma! */
 	/* need this before calling reserve_initrd */
