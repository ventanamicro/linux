--- conflicted
+++ resolved
@@ -1599,10 +1599,7 @@
 	} else {
 		setup_clear_cpu_cap(X86_FEATURE_CPUID);
 		get_cpu_address_sizes(c);
-<<<<<<< HEAD
-=======
 		cpu_init_topology(c);
->>>>>>> f6cef5f8
 	}
 
 	setup_force_cpu_cap(X86_FEATURE_ALWAYS);
