--- conflicted
+++ resolved
@@ -206,11 +206,8 @@
 #define GHCB_TERM_NO_SVSM		7	/* SVSM is not advertised in the secrets page */
 #define GHCB_TERM_SVSM_VMPL0		8	/* SVSM is present but has set VMPL to 0 */
 #define GHCB_TERM_SVSM_CAA		9	/* SVSM is present but CAA is not page aligned */
-<<<<<<< HEAD
 #define GHCB_TERM_SECURE_TSC		10	/* Secure TSC initialization failed */
-=======
-#define GHCB_TERM_SVSM_CA_REMAP_FAIL	10	/* SVSM is present but CA could not be remapped */
->>>>>>> cf4ca806
+#define GHCB_TERM_SVSM_CA_REMAP_FAIL	11	/* SVSM is present but CA could not be remapped */
 
 #define GHCB_RESP_CODE(v)		((v) & GHCB_MSR_INFO_MASK)
 
