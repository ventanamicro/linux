--- conflicted
+++ resolved
@@ -581,13 +581,13 @@
 /*
  * Exit Qualifications for EPT Violations
  */
-<<<<<<< HEAD
 #define EPT_VIOLATION_ACC_READ		BIT(0)
 #define EPT_VIOLATION_ACC_WRITE		BIT(1)
 #define EPT_VIOLATION_ACC_INSTR		BIT(2)
 #define EPT_VIOLATION_PROT_READ		BIT(3)
 #define EPT_VIOLATION_PROT_WRITE	BIT(4)
 #define EPT_VIOLATION_PROT_EXEC		BIT(5)
+#define EPT_VIOLATION_EXEC_FOR_RING3_LIN BIT(6)
 #define EPT_VIOLATION_PROT_MASK		(EPT_VIOLATION_PROT_READ  | \
 					 EPT_VIOLATION_PROT_WRITE | \
 					 EPT_VIOLATION_PROT_EXEC)
@@ -598,22 +598,6 @@
 
 static_assert(EPT_VIOLATION_RWX_TO_PROT(VMX_EPT_RWX_MASK) ==
 	      (EPT_VIOLATION_PROT_READ | EPT_VIOLATION_PROT_WRITE | EPT_VIOLATION_PROT_EXEC));
-=======
-#define EPT_VIOLATION_ACC_READ_BIT	0
-#define EPT_VIOLATION_ACC_WRITE_BIT	1
-#define EPT_VIOLATION_ACC_INSTR_BIT	2
-#define EPT_VIOLATION_RWX_SHIFT		3
-#define EPT_VIOLATION_EXEC_R3_LIN_BIT	6
-#define EPT_VIOLATION_GVA_IS_VALID_BIT	7
-#define EPT_VIOLATION_GVA_TRANSLATED_BIT 8
-#define EPT_VIOLATION_ACC_READ		(1 << EPT_VIOLATION_ACC_READ_BIT)
-#define EPT_VIOLATION_ACC_WRITE		(1 << EPT_VIOLATION_ACC_WRITE_BIT)
-#define EPT_VIOLATION_ACC_INSTR		(1 << EPT_VIOLATION_ACC_INSTR_BIT)
-#define EPT_VIOLATION_RWX_MASK		(VMX_EPT_RWX_MASK << EPT_VIOLATION_RWX_SHIFT)
-#define EPT_VIOLATION_EXEC_FOR_RING3_LIN (1 << EPT_VIOLATION_EXEC_R3_LIN_BIT)
-#define EPT_VIOLATION_GVA_IS_VALID	(1 << EPT_VIOLATION_GVA_IS_VALID_BIT)
-#define EPT_VIOLATION_GVA_TRANSLATED	(1 << EPT_VIOLATION_GVA_TRANSLATED_BIT)
->>>>>>> 7bcf7246
 
 /*
  * Exit Qualifications for NOTIFY VM EXIT
