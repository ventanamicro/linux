/*
 * arch/arm/mach-dove/irq.c
 *
 * Dove IRQ handling.
 *
 * This file is licensed under the terms of the GNU General Public
 * License version 2.  This program is licensed "as is" without any
 * warranty of any kind, whether express or implied.
 */

#include <linux/kernel.h>
#include <linux/init.h>
#include <linux/irq.h>
#include <linux/gpio.h>
#include <linux/io.h>
#include <asm/mach/arch.h>
#include <plat/irq.h>
#include <asm/mach/irq.h>
#include <mach/pm.h>
#include <mach/bridge-regs.h>
#include <plat/orion-gpio.h>
#include "common.h"

static void pmu_irq_mask(struct irq_data *d)
{
	int pin = irq_to_pmu(d->irq);
	u32 u;

	u = readl(PMU_INTERRUPT_MASK);
	u &= ~(1 << (pin & 31));
	writel(u, PMU_INTERRUPT_MASK);
}

static void pmu_irq_unmask(struct irq_data *d)
{
	int pin = irq_to_pmu(d->irq);
	u32 u;

	u = readl(PMU_INTERRUPT_MASK);
	u |= 1 << (pin & 31);
	writel(u, PMU_INTERRUPT_MASK);
}

static void pmu_irq_ack(struct irq_data *d)
{
	int pin = irq_to_pmu(d->irq);
	u32 u;

	u = ~(1 << (pin & 31));
	writel(u, PMU_INTERRUPT_CAUSE);
}

static struct irq_chip pmu_irq_chip = {
	.name		= "pmu_irq",
	.irq_mask	= pmu_irq_mask,
	.irq_unmask	= pmu_irq_unmask,
	.irq_ack	= pmu_irq_ack,
};

static void pmu_irq_handler(unsigned int irq, struct irq_desc *desc)
{
	unsigned long cause = readl(PMU_INTERRUPT_CAUSE);

	cause &= readl(PMU_INTERRUPT_MASK);
	if (cause == 0) {
		do_bad_IRQ(irq, desc);
		return;
	}

	for (irq = 0; irq < NR_PMU_IRQS; irq++) {
		if (!(cause & (1 << irq)))
			continue;
		irq = pmu_to_irq(irq);
		generic_handle_irq(irq);
	}
}

static int __initdata gpio0_irqs[4] = {
	IRQ_DOVE_GPIO_0_7,
	IRQ_DOVE_GPIO_8_15,
	IRQ_DOVE_GPIO_16_23,
	IRQ_DOVE_GPIO_24_31,
};

static int __initdata gpio1_irqs[4] = {
	IRQ_DOVE_HIGH_GPIO,
	0,
	0,
	0,
};

static int __initdata gpio2_irqs[4] = {
	0,
	0,
	0,
	0,
};

void __init dove_init_irq(void)
{
	int i;

	orion_irq_init(0, IRQ_VIRT_BASE + IRQ_MASK_LOW_OFF);
	orion_irq_init(32, IRQ_VIRT_BASE + IRQ_MASK_HIGH_OFF);

	/*
	 * Initialize gpiolib for GPIOs 0-71.
	 */
<<<<<<< HEAD
	orion_gpio_init(NULL, 0, 32, (void __iomem *)DOVE_GPIO_LO_VIRT_BASE, 0,
			IRQ_DOVE_GPIO_START, gpio0_irqs);

	orion_gpio_init(NULL, 32, 32, (void __iomem *)DOVE_GPIO_HI_VIRT_BASE, 0,
			IRQ_DOVE_GPIO_START + 32, gpio1_irqs);

	orion_gpio_init(NULL, 64, 8, (void __iomem *)DOVE_GPIO2_VIRT_BASE, 0,
=======
	orion_gpio_init(NULL, 0, 32, DOVE_GPIO_LO_VIRT_BASE, 0,
			IRQ_DOVE_GPIO_START, gpio0_irqs);

	orion_gpio_init(NULL, 32, 32, DOVE_GPIO_HI_VIRT_BASE, 0,
			IRQ_DOVE_GPIO_START + 32, gpio1_irqs);

	orion_gpio_init(NULL, 64, 8, DOVE_GPIO2_VIRT_BASE, 0,
>>>>>>> 4a8e43fe
			IRQ_DOVE_GPIO_START + 64, gpio2_irqs);

	/*
	 * Mask and clear PMU interrupts
	 */
	writel(0, PMU_INTERRUPT_MASK);
	writel(0, PMU_INTERRUPT_CAUSE);

	for (i = IRQ_DOVE_PMU_START; i < NR_IRQS; i++) {
		irq_set_chip_and_handler(i, &pmu_irq_chip, handle_level_irq);
		irq_set_status_flags(i, IRQ_LEVEL);
		set_irq_flags(i, IRQF_VALID);
	}
	irq_set_chained_handler(IRQ_DOVE_PMU, pmu_irq_handler);
}<|MERGE_RESOLUTION|>--- conflicted
+++ resolved
@@ -106,15 +106,6 @@
 	/*
 	 * Initialize gpiolib for GPIOs 0-71.
 	 */
-<<<<<<< HEAD
-	orion_gpio_init(NULL, 0, 32, (void __iomem *)DOVE_GPIO_LO_VIRT_BASE, 0,
-			IRQ_DOVE_GPIO_START, gpio0_irqs);
-
-	orion_gpio_init(NULL, 32, 32, (void __iomem *)DOVE_GPIO_HI_VIRT_BASE, 0,
-			IRQ_DOVE_GPIO_START + 32, gpio1_irqs);
-
-	orion_gpio_init(NULL, 64, 8, (void __iomem *)DOVE_GPIO2_VIRT_BASE, 0,
-=======
 	orion_gpio_init(NULL, 0, 32, DOVE_GPIO_LO_VIRT_BASE, 0,
 			IRQ_DOVE_GPIO_START, gpio0_irqs);
 
@@ -122,7 +113,6 @@
 			IRQ_DOVE_GPIO_START + 32, gpio1_irqs);
 
 	orion_gpio_init(NULL, 64, 8, DOVE_GPIO2_VIRT_BASE, 0,
->>>>>>> 4a8e43fe
 			IRQ_DOVE_GPIO_START + 64, gpio2_irqs);
 
 	/*
