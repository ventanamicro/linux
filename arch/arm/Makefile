--- conflicted
+++ resolved
@@ -182,23 +182,15 @@
 # by CONFIG_* macro name.
 plat-$(CONFIG_ARCH_MXC)		:= mxc
 plat-$(CONFIG_ARCH_OMAP)	:= omap
+plat-$(CONFIG_ARCH_S3C64XX)	:= samsung
 plat-$(CONFIG_ARCH_STMP3XXX)	:= stmp3xxx
 plat-$(CONFIG_PLAT_IOP)		:= iop
 plat-$(CONFIG_PLAT_NOMADIK)	:= nomadik
 plat-$(CONFIG_PLAT_ORION)	:= orion
 plat-$(CONFIG_PLAT_PXA)		:= pxa
-<<<<<<< HEAD
-plat-$(CONFIG_PLAT_S3C24XX)	:= s3c24xx s3c samsung
-plat-$(CONFIG_PLAT_S3C64XX)	:= s3c64xx s3c samsung
-plat-$(CONFIG_PLAT_S5PC1XX)	:= s5pc1xx s3c samsung
-plat-$(CONFIG_PLAT_S5P)		:= s5p samsung s3c
-=======
 plat-$(CONFIG_PLAT_S3C24XX)	:= s3c24xx samsung
-plat-$(CONFIG_ARCH_S3C64XX)	:= samsung
 plat-$(CONFIG_PLAT_S5PC1XX)	:= s5pc1xx samsung
 plat-$(CONFIG_PLAT_S5P)		:= s5p samsung
-plat-$(CONFIG_ARCH_STMP3XXX)	:= stmp3xxx
->>>>>>> d608c738
 
 ifeq ($(CONFIG_ARCH_EBSA110),y)
 # This is what happens if you forget the IOCS16 line.
