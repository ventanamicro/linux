--- conflicted
+++ resolved
@@ -19,15 +19,9 @@
 	default 64 if PPC64
 	default 32 if !PPC64
 
-<<<<<<< HEAD
-=======
-config PPC_MERGE
-	def_bool y
-
 config ARCH_PHYS_ADDR_T_64BIT
        def_bool PPC64 || PHYS_64BIT
 
->>>>>>> 2515ddc6
 config MMU
 	bool
 	default y
