/*
 * Copyright 2005-2009 Analog Devices Inc.
 *
 * Licensed under the GPL-2 or later
 */

#include <linux/kernel_stat.h>
#include <linux/module.h>
#include <linux/random.h>
#include <linux/seq_file.h>
#include <linux/kallsyms.h>
#include <linux/interrupt.h>
#include <linux/irq.h>
#include <asm/trace.h>
#include <asm/pda.h>

static atomic_t irq_err_count;
void ack_bad_irq(unsigned int irq)
{
	atomic_inc(&irq_err_count);
	printk(KERN_ERR "IRQ: spurious interrupt %d\n", irq);
}

static struct irq_desc bad_irq_desc = {
	.handle_irq = handle_bad_irq,
	.lock = __RAW_SPIN_LOCK_UNLOCKED(bad_irq_desc.lock),
};

#ifdef CONFIG_CPUMASK_OFFSTACK
/* We are not allocating a variable-sized bad_irq_desc.affinity */
#error "Blackfin architecture does not support CONFIG_CPUMASK_OFFSTACK."
#endif

#ifdef CONFIG_PROC_FS
int show_interrupts(struct seq_file *p, void *v)
{
	int i = *(loff_t *) v, j;
	struct irqaction *action;
	unsigned long flags;

	if (i < NR_IRQS) {
		struct irq_desc *desc = irq_to_desc(i);

		raw_spin_lock_irqsave(&desc->lock, flags);
		action = desc->action;
		if (!action)
			goto skip;
		seq_printf(p, "%3d: ", i);
		for_each_online_cpu(j)
			seq_printf(p, "%10u ", kstat_irqs_cpu(i, j));
<<<<<<< HEAD
		seq_printf(p, " %8s", get_irq_desc_chip(desc)->name);
=======
		seq_printf(p, " %8s", irq_desc_get_chip(desc)->name);
>>>>>>> 00b317a4
		seq_printf(p, "  %s", action->name);
		for (action = action->next; action; action = action->next)
			seq_printf(p, "  %s", action->name);

		seq_putc(p, '\n');
 skip:
		raw_spin_unlock_irqrestore(&desc->lock, flags);
	} else if (i == NR_IRQS) {
		seq_printf(p, "NMI: ");
		for_each_online_cpu(j)
			seq_printf(p, "%10u ", cpu_pda[j].__nmi_count);
		seq_printf(p, "     CORE  Non Maskable Interrupt\n");
		seq_printf(p, "Err: %10u\n",  atomic_read(&irq_err_count));
	}
	return 0;
}
#endif

#ifdef CONFIG_DEBUG_STACKOVERFLOW
static void check_stack_overflow(int irq)
{
	/* Debugging check for stack overflow: is there less than STACK_WARN free? */
	long sp = __get_SP() & (THREAD_SIZE - 1);

	if (unlikely(sp < (sizeof(struct thread_info) + STACK_WARN))) {
		dump_stack();
		pr_emerg("irq%i: possible stack overflow only %ld bytes free\n",
			irq, sp - sizeof(struct thread_info));
	}
}
#else
static inline void check_stack_overflow(int irq) { }
#endif

#ifndef CONFIG_IPIPE
static void maybe_lower_to_irq14(void)
{
	unsigned short pending, other_ints;

	/*
	 * If we're the only interrupt running (ignoring IRQ15 which
	 * is for syscalls), lower our priority to IRQ14 so that
	 * softirqs run at that level.  If there's another,
	 * lower-level interrupt, irq_exit will defer softirqs to
	 * that. If the interrupt pipeline is enabled, we are already
	 * running at IRQ14 priority, so we don't need this code.
	 */
	CSYNC();
	pending = bfin_read_IPEND() & ~0x8000;
	other_ints = pending & (pending - 1);
	if (other_ints == 0)
		lower_to_irq14();
}
#else
static inline void maybe_lower_to_irq14(void) { }
#endif

/*
 * do_IRQ handles all hardware IRQs.  Decoded IRQs should not
 * come via this function.  Instead, they should provide their
 * own 'handler'
 */
#ifdef CONFIG_DO_IRQ_L1
__attribute__((l1_text))
#endif
asmlinkage void asm_do_IRQ(unsigned int irq, struct pt_regs *regs)
{
	struct pt_regs *old_regs = set_irq_regs(regs);

	irq_enter();

	check_stack_overflow(irq);

	/*
	 * Some hardware gives randomly wrong interrupts.  Rather
	 * than crashing, do something sensible.
	 */
	if (irq >= NR_IRQS)
		handle_bad_irq(irq, &bad_irq_desc);
	else
		generic_handle_irq(irq);

	maybe_lower_to_irq14();

	irq_exit();

	set_irq_regs(old_regs);
}

void __init init_IRQ(void)
{
	init_arch_irq();

#ifdef CONFIG_DEBUG_BFIN_HWTRACE_EXPAND
	/* Now that evt_ivhw is set up, turn this on */
	trace_buff_offset = 0;
	bfin_write_TBUFCTL(BFIN_TRACE_ON);
	printk(KERN_INFO "Hardware Trace expanded to %ik\n",
	  1 << CONFIG_DEBUG_BFIN_HWTRACE_EXPAND_LEN);
#endif
}<|MERGE_RESOLUTION|>--- conflicted
+++ resolved
@@ -48,11 +48,7 @@
 		seq_printf(p, "%3d: ", i);
 		for_each_online_cpu(j)
 			seq_printf(p, "%10u ", kstat_irqs_cpu(i, j));
-<<<<<<< HEAD
-		seq_printf(p, " %8s", get_irq_desc_chip(desc)->name);
-=======
 		seq_printf(p, " %8s", irq_desc_get_chip(desc)->name);
->>>>>>> 00b317a4
 		seq_printf(p, "  %s", action->name);
 		for (action = action->next; action; action = action->next)
 			seq_printf(p, "  %s", action->name);
