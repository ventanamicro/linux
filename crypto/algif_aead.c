--- conflicted
+++ resolved
@@ -511,14 +511,6 @@
 static void aead_sock_destruct(struct sock *sk)
 {
 	struct alg_sock *ask = alg_sk(sk);
-<<<<<<< HEAD
-	struct aead_ctx *ctx = ask->private;
-	unsigned int ivlen = crypto_aead_ivsize(
-				crypto_aead_reqtfm(&ctx->aead_req));
-
-	WARN_ON(refcount_read(&sk->sk_refcnt) != 0);
-	aead_put_sgl(sk);
-=======
 	struct af_alg_ctx *ctx = ask->private;
 	struct sock *psk = ask->parent;
 	struct alg_sock *pask = alg_sk(psk);
@@ -528,7 +520,6 @@
 
 	af_alg_pull_tsgl(sk, ctx->used, NULL, 0);
 	crypto_put_default_null_skcipher2();
->>>>>>> bb176f67
 	sock_kzfree_s(sk, ctx->iv, ivlen);
 	sock_kfree_s(sk, ctx, ctx->len);
 	af_alg_release_parent(sk);
