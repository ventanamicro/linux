/* SPDX-License-Identifier: GPL-2.0-only OR Apache-2.0 */
/*
 * EROFS (Enhanced ROM File System) on-disk format definition
 *
 * Copyright (C) 2017-2018 HUAWEI, Inc.
 *             https://www.huawei.com/
 * Copyright (C) 2021, Alibaba Cloud
 */
#ifndef __EROFS_FS_H
#define __EROFS_FS_H

#define EROFS_SUPER_OFFSET      1024

#define EROFS_FEATURE_COMPAT_SB_CHKSUM          0x00000001
#define EROFS_FEATURE_COMPAT_MTIME              0x00000002
#define EROFS_FEATURE_COMPAT_XATTR_FILTER	0x00000004

/*
 * Any bits that aren't in EROFS_ALL_FEATURE_INCOMPAT should
 * be incompatible with this kernel version.
 */
#define EROFS_FEATURE_INCOMPAT_ZERO_PADDING	0x00000001
#define EROFS_FEATURE_INCOMPAT_COMPR_CFGS	0x00000002
#define EROFS_FEATURE_INCOMPAT_BIG_PCLUSTER	0x00000002
#define EROFS_FEATURE_INCOMPAT_CHUNKED_FILE	0x00000004
#define EROFS_FEATURE_INCOMPAT_DEVICE_TABLE	0x00000008
#define EROFS_FEATURE_INCOMPAT_COMPR_HEAD2	0x00000008
#define EROFS_FEATURE_INCOMPAT_ZTAILPACKING	0x00000010
#define EROFS_FEATURE_INCOMPAT_FRAGMENTS	0x00000020
#define EROFS_FEATURE_INCOMPAT_DEDUPE		0x00000020
#define EROFS_FEATURE_INCOMPAT_XATTR_PREFIXES	0x00000040
#define EROFS_ALL_FEATURE_INCOMPAT		\
	(EROFS_FEATURE_INCOMPAT_ZERO_PADDING | \
	 EROFS_FEATURE_INCOMPAT_COMPR_CFGS | \
	 EROFS_FEATURE_INCOMPAT_BIG_PCLUSTER | \
	 EROFS_FEATURE_INCOMPAT_CHUNKED_FILE | \
	 EROFS_FEATURE_INCOMPAT_DEVICE_TABLE | \
	 EROFS_FEATURE_INCOMPAT_COMPR_HEAD2 | \
	 EROFS_FEATURE_INCOMPAT_ZTAILPACKING | \
	 EROFS_FEATURE_INCOMPAT_FRAGMENTS | \
	 EROFS_FEATURE_INCOMPAT_DEDUPE | \
	 EROFS_FEATURE_INCOMPAT_XATTR_PREFIXES)

#define EROFS_SB_EXTSLOT_SIZE	16

struct erofs_deviceslot {
	u8 tag[64];		/* digest(sha256), etc. */
	__le32 blocks;		/* total fs blocks of this device */
	__le32 mapped_blkaddr;	/* map starting at mapped_blkaddr */
	u8 reserved[56];
};
#define EROFS_DEVT_SLOT_SIZE	sizeof(struct erofs_deviceslot)

/* erofs on-disk super block (currently 128 bytes) */
struct erofs_super_block {
	__le32 magic;           /* file system magic number */
	__le32 checksum;        /* crc32c(super_block) */
	__le32 feature_compat;
	__u8 blkszbits;         /* filesystem block size in bit shift */
	__u8 sb_extslots;	/* superblock size = 128 + sb_extslots * 16 */

	__le16 root_nid;	/* nid of root directory */
	__le64 inos;            /* total valid ino # (== f_files - f_favail) */

	__le64 build_time;      /* compact inode time derivation */
	__le32 build_time_nsec;	/* compact inode time derivation in ns scale */
	__le32 blocks;          /* used for statfs */
	__le32 meta_blkaddr;	/* start block address of metadata area */
	__le32 xattr_blkaddr;	/* start block address of shared xattr area */
	__u8 uuid[16];          /* 128-bit uuid for volume */
	__u8 volume_name[16];   /* volume name */
	__le32 feature_incompat;
	union {
		/* bitmap for available compression algorithms */
		__le16 available_compr_algs;
		/* customized sliding window size instead of 64k by default */
		__le16 lz4_max_distance;
	} __packed u1;
	__le16 extra_devices;	/* # of devices besides the primary device */
	__le16 devt_slotoff;	/* startoff = devt_slotoff * devt_slotsize */
	__u8 dirblkbits;	/* directory block size in bit shift */
	__u8 xattr_prefix_count;	/* # of long xattr name prefixes */
	__le32 xattr_prefix_start;	/* start of long xattr prefixes */
	__le64 packed_nid;	/* nid of the special packed inode */
	__u8 xattr_filter_reserved; /* reserved for xattr name filter */
	__u8 reserved2[23];
};

/*
 * EROFS inode datalayout (i_format in on-disk inode):
 * 0 - uncompressed flat inode without tail-packing inline data:
 * 1 - compressed inode with non-compact indexes:
 * 2 - uncompressed flat inode with tail-packing inline data:
 * 3 - compressed inode with compact indexes:
 * 4 - chunk-based inode with (optional) multi-device support:
 * 5~7 - reserved
 */
enum {
	EROFS_INODE_FLAT_PLAIN			= 0,
	EROFS_INODE_COMPRESSED_FULL		= 1,
	EROFS_INODE_FLAT_INLINE			= 2,
	EROFS_INODE_COMPRESSED_COMPACT		= 3,
	EROFS_INODE_CHUNK_BASED			= 4,
	EROFS_INODE_DATALAYOUT_MAX
};

static inline bool erofs_inode_is_data_compressed(unsigned int datamode)
{
	return datamode == EROFS_INODE_COMPRESSED_COMPACT ||
		datamode == EROFS_INODE_COMPRESSED_FULL;
}

/* bit definitions of inode i_format */
#define EROFS_I_VERSION_MASK            0x01
#define EROFS_I_DATALAYOUT_MASK         0x07

#define EROFS_I_VERSION_BIT             0
#define EROFS_I_DATALAYOUT_BIT          1
#define EROFS_I_ALL_BIT			4

#define EROFS_I_ALL	((1 << EROFS_I_ALL_BIT) - 1)

/* indicate chunk blkbits, thus 'chunksize = blocksize << chunk blkbits' */
#define EROFS_CHUNK_FORMAT_BLKBITS_MASK		0x001F
/* with chunk indexes or just a 4-byte blkaddr array */
#define EROFS_CHUNK_FORMAT_INDEXES		0x0020

#define EROFS_CHUNK_FORMAT_ALL	\
	(EROFS_CHUNK_FORMAT_BLKBITS_MASK | EROFS_CHUNK_FORMAT_INDEXES)

/* 32-byte on-disk inode */
#define EROFS_INODE_LAYOUT_COMPACT	0
/* 64-byte on-disk inode */
#define EROFS_INODE_LAYOUT_EXTENDED	1

struct erofs_inode_chunk_info {
	__le16 format;		/* chunk blkbits, etc. */
	__le16 reserved;
};

union erofs_inode_i_u {
	/* total compressed blocks for compressed inodes */
	__le32 compressed_blocks;

	/* block address for uncompressed flat inodes */
	__le32 raw_blkaddr;

	/* for device files, used to indicate old/new device # */
	__le32 rdev;

	/* for chunk-based files, it contains the summary info */
	struct erofs_inode_chunk_info c;
};

/* 32-byte reduced form of an ondisk inode */
struct erofs_inode_compact {
	__le16 i_format;	/* inode format hints */

/* 1 header + n-1 * 4 bytes inline xattr to keep continuity */
	__le16 i_xattr_icount;
	__le16 i_mode;
	__le16 i_nlink;
	__le32 i_size;
	__le32 i_reserved;
	union erofs_inode_i_u i_u;

	__le32 i_ino;		/* only used for 32-bit stat compatibility */
	__le16 i_uid;
	__le16 i_gid;
	__le32 i_reserved2;
};

/* 64-byte complete form of an ondisk inode */
struct erofs_inode_extended {
	__le16 i_format;	/* inode format hints */

/* 1 header + n-1 * 4 bytes inline xattr to keep continuity */
	__le16 i_xattr_icount;
	__le16 i_mode;
	__le16 i_reserved;
	__le64 i_size;
	union erofs_inode_i_u i_u;

	__le32 i_ino;		/* only used for 32-bit stat compatibility */
	__le32 i_uid;
	__le32 i_gid;
	__le64 i_mtime;
	__le32 i_mtime_nsec;
	__le32 i_nlink;
	__u8   i_reserved2[16];
};

/*
 * inline xattrs (n == i_xattr_icount):
 * erofs_xattr_ibody_header(1) + (n - 1) * 4 bytes
 *          12 bytes           /                   \
 *                            /                     \
 *                           /-----------------------\
 *                           |  erofs_xattr_entries+ |
 *                           +-----------------------+
 * inline xattrs must starts in erofs_xattr_ibody_header,
 * for read-only fs, no need to introduce h_refcount
 */
struct erofs_xattr_ibody_header {
	__le32 h_name_filter;		/* bit value 1 indicates not-present */
	__u8   h_shared_count;
	__u8   h_reserved2[7];
	__le32 h_shared_xattrs[];       /* shared xattr id array */
};

/* Name indexes */
#define EROFS_XATTR_INDEX_USER              1
#define EROFS_XATTR_INDEX_POSIX_ACL_ACCESS  2
#define EROFS_XATTR_INDEX_POSIX_ACL_DEFAULT 3
#define EROFS_XATTR_INDEX_TRUSTED           4
#define EROFS_XATTR_INDEX_LUSTRE            5
#define EROFS_XATTR_INDEX_SECURITY          6

/*
 * bit 7 of e_name_index is set when it refers to a long xattr name prefix,
 * while the remained lower bits represent the index of the prefix.
 */
#define EROFS_XATTR_LONG_PREFIX		0x80
#define EROFS_XATTR_LONG_PREFIX_MASK	0x7f

#define EROFS_XATTR_FILTER_BITS		32
#define EROFS_XATTR_FILTER_DEFAULT	UINT32_MAX
#define EROFS_XATTR_FILTER_SEED		0x25BBE08F

/* xattr entry (for both inline & shared xattrs) */
struct erofs_xattr_entry {
	__u8   e_name_len;      /* length of name */
	__u8   e_name_index;    /* attribute name index */
	__le16 e_value_size;    /* size of attribute value */
	/* followed by e_name and e_value */
	char   e_name[];        /* attribute name */
};

/* long xattr name prefix */
struct erofs_xattr_long_prefix {
	__u8   base_index;	/* short xattr name prefix index */
	char   infix[];		/* infix apart from short prefix */
};

static inline unsigned int erofs_xattr_ibody_size(__le16 i_xattr_icount)
{
	if (!i_xattr_icount)
		return 0;

	return sizeof(struct erofs_xattr_ibody_header) +
		sizeof(__u32) * (le16_to_cpu(i_xattr_icount) - 1);
}

#define EROFS_XATTR_ALIGN(size) round_up(size, sizeof(struct erofs_xattr_entry))

static inline unsigned int erofs_xattr_entry_size(struct erofs_xattr_entry *e)
{
	return EROFS_XATTR_ALIGN(sizeof(struct erofs_xattr_entry) +
				 e->e_name_len + le16_to_cpu(e->e_value_size));
}

/* represent a zeroed chunk (hole) */
#define EROFS_NULL_ADDR			-1

/* 4-byte block address array */
#define EROFS_BLOCK_MAP_ENTRY_SIZE	sizeof(__le32)

/* 8-byte inode chunk indexes */
struct erofs_inode_chunk_index {
	__le16 advise;		/* always 0, don't care for now */
	__le16 device_id;	/* back-end storage id (with bits masked) */
	__le32 blkaddr;		/* start block address of this inode chunk */
};

/* dirent sorts in alphabet order, thus we can do binary search */
struct erofs_dirent {
	__le64 nid;     /* node number */
	__le16 nameoff; /* start offset of file name */
	__u8 file_type; /* file type */
	__u8 reserved;  /* reserved */
} __packed;

/*
 * EROFS file types should match generic FT_* types and
 * it seems no need to add BUILD_BUG_ONs since potential
 * unmatchness will break other fses as well...
 */

#define EROFS_NAME_LEN      255

/* maximum supported size of a physical compression cluster */
#define Z_EROFS_PCLUSTER_MAX_SIZE	(1024 * 1024)

/* available compression algorithm types (for h_algorithmtype) */
enum {
	Z_EROFS_COMPRESSION_LZ4		= 0,
	Z_EROFS_COMPRESSION_LZMA	= 1,
	Z_EROFS_COMPRESSION_DEFLATE	= 2,
<<<<<<< HEAD
=======
	Z_EROFS_COMPRESSION_ZSTD	= 3,
>>>>>>> 0c383648
	Z_EROFS_COMPRESSION_MAX
};
#define Z_EROFS_ALL_COMPR_ALGS		((1 << Z_EROFS_COMPRESSION_MAX) - 1)

/* 14 bytes (+ length field = 16 bytes) */
struct z_erofs_lz4_cfgs {
	__le16 max_distance;
	__le16 max_pclusterblks;
	u8 reserved[10];
} __packed;

/* 14 bytes (+ length field = 16 bytes) */
struct z_erofs_lzma_cfgs {
	__le32 dict_size;
	__le16 format;
	u8 reserved[8];
} __packed;

#define Z_EROFS_LZMA_MAX_DICT_SIZE	(8 * Z_EROFS_PCLUSTER_MAX_SIZE)

/* 6 bytes (+ length field = 8 bytes) */
struct z_erofs_deflate_cfgs {
	u8 windowbits;			/* 8..15 for DEFLATE */
	u8 reserved[5];
} __packed;

<<<<<<< HEAD
=======
/* 6 bytes (+ length field = 8 bytes) */
struct z_erofs_zstd_cfgs {
	u8 format;
	u8 windowlog;           /* windowLog - ZSTD_WINDOWLOG_ABSOLUTEMIN(10) */
	u8 reserved[4];
} __packed;

#define Z_EROFS_ZSTD_MAX_DICT_SIZE      Z_EROFS_PCLUSTER_MAX_SIZE

>>>>>>> 0c383648
/*
 * bit 0 : COMPACTED_2B indexes (0 - off; 1 - on)
 *  e.g. for 4k logical cluster size,      4B        if compacted 2B is off;
 *                                  (4B) + 2B + (4B) if compacted 2B is on.
 * bit 1 : HEAD1 big pcluster (0 - off; 1 - on)
 * bit 2 : HEAD2 big pcluster (0 - off; 1 - on)
 * bit 3 : tailpacking inline pcluster (0 - off; 1 - on)
 * bit 4 : interlaced plain pcluster (0 - off; 1 - on)
 * bit 5 : fragment pcluster (0 - off; 1 - on)
 */
#define Z_EROFS_ADVISE_COMPACTED_2B		0x0001
#define Z_EROFS_ADVISE_BIG_PCLUSTER_1		0x0002
#define Z_EROFS_ADVISE_BIG_PCLUSTER_2		0x0004
#define Z_EROFS_ADVISE_INLINE_PCLUSTER		0x0008
#define Z_EROFS_ADVISE_INTERLACED_PCLUSTER	0x0010
#define Z_EROFS_ADVISE_FRAGMENT_PCLUSTER	0x0020

#define Z_EROFS_FRAGMENT_INODE_BIT              7
struct z_erofs_map_header {
	union {
		/* fragment data offset in the packed inode */
		__le32  h_fragmentoff;
		struct {
			__le16  h_reserved1;
			/* indicates the encoded size of tailpacking data */
			__le16  h_idata_size;
		};
	};
	__le16	h_advise;
	/*
	 * bit 0-3 : algorithm type of head 1 (logical cluster type 01);
	 * bit 4-7 : algorithm type of head 2 (logical cluster type 11).
	 */
	__u8	h_algorithmtype;
	/*
	 * bit 0-2 : logical cluster bits - 12, e.g. 0 for 4096;
	 * bit 3-6 : reserved;
	 * bit 7   : move the whole file into packed inode or not.
	 */
	__u8	h_clusterbits;
};

/*
 * On-disk logical cluster type:
 *    0   - literal (uncompressed) lcluster
 *    1,3 - compressed lcluster (for HEAD lclusters)
 *    2   - compressed lcluster (for NONHEAD lclusters)
 *
 * In detail,
 *    0 - literal (uncompressed) lcluster,
 *        di_advise = 0
 *        di_clusterofs = the literal data offset of the lcluster
 *        di_blkaddr = the blkaddr of the literal pcluster
 *
 *    1,3 - compressed lcluster (for HEAD lclusters)
 *        di_advise = 1 or 3
 *        di_clusterofs = the decompressed data offset of the lcluster
 *        di_blkaddr = the blkaddr of the compressed pcluster
 *
 *    2 - compressed lcluster (for NONHEAD lclusters)
 *        di_advise = 2
 *        di_clusterofs =
 *           the decompressed data offset in its own HEAD lcluster
 *        di_u.delta[0] = distance to this HEAD lcluster
 *        di_u.delta[1] = distance to the next HEAD lcluster
 */
enum {
	Z_EROFS_LCLUSTER_TYPE_PLAIN	= 0,
	Z_EROFS_LCLUSTER_TYPE_HEAD1	= 1,
	Z_EROFS_LCLUSTER_TYPE_NONHEAD	= 2,
	Z_EROFS_LCLUSTER_TYPE_HEAD2	= 3,
	Z_EROFS_LCLUSTER_TYPE_MAX
};

#define Z_EROFS_LI_LCLUSTER_TYPE_MASK	(Z_EROFS_LCLUSTER_TYPE_MAX - 1)

/* (noncompact only, HEAD) This pcluster refers to partial decompressed data */
#define Z_EROFS_LI_PARTIAL_REF		(1 << 15)

/*
 * D0_CBLKCNT will be marked _only_ at the 1st non-head lcluster to store the
 * compressed block count of a compressed extent (in logical clusters, aka.
 * block count of a pcluster).
 */
#define Z_EROFS_LI_D0_CBLKCNT		(1 << 11)

struct z_erofs_lcluster_index {
	__le16 di_advise;
	/* where to decompress in the head lcluster */
	__le16 di_clusterofs;

	union {
		/* for the HEAD lclusters */
		__le32 blkaddr;
		/*
		 * for the NONHEAD lclusters
		 * [0] - distance to its HEAD lcluster
		 * [1] - distance to the next HEAD lcluster
		 */
		__le16 delta[2];
	} di_u;
};

#define Z_EROFS_FULL_INDEX_ALIGN(end)	\
	(ALIGN(end, 8) + sizeof(struct z_erofs_map_header) + 8)

/* check the EROFS on-disk layout strictly at compile time */
static inline void erofs_check_ondisk_layout_definitions(void)
{
	const __le64 fmh = *(__le64 *)&(struct z_erofs_map_header) {
		.h_clusterbits = 1 << Z_EROFS_FRAGMENT_INODE_BIT
	};

	BUILD_BUG_ON(sizeof(struct erofs_super_block) != 128);
	BUILD_BUG_ON(sizeof(struct erofs_inode_compact) != 32);
	BUILD_BUG_ON(sizeof(struct erofs_inode_extended) != 64);
	BUILD_BUG_ON(sizeof(struct erofs_xattr_ibody_header) != 12);
	BUILD_BUG_ON(sizeof(struct erofs_xattr_entry) != 4);
	BUILD_BUG_ON(sizeof(struct erofs_inode_chunk_info) != 4);
	BUILD_BUG_ON(sizeof(struct erofs_inode_chunk_index) != 8);
	BUILD_BUG_ON(sizeof(struct z_erofs_map_header) != 8);
	BUILD_BUG_ON(sizeof(struct z_erofs_lcluster_index) != 8);
	BUILD_BUG_ON(sizeof(struct erofs_dirent) != 12);
	/* keep in sync between 2 index structures for better extendibility */
	BUILD_BUG_ON(sizeof(struct erofs_inode_chunk_index) !=
		     sizeof(struct z_erofs_lcluster_index));
	BUILD_BUG_ON(sizeof(struct erofs_deviceslot) != 128);

	/* exclude old compiler versions like gcc 7.5.0 */
	BUILD_BUG_ON(__builtin_constant_p(fmh) ?
		     fmh != cpu_to_le64(1ULL << 63) : 0);
}

#endif<|MERGE_RESOLUTION|>--- conflicted
+++ resolved
@@ -296,10 +296,7 @@
 	Z_EROFS_COMPRESSION_LZ4		= 0,
 	Z_EROFS_COMPRESSION_LZMA	= 1,
 	Z_EROFS_COMPRESSION_DEFLATE	= 2,
-<<<<<<< HEAD
-=======
 	Z_EROFS_COMPRESSION_ZSTD	= 3,
->>>>>>> 0c383648
 	Z_EROFS_COMPRESSION_MAX
 };
 #define Z_EROFS_ALL_COMPR_ALGS		((1 << Z_EROFS_COMPRESSION_MAX) - 1)
@@ -326,8 +323,6 @@
 	u8 reserved[5];
 } __packed;
 
-<<<<<<< HEAD
-=======
 /* 6 bytes (+ length field = 8 bytes) */
 struct z_erofs_zstd_cfgs {
 	u8 format;
@@ -337,7 +332,6 @@
 
 #define Z_EROFS_ZSTD_MAX_DICT_SIZE      Z_EROFS_PCLUSTER_MAX_SIZE
 
->>>>>>> 0c383648
 /*
  * bit 0 : COMPACTED_2B indexes (0 - off; 1 - on)
  *  e.g. for 4k logical cluster size,      4B        if compacted 2B is off;
