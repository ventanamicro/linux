--- conflicted
+++ resolved
@@ -1,12 +1,8 @@
 # SPDX-License-Identifier: GPL-2.0-only
 config DRM_QXL
 	tristate "QXL virtual GPU"
-<<<<<<< HEAD
 	depends on DRM && PCI && MMU && HAS_IOPORT
-=======
-	depends on DRM && PCI && MMU
 	select DRM_CLIENT_SELECTION
->>>>>>> a163b895
 	select DRM_KMS_HELPER
 	select DRM_TTM
 	select DRM_TTM_HELPER
