--- conflicted
+++ resolved
@@ -40,17 +40,10 @@
 #define AMDGPU_USERPTR_RESTORE_DELAY_MS 1
 
 /*
-<<<<<<< HEAD
- * Align VRAM allocations to 2MB to avoid fragmentation caused by 4K allocations in the tail 2MB
- * BO chunk
- */
-#define VRAM_ALLOCATION_ALIGN (1 << 21)
-=======
  * Align VRAM availability to 2MB to avoid fragmentation caused by 4K allocations in the tail 2MB
  * BO chunk
  */
 #define VRAM_AVAILABLITY_ALIGN (1 << 21)
->>>>>>> 0db78532
 
 /* Impose limit on how much memory KFD can use */
 static struct {
@@ -156,11 +149,7 @@
 		 * to avoid fragmentation caused by 4K allocations in the tail
 		 * 2M BO chunk.
 		 */
-<<<<<<< HEAD
-		vram_needed = ALIGN(size, VRAM_ALLOCATION_ALIGN);
-=======
 		vram_needed = size;
->>>>>>> 0db78532
 	} else if (alloc_flag & KFD_IOC_ALLOC_MEM_FLAGS_USERPTR) {
 		system_mem_needed = size;
 	} else if (!(alloc_flag &
@@ -193,15 +182,10 @@
 	 */
 	WARN_ONCE(vram_needed && !adev,
 		  "adev reference can't be null when vram is used");
-<<<<<<< HEAD
-	if (adev)
-		adev->kfd.vram_used += vram_needed;
-=======
 	if (adev) {
 		adev->kfd.vram_used += vram_needed;
 		adev->kfd.vram_used_aligned += ALIGN(vram_needed, VRAM_AVAILABLITY_ALIGN);
 	}
->>>>>>> 0db78532
 	kfd_mem_limit.system_mem_used += system_mem_needed;
 	kfd_mem_limit.ttm_mem_used += ttm_mem_needed;
 
@@ -221,15 +205,10 @@
 	} else if (alloc_flag & KFD_IOC_ALLOC_MEM_FLAGS_VRAM) {
 		WARN_ONCE(!adev,
 			  "adev reference can't be null when alloc mem flags vram is set");
-<<<<<<< HEAD
-		if (adev)
-			adev->kfd.vram_used -= ALIGN(size, VRAM_ALLOCATION_ALIGN);
-=======
 		if (adev) {
 			adev->kfd.vram_used -= size;
 			adev->kfd.vram_used_aligned -= ALIGN(size, VRAM_AVAILABLITY_ALIGN);
 		}
->>>>>>> 0db78532
 	} else if (alloc_flag & KFD_IOC_ALLOC_MEM_FLAGS_USERPTR) {
 		kfd_mem_limit.system_mem_used -= size;
 	} else if (!(alloc_flag &
@@ -1633,25 +1612,14 @@
 	uint64_t reserved_for_pt =
 		ESTIMATE_PT_SIZE(amdgpu_amdkfd_total_mem_size);
 	size_t available;
-<<<<<<< HEAD
-
-	spin_lock(&kfd_mem_limit.mem_limit_lock);
-	available = adev->gmc.real_vram_size
-		- adev->kfd.vram_used
-=======
 	spin_lock(&kfd_mem_limit.mem_limit_lock);
 	available = adev->gmc.real_vram_size
 		- adev->kfd.vram_used_aligned
->>>>>>> 0db78532
 		- atomic64_read(&adev->vram_pin_size)
 		- reserved_for_pt;
 	spin_unlock(&kfd_mem_limit.mem_limit_lock);
 
-<<<<<<< HEAD
-	return ALIGN_DOWN(available, VRAM_ALLOCATION_ALIGN);
-=======
 	return ALIGN_DOWN(available, VRAM_AVAILABLITY_ALIGN);
->>>>>>> 0db78532
 }
 
 int amdgpu_amdkfd_gpuvm_alloc_memory_of_gpu(
