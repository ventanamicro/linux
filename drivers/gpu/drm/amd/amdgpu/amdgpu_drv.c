/*
 * Copyright 2000 VA Linux Systems, Inc., Sunnyvale, California.
 * All Rights Reserved.
 *
 * Permission is hereby granted, free of charge, to any person obtaining a
 * copy of this software and associated documentation files (the "Software"),
 * to deal in the Software without restriction, including without limitation
 * the rights to use, copy, modify, merge, publish, distribute, sublicense,
 * and/or sell copies of the Software, and to permit persons to whom the
 * Software is furnished to do so, subject to the following conditions:
 *
 * The above copyright notice and this permission notice (including the next
 * paragraph) shall be included in all copies or substantial portions of the
 * Software.
 *
 * THE SOFTWARE IS PROVIDED "AS IS", WITHOUT WARRANTY OF ANY KIND, EXPRESS OR
 * IMPLIED, INCLUDING BUT NOT LIMITED TO THE WARRANTIES OF MERCHANTABILITY,
 * FITNESS FOR A PARTICULAR PURPOSE AND NONINFRINGEMENT.  IN NO EVENT SHALL
 * VA LINUX SYSTEMS AND/OR ITS SUPPLIERS BE LIABLE FOR ANY CLAIM, DAMAGES OR
 * OTHER LIABILITY, WHETHER IN AN ACTION OF CONTRACT, TORT OR OTHERWISE,
 * ARISING FROM, OUT OF OR IN CONNECTION WITH THE SOFTWARE OR THE USE OR
 * OTHER DEALINGS IN THE SOFTWARE.
 */

#include <drm/amdgpu_drm.h>
#include <drm/clients/drm_client_setup.h>
#include <drm/drm_drv.h>
#include <drm/drm_fbdev_ttm.h>
#include <drm/drm_gem.h>
#include <drm/drm_managed.h>
#include <drm/drm_pciids.h>
#include <drm/drm_probe_helper.h>
#include <drm/drm_vblank.h>

#include <linux/cc_platform.h>
#include <linux/dynamic_debug.h>
#include <linux/module.h>
#include <linux/mmu_notifier.h>
#include <linux/pm_runtime.h>
#include <linux/suspend.h>
#include <linux/vga_switcheroo.h>

#include "amdgpu.h"
#include "amdgpu_amdkfd.h"
#include "amdgpu_dma_buf.h"
#include "amdgpu_drv.h"
#include "amdgpu_fdinfo.h"
#include "amdgpu_irq.h"
#include "amdgpu_psp.h"
#include "amdgpu_ras.h"
#include "amdgpu_reset.h"
#include "amdgpu_sched.h"
#include "amdgpu_xgmi.h"
#include "../amdxcp/amdgpu_xcp_drv.h"

/*
 * KMS wrapper.
 * - 3.0.0 - initial driver
 * - 3.1.0 - allow reading more status registers (GRBM, SRBM, SDMA, CP)
 * - 3.2.0 - GFX8: Uses EOP_TC_WB_ACTION_EN, so UMDs don't have to do the same
 *           at the end of IBs.
 * - 3.3.0 - Add VM support for UVD on supported hardware.
 * - 3.4.0 - Add AMDGPU_INFO_NUM_EVICTIONS.
 * - 3.5.0 - Add support for new UVD_NO_OP register.
 * - 3.6.0 - kmd involves use CONTEXT_CONTROL in ring buffer.
 * - 3.7.0 - Add support for VCE clock list packet
 * - 3.8.0 - Add support raster config init in the kernel
 * - 3.9.0 - Add support for memory query info about VRAM and GTT.
 * - 3.10.0 - Add support for new fences ioctl, new gem ioctl flags
 * - 3.11.0 - Add support for sensor query info (clocks, temp, etc).
 * - 3.12.0 - Add query for double offchip LDS buffers
 * - 3.13.0 - Add PRT support
 * - 3.14.0 - Fix race in amdgpu_ctx_get_fence() and note new functionality
 * - 3.15.0 - Export more gpu info for gfx9
 * - 3.16.0 - Add reserved vmid support
 * - 3.17.0 - Add AMDGPU_NUM_VRAM_CPU_PAGE_FAULTS.
 * - 3.18.0 - Export gpu always on cu bitmap
 * - 3.19.0 - Add support for UVD MJPEG decode
 * - 3.20.0 - Add support for local BOs
 * - 3.21.0 - Add DRM_AMDGPU_FENCE_TO_HANDLE ioctl
 * - 3.22.0 - Add DRM_AMDGPU_SCHED ioctl
 * - 3.23.0 - Add query for VRAM lost counter
 * - 3.24.0 - Add high priority compute support for gfx9
 * - 3.25.0 - Add support for sensor query info (stable pstate sclk/mclk).
 * - 3.26.0 - GFX9: Process AMDGPU_IB_FLAG_TC_WB_NOT_INVALIDATE.
 * - 3.27.0 - Add new chunk to AMDGPU_CS to enable BO_LIST creation.
 * - 3.28.0 - Add AMDGPU_CHUNK_ID_SCHEDULED_DEPENDENCIES
 * - 3.29.0 - Add AMDGPU_IB_FLAG_RESET_GDS_MAX_WAVE_ID
 * - 3.30.0 - Add AMDGPU_SCHED_OP_CONTEXT_PRIORITY_OVERRIDE.
 * - 3.31.0 - Add support for per-flip tiling attribute changes with DC
 * - 3.32.0 - Add syncobj timeline support to AMDGPU_CS.
 * - 3.33.0 - Fixes for GDS ENOMEM failures in AMDGPU_CS.
 * - 3.34.0 - Non-DC can flip correctly between buffers with different pitches
 * - 3.35.0 - Add drm_amdgpu_info_device::tcc_disabled_mask
 * - 3.36.0 - Allow reading more status registers on si/cik
 * - 3.37.0 - L2 is invalidated before SDMA IBs, needed for correctness
 * - 3.38.0 - Add AMDGPU_IB_FLAG_EMIT_MEM_SYNC
 * - 3.39.0 - DMABUF implicit sync does a full pipeline sync
 * - 3.40.0 - Add AMDGPU_IDS_FLAGS_TMZ
 * - 3.41.0 - Add video codec query
 * - 3.42.0 - Add 16bpc fixed point display support
 * - 3.43.0 - Add device hot plug/unplug support
 * - 3.44.0 - DCN3 supports DCC independent block settings: !64B && 128B, 64B && 128B
 * - 3.45.0 - Add context ioctl stable pstate interface
 * - 3.46.0 - To enable hot plug amdgpu tests in libdrm
 * - 3.47.0 - Add AMDGPU_GEM_CREATE_DISCARDABLE and AMDGPU_VM_NOALLOC flags
 * - 3.48.0 - Add IP discovery version info to HW INFO
 * - 3.49.0 - Add gang submit into CS IOCTL
 * - 3.50.0 - Update AMDGPU_INFO_DEV_INFO IOCTL for minimum engine and memory clock
 *            Update AMDGPU_INFO_SENSOR IOCTL for PEAK_PSTATE engine and memory clock
 *   3.51.0 - Return the PCIe gen and lanes from the INFO ioctl
 *   3.52.0 - Add AMDGPU_IDS_FLAGS_CONFORMANT_TRUNC_COORD, add device_info fields:
 *            tcp_cache_size, num_sqc_per_wgp, sqc_data_cache_size, sqc_inst_cache_size,
 *            gl1c_cache_size, gl2c_cache_size, mall_size, enabled_rb_pipes_mask_hi
 *   3.53.0 - Support for GFX11 CP GFX shadowing
 *   3.54.0 - Add AMDGPU_CTX_QUERY2_FLAGS_RESET_IN_PROGRESS support
 * - 3.55.0 - Add AMDGPU_INFO_GPUVM_FAULT query
 * - 3.56.0 - Update IB start address and size alignment for decode and encode
 * - 3.57.0 - Compute tunneling on GFX10+
 * - 3.58.0 - Add GFX12 DCC support
 * - 3.59.0 - Cleared VRAM
 * - 3.60.0 - Add AMDGPU_TILING_GFX12_DCC_WRITE_COMPRESS_DISABLE (Vulkan requirement)
<<<<<<< HEAD
 */
#define KMS_DRIVER_MAJOR	3
#define KMS_DRIVER_MINOR	60
=======
 * - 3.61.0 - Contains fix for RV/PCO compute queues
 */
#define KMS_DRIVER_MAJOR	3
#define KMS_DRIVER_MINOR	61
>>>>>>> fe0fb583
#define KMS_DRIVER_PATCHLEVEL	0

/*
 * amdgpu.debug module options. Are all disabled by default
 */
enum AMDGPU_DEBUG_MASK {
	AMDGPU_DEBUG_VM = BIT(0),
	AMDGPU_DEBUG_LARGEBAR = BIT(1),
	AMDGPU_DEBUG_DISABLE_GPU_SOFT_RECOVERY = BIT(2),
	AMDGPU_DEBUG_USE_VRAM_FW_BUF = BIT(3),
	AMDGPU_DEBUG_ENABLE_RAS_ACA = BIT(4),
	AMDGPU_DEBUG_ENABLE_EXP_RESETS = BIT(5),
};

unsigned int amdgpu_vram_limit = UINT_MAX;
int amdgpu_vis_vram_limit;
int amdgpu_gart_size = -1; /* auto */
int amdgpu_gtt_size = -1; /* auto */
int amdgpu_moverate = -1; /* auto */
int amdgpu_audio = -1;
int amdgpu_disp_priority;
int amdgpu_hw_i2c;
int amdgpu_pcie_gen2 = -1;
int amdgpu_msi = -1;
char amdgpu_lockup_timeout[AMDGPU_MAX_TIMEOUT_PARAM_LENGTH];
int amdgpu_dpm = -1;
int amdgpu_fw_load_type = -1;
int amdgpu_aspm = -1;
int amdgpu_runtime_pm = -1;
uint amdgpu_ip_block_mask = 0xffffffff;
int amdgpu_bapm = -1;
int amdgpu_deep_color;
int amdgpu_vm_size = -1;
int amdgpu_vm_fragment_size = -1;
int amdgpu_vm_block_size = -1;
int amdgpu_vm_fault_stop;
int amdgpu_vm_update_mode = -1;
int amdgpu_exp_hw_support;
int amdgpu_dc = -1;
int amdgpu_sched_jobs = 32;
int amdgpu_sched_hw_submission = 2;
uint amdgpu_pcie_gen_cap;
uint amdgpu_pcie_lane_cap;
u64 amdgpu_cg_mask = 0xffffffffffffffff;
uint amdgpu_pg_mask = 0xffffffff;
uint amdgpu_sdma_phase_quantum = 32;
char *amdgpu_disable_cu;
char *amdgpu_virtual_display;
bool enforce_isolation;

/* Specifies the default granularity for SVM, used in buffer
 * migration and restoration of backing memory when handling
 * recoverable page faults.
 *
 * The value is given as log(numPages(buffer)); for a 2 MiB
 * buffer it computes to be 9
 */
uint amdgpu_svm_default_granularity = 9;

/*
 * OverDrive(bit 14) disabled by default
 * GFX DCS(bit 19) disabled by default
 */
uint amdgpu_pp_feature_mask = 0xfff7bfff;
uint amdgpu_force_long_training;
int amdgpu_lbpw = -1;
int amdgpu_compute_multipipe = -1;
int amdgpu_gpu_recovery = -1; /* auto */
int amdgpu_emu_mode;
uint amdgpu_smu_memory_pool_size;
int amdgpu_smu_pptable_id = -1;
/*
 * FBC (bit 0) disabled by default
 * MULTI_MON_PP_MCLK_SWITCH (bit 1) enabled by default
 *   - With this, for multiple monitors in sync(e.g. with the same model),
 *     mclk switching will be allowed. And the mclk will be not foced to the
 *     highest. That helps saving some idle power.
 * DISABLE_FRACTIONAL_PWM (bit 2) disabled by default
 * PSR (bit 3) disabled by default
 * EDP NO POWER SEQUENCING (bit 4) disabled by default
 */
uint amdgpu_dc_feature_mask = 2;
uint amdgpu_dc_debug_mask;
uint amdgpu_dc_visual_confirm;
int amdgpu_async_gfx_ring = 1;
int amdgpu_mcbp = -1;
int amdgpu_discovery = -1;
int amdgpu_mes;
int amdgpu_mes_log_enable = 0;
int amdgpu_mes_kiq;
int amdgpu_uni_mes = 1;
int amdgpu_noretry = -1;
int amdgpu_force_asic_type = -1;
int amdgpu_tmz = -1; /* auto */
uint amdgpu_freesync_vid_mode;
int amdgpu_reset_method = -1; /* auto */
int amdgpu_num_kcq = -1;
int amdgpu_smartshift_bias;
int amdgpu_use_xgmi_p2p = 1;
int amdgpu_vcnfw_log;
int amdgpu_sg_display = -1; /* auto */
int amdgpu_user_partt_mode = AMDGPU_AUTO_COMPUTE_PARTITION_MODE;
int amdgpu_umsch_mm;
int amdgpu_seamless = -1; /* auto */
uint amdgpu_debug_mask;
int amdgpu_agp = -1; /* auto */
int amdgpu_wbrf = -1;
int amdgpu_damage_clips = -1; /* auto */
int amdgpu_umsch_mm_fwlog;

DECLARE_DYNDBG_CLASSMAP(drm_debug_classes, DD_CLASS_TYPE_DISJOINT_BITS, 0,
			"DRM_UT_CORE",
			"DRM_UT_DRIVER",
			"DRM_UT_KMS",
			"DRM_UT_PRIME",
			"DRM_UT_ATOMIC",
			"DRM_UT_VBL",
			"DRM_UT_STATE",
			"DRM_UT_LEASE",
			"DRM_UT_DP",
			"DRM_UT_DRMRES");

struct amdgpu_mgpu_info mgpu_info = {
	.mutex = __MUTEX_INITIALIZER(mgpu_info.mutex),
};
int amdgpu_ras_enable = -1;
uint amdgpu_ras_mask = 0xffffffff;
int amdgpu_bad_page_threshold = -1;
struct amdgpu_watchdog_timer amdgpu_watchdog_timer = {
	.timeout_fatal_disable = false,
	.period = 0x0, /* default to 0x0 (timeout disable) */
};

/**
 * DOC: vramlimit (int)
 * Restrict the total amount of VRAM in MiB for testing.  The default is 0 (Use full VRAM).
 */
MODULE_PARM_DESC(vramlimit, "Restrict VRAM for testing, in megabytes");
module_param_named(vramlimit, amdgpu_vram_limit, int, 0600);

/**
 * DOC: vis_vramlimit (int)
 * Restrict the amount of CPU visible VRAM in MiB for testing.  The default is 0 (Use full CPU visible VRAM).
 */
MODULE_PARM_DESC(vis_vramlimit, "Restrict visible VRAM for testing, in megabytes");
module_param_named(vis_vramlimit, amdgpu_vis_vram_limit, int, 0444);

/**
 * DOC: gartsize (uint)
 * Restrict the size of GART (for kernel use) in Mib (32, 64, etc.) for testing.
 * The default is -1 (The size depends on asic).
 */
MODULE_PARM_DESC(gartsize, "Size of kernel GART to setup in megabytes (32, 64, etc., -1=auto)");
module_param_named(gartsize, amdgpu_gart_size, uint, 0600);

/**
 * DOC: gttsize (int)
 * Restrict the size of GTT domain (for userspace use) in MiB for testing.
 * The default is -1 (Use value specified by TTM).
 */
MODULE_PARM_DESC(gttsize, "Size of the GTT userspace domain in megabytes (-1 = auto)");
module_param_named(gttsize, amdgpu_gtt_size, int, 0600);

/**
 * DOC: moverate (int)
 * Set maximum buffer migration rate in MB/s. The default is -1 (8 MB/s).
 */
MODULE_PARM_DESC(moverate, "Maximum buffer migration rate in MB/s. (32, 64, etc., -1=auto, 0=1=disabled)");
module_param_named(moverate, amdgpu_moverate, int, 0600);

/**
 * DOC: audio (int)
 * Set HDMI/DPAudio. Only affects non-DC display handling. The default is -1 (Enabled), set 0 to disabled it.
 */
MODULE_PARM_DESC(audio, "Audio enable (-1 = auto, 0 = disable, 1 = enable)");
module_param_named(audio, amdgpu_audio, int, 0444);

/**
 * DOC: disp_priority (int)
 * Set display Priority (1 = normal, 2 = high). Only affects non-DC display handling. The default is 0 (auto).
 */
MODULE_PARM_DESC(disp_priority, "Display Priority (0 = auto, 1 = normal, 2 = high)");
module_param_named(disp_priority, amdgpu_disp_priority, int, 0444);

/**
 * DOC: hw_i2c (int)
 * To enable hw i2c engine. Only affects non-DC display handling. The default is 0 (Disabled).
 */
MODULE_PARM_DESC(hw_i2c, "hw i2c engine enable (0 = disable)");
module_param_named(hw_i2c, amdgpu_hw_i2c, int, 0444);

/**
 * DOC: pcie_gen2 (int)
 * To disable PCIE Gen2/3 mode (0 = disable, 1 = enable). The default is -1 (auto, enabled).
 */
MODULE_PARM_DESC(pcie_gen2, "PCIE Gen2 mode (-1 = auto, 0 = disable, 1 = enable)");
module_param_named(pcie_gen2, amdgpu_pcie_gen2, int, 0444);

/**
 * DOC: msi (int)
 * To disable Message Signaled Interrupts (MSI) functionality (1 = enable, 0 = disable). The default is -1 (auto, enabled).
 */
MODULE_PARM_DESC(msi, "MSI support (1 = enable, 0 = disable, -1 = auto)");
module_param_named(msi, amdgpu_msi, int, 0444);

/**
 * DOC: svm_default_granularity (uint)
 * Used in buffer migration and handling of recoverable page faults
 */
MODULE_PARM_DESC(svm_default_granularity, "SVM's default granularity in log(2^Pages), default 9 = 2^9 = 2 MiB");
module_param_named(svm_default_granularity, amdgpu_svm_default_granularity, uint, 0644);

/**
 * DOC: lockup_timeout (string)
 * Set GPU scheduler timeout value in ms.
 *
 * The format can be [Non-Compute] or [GFX,Compute,SDMA,Video]. That is there can be one or
 * multiple values specified. 0 and negative values are invalidated. They will be adjusted
 * to the default timeout.
 *
 * - With one value specified, the setting will apply to all non-compute jobs.
 * - With multiple values specified, the first one will be for GFX.
 *   The second one is for Compute. The third and fourth ones are
 *   for SDMA and Video.
 *
 * By default(with no lockup_timeout settings), the timeout for all non-compute(GFX, SDMA and Video)
 * jobs is 10000. The timeout for compute is 60000.
 */
MODULE_PARM_DESC(lockup_timeout, "GPU lockup timeout in ms (default: for bare metal 10000 for non-compute jobs and 60000 for compute jobs; "
		"for passthrough or sriov, 10000 for all jobs. 0: keep default value. negative: infinity timeout), format: for bare metal [Non-Compute] or [GFX,Compute,SDMA,Video]; "
		"for passthrough or sriov [all jobs] or [GFX,Compute,SDMA,Video].");
module_param_string(lockup_timeout, amdgpu_lockup_timeout, sizeof(amdgpu_lockup_timeout), 0444);

/**
 * DOC: dpm (int)
 * Override for dynamic power management setting
 * (0 = disable, 1 = enable)
 * The default is -1 (auto).
 */
MODULE_PARM_DESC(dpm, "DPM support (1 = enable, 0 = disable, -1 = auto)");
module_param_named(dpm, amdgpu_dpm, int, 0444);

/**
 * DOC: fw_load_type (int)
 * Set different firmware loading type for debugging, if supported.
 * Set to 0 to force direct loading if supported by the ASIC.  Set
 * to -1 to select the default loading mode for the ASIC, as defined
 * by the driver.  The default is -1 (auto).
 */
MODULE_PARM_DESC(fw_load_type, "firmware loading type (3 = rlc backdoor autoload if supported, 2 = smu load if supported, 1 = psp load, 0 = force direct if supported, -1 = auto)");
module_param_named(fw_load_type, amdgpu_fw_load_type, int, 0444);

/**
 * DOC: aspm (int)
 * To disable ASPM (1 = enable, 0 = disable). The default is -1 (auto, enabled).
 */
MODULE_PARM_DESC(aspm, "ASPM support (1 = enable, 0 = disable, -1 = auto)");
module_param_named(aspm, amdgpu_aspm, int, 0444);

/**
 * DOC: runpm (int)
 * Override for runtime power management control for dGPUs. The amdgpu driver can dynamically power down
 * the dGPUs when they are idle if supported. The default is -1 (auto enable).
 * Setting the value to 0 disables this functionality.
 * Setting the value to -2 is auto enabled with power down when displays are attached.
 */
MODULE_PARM_DESC(runpm, "PX runtime pm (2 = force enable with BAMACO, 1 = force enable with BACO, 0 = disable, -1 = auto, -2 = auto with displays)");
module_param_named(runpm, amdgpu_runtime_pm, int, 0444);

/**
 * DOC: ip_block_mask (uint)
 * Override what IP blocks are enabled on the GPU. Each GPU is a collection of IP blocks (gfx, display, video, etc.).
 * Use this parameter to disable specific blocks. Note that the IP blocks do not have a fixed index. Some asics may not have
 * some IPs or may include multiple instances of an IP so the ordering various from asic to asic. See the driver output in
 * the kernel log for the list of IPs on the asic. The default is 0xffffffff (enable all blocks on a device).
 */
MODULE_PARM_DESC(ip_block_mask, "IP Block Mask (all blocks enabled (default))");
module_param_named_unsafe(ip_block_mask, amdgpu_ip_block_mask, uint, 0444);

/**
 * DOC: bapm (int)
 * Bidirectional Application Power Management (BAPM) used to dynamically share TDP between CPU and GPU. Set value 0 to disable it.
 * The default -1 (auto, enabled)
 */
MODULE_PARM_DESC(bapm, "BAPM support (1 = enable, 0 = disable, -1 = auto)");
module_param_named(bapm, amdgpu_bapm, int, 0444);

/**
 * DOC: deep_color (int)
 * Set 1 to enable Deep Color support. Only affects non-DC display handling. The default is 0 (disabled).
 */
MODULE_PARM_DESC(deep_color, "Deep Color support (1 = enable, 0 = disable (default))");
module_param_named(deep_color, amdgpu_deep_color, int, 0444);

/**
 * DOC: vm_size (int)
 * Override the size of the GPU's per client virtual address space in GiB.  The default is -1 (automatic for each asic).
 */
MODULE_PARM_DESC(vm_size, "VM address space size in gigabytes (default 64GB)");
module_param_named(vm_size, amdgpu_vm_size, int, 0444);

/**
 * DOC: vm_fragment_size (int)
 * Override VM fragment size in bits (4, 5, etc. 4 = 64K, 9 = 2M). The default is -1 (automatic for each asic).
 */
MODULE_PARM_DESC(vm_fragment_size, "VM fragment size in bits (4, 5, etc. 4 = 64K (default), Max 9 = 2M)");
module_param_named(vm_fragment_size, amdgpu_vm_fragment_size, int, 0444);

/**
 * DOC: vm_block_size (int)
 * Override VM page table size in bits (default depending on vm_size and hw setup). The default is -1 (automatic for each asic).
 */
MODULE_PARM_DESC(vm_block_size, "VM page table size in bits (default depending on vm_size)");
module_param_named(vm_block_size, amdgpu_vm_block_size, int, 0444);

/**
 * DOC: vm_fault_stop (int)
 * Stop on VM fault for debugging (0 = never, 1 = print first, 2 = always). The default is 0 (No stop).
 */
MODULE_PARM_DESC(vm_fault_stop, "Stop on VM fault (0 = never (default), 1 = print first, 2 = always)");
module_param_named(vm_fault_stop, amdgpu_vm_fault_stop, int, 0444);

/**
 * DOC: vm_update_mode (int)
 * Override VM update mode. VM updated by using CPU (0 = never, 1 = Graphics only, 2 = Compute only, 3 = Both). The default
 * is -1 (Only in large BAR(LB) systems Compute VM tables will be updated by CPU, otherwise 0, never).
 */
MODULE_PARM_DESC(vm_update_mode, "VM update using CPU (0 = never (default except for large BAR(LB)), 1 = Graphics only, 2 = Compute only (default for LB), 3 = Both");
module_param_named(vm_update_mode, amdgpu_vm_update_mode, int, 0444);

/**
 * DOC: exp_hw_support (int)
 * Enable experimental hw support (1 = enable). The default is 0 (disabled).
 */
MODULE_PARM_DESC(exp_hw_support, "experimental hw support (1 = enable, 0 = disable (default))");
module_param_named_unsafe(exp_hw_support, amdgpu_exp_hw_support, int, 0444);

/**
 * DOC: dc (int)
 * Disable/Enable Display Core driver for debugging (1 = enable, 0 = disable). The default is -1 (automatic for each asic).
 */
MODULE_PARM_DESC(dc, "Display Core driver (1 = enable, 0 = disable, -1 = auto (default))");
module_param_named(dc, amdgpu_dc, int, 0444);

/**
 * DOC: sched_jobs (int)
 * Override the max number of jobs supported in the sw queue. The default is 32.
 */
MODULE_PARM_DESC(sched_jobs, "the max number of jobs supported in the sw queue (default 32)");
module_param_named(sched_jobs, amdgpu_sched_jobs, int, 0444);

/**
 * DOC: sched_hw_submission (int)
 * Override the max number of HW submissions. The default is 2.
 */
MODULE_PARM_DESC(sched_hw_submission, "the max number of HW submissions (default 2)");
module_param_named(sched_hw_submission, amdgpu_sched_hw_submission, int, 0444);

/**
 * DOC: ppfeaturemask (hexint)
 * Override power features enabled. See enum PP_FEATURE_MASK in drivers/gpu/drm/amd/include/amd_shared.h.
 * The default is the current set of stable power features.
 */
MODULE_PARM_DESC(ppfeaturemask, "all power features enabled (default))");
module_param_named(ppfeaturemask, amdgpu_pp_feature_mask, hexint, 0444);

/**
 * DOC: forcelongtraining (uint)
 * Force long memory training in resume.
 * The default is zero, indicates short training in resume.
 */
MODULE_PARM_DESC(forcelongtraining, "force memory long training");
module_param_named(forcelongtraining, amdgpu_force_long_training, uint, 0444);

/**
 * DOC: pcie_gen_cap (uint)
 * Override PCIE gen speed capabilities. See the CAIL flags in drivers/gpu/drm/amd/include/amd_pcie.h.
 * The default is 0 (automatic for each asic).
 */
MODULE_PARM_DESC(pcie_gen_cap, "PCIE Gen Caps (0: autodetect (default))");
module_param_named(pcie_gen_cap, amdgpu_pcie_gen_cap, uint, 0444);

/**
 * DOC: pcie_lane_cap (uint)
 * Override PCIE lanes capabilities. See the CAIL flags in drivers/gpu/drm/amd/include/amd_pcie.h.
 * The default is 0 (automatic for each asic).
 */
MODULE_PARM_DESC(pcie_lane_cap, "PCIE Lane Caps (0: autodetect (default))");
module_param_named(pcie_lane_cap, amdgpu_pcie_lane_cap, uint, 0444);

/**
 * DOC: cg_mask (ullong)
 * Override Clockgating features enabled on GPU (0 = disable clock gating). See the AMD_CG_SUPPORT flags in
 * drivers/gpu/drm/amd/include/amd_shared.h. The default is 0xffffffffffffffff (all enabled).
 */
MODULE_PARM_DESC(cg_mask, "Clockgating flags mask (0 = disable clock gating)");
module_param_named(cg_mask, amdgpu_cg_mask, ullong, 0444);

/**
 * DOC: pg_mask (uint)
 * Override Powergating features enabled on GPU (0 = disable power gating). See the AMD_PG_SUPPORT flags in
 * drivers/gpu/drm/amd/include/amd_shared.h. The default is 0xffffffff (all enabled).
 */
MODULE_PARM_DESC(pg_mask, "Powergating flags mask (0 = disable power gating)");
module_param_named(pg_mask, amdgpu_pg_mask, uint, 0444);

/**
 * DOC: sdma_phase_quantum (uint)
 * Override SDMA context switch phase quantum (x 1K GPU clock cycles, 0 = no change). The default is 32.
 */
MODULE_PARM_DESC(sdma_phase_quantum, "SDMA context switch phase quantum (x 1K GPU clock cycles, 0 = no change (default 32))");
module_param_named(sdma_phase_quantum, amdgpu_sdma_phase_quantum, uint, 0444);

/**
 * DOC: disable_cu (charp)
 * Set to disable CUs (It's set like se.sh.cu,...). The default is NULL.
 */
MODULE_PARM_DESC(disable_cu, "Disable CUs (se.sh.cu,...)");
module_param_named(disable_cu, amdgpu_disable_cu, charp, 0444);

/**
 * DOC: virtual_display (charp)
 * Set to enable virtual display feature. This feature provides a virtual display hardware on headless boards
 * or in virtualized environments. It will be set like xxxx:xx:xx.x,x;xxxx:xx:xx.x,x. It's the pci address of
 * the device, plus the number of crtcs to expose. E.g., 0000:26:00.0,4 would enable 4 virtual crtcs on the pci
 * device at 26:00.0. The default is NULL.
 */
MODULE_PARM_DESC(virtual_display,
		 "Enable virtual display feature (the virtual_display will be set like xxxx:xx:xx.x,x;xxxx:xx:xx.x,x)");
module_param_named(virtual_display, amdgpu_virtual_display, charp, 0444);

/**
 * DOC: lbpw (int)
 * Override Load Balancing Per Watt (LBPW) support (1 = enable, 0 = disable). The default is -1 (auto, enabled).
 */
MODULE_PARM_DESC(lbpw, "Load Balancing Per Watt (LBPW) support (1 = enable, 0 = disable, -1 = auto)");
module_param_named(lbpw, amdgpu_lbpw, int, 0444);

MODULE_PARM_DESC(compute_multipipe, "Force compute queues to be spread across pipes (1 = enable, 0 = disable, -1 = auto)");
module_param_named(compute_multipipe, amdgpu_compute_multipipe, int, 0444);

/**
 * DOC: gpu_recovery (int)
 * Set to enable GPU recovery mechanism (1 = enable, 0 = disable). The default is -1 (auto, disabled except SRIOV).
 */
MODULE_PARM_DESC(gpu_recovery, "Enable GPU recovery mechanism, (1 = enable, 0 = disable, -1 = auto)");
module_param_named_unsafe(gpu_recovery, amdgpu_gpu_recovery, int, 0444);

/**
 * DOC: emu_mode (int)
 * Set value 1 to enable emulation mode. This is only needed when running on an emulator. The default is 0 (disabled).
 */
MODULE_PARM_DESC(emu_mode, "Emulation mode, (1 = enable, 0 = disable)");
module_param_named_unsafe(emu_mode, amdgpu_emu_mode, int, 0444);

/**
 * DOC: ras_enable (int)
 * Enable RAS features on the GPU (0 = disable, 1 = enable, -1 = auto (default))
 */
MODULE_PARM_DESC(ras_enable, "Enable RAS features on the GPU (0 = disable, 1 = enable, -1 = auto (default))");
module_param_named(ras_enable, amdgpu_ras_enable, int, 0444);

/**
 * DOC: ras_mask (uint)
 * Mask of RAS features to enable (default 0xffffffff), only valid when ras_enable == 1
 * See the flags in drivers/gpu/drm/amd/amdgpu/amdgpu_ras.h
 */
MODULE_PARM_DESC(ras_mask, "Mask of RAS features to enable (default 0xffffffff), only valid when ras_enable == 1");
module_param_named(ras_mask, amdgpu_ras_mask, uint, 0444);

/**
 * DOC: timeout_fatal_disable (bool)
 * Disable Watchdog timeout fatal error event
 */
MODULE_PARM_DESC(timeout_fatal_disable, "disable watchdog timeout fatal error (false = default)");
module_param_named(timeout_fatal_disable, amdgpu_watchdog_timer.timeout_fatal_disable, bool, 0644);

/**
 * DOC: timeout_period (uint)
 * Modify the watchdog timeout max_cycles as (1 << period)
 */
MODULE_PARM_DESC(timeout_period, "watchdog timeout period (0 = timeout disabled, 1 ~ 0x23 = timeout maxcycles = (1 << period)");
module_param_named(timeout_period, amdgpu_watchdog_timer.period, uint, 0644);

/**
 * DOC: si_support (int)
 * Set SI support driver. This parameter works after set config CONFIG_DRM_AMDGPU_SI. For SI asic, when radeon driver is enabled,
 * set value 0 to use radeon driver, while set value 1 to use amdgpu driver. The default is using radeon driver when it available,
 * otherwise using amdgpu driver.
 */
#ifdef CONFIG_DRM_AMDGPU_SI

#if IS_ENABLED(CONFIG_DRM_RADEON) || IS_ENABLED(CONFIG_DRM_RADEON_MODULE)
int amdgpu_si_support;
MODULE_PARM_DESC(si_support, "SI support (1 = enabled, 0 = disabled (default))");
#else
int amdgpu_si_support = 1;
MODULE_PARM_DESC(si_support, "SI support (1 = enabled (default), 0 = disabled)");
#endif

module_param_named(si_support, amdgpu_si_support, int, 0444);
#endif

/**
 * DOC: cik_support (int)
 * Set CIK support driver. This parameter works after set config CONFIG_DRM_AMDGPU_CIK. For CIK asic, when radeon driver is enabled,
 * set value 0 to use radeon driver, while set value 1 to use amdgpu driver. The default is using radeon driver when it available,
 * otherwise using amdgpu driver.
 */
#ifdef CONFIG_DRM_AMDGPU_CIK

#if IS_ENABLED(CONFIG_DRM_RADEON) || IS_ENABLED(CONFIG_DRM_RADEON_MODULE)
int amdgpu_cik_support;
MODULE_PARM_DESC(cik_support, "CIK support (1 = enabled, 0 = disabled (default))");
#else
int amdgpu_cik_support = 1;
MODULE_PARM_DESC(cik_support, "CIK support (1 = enabled (default), 0 = disabled)");
#endif

module_param_named(cik_support, amdgpu_cik_support, int, 0444);
#endif

/**
 * DOC: smu_memory_pool_size (uint)
 * It is used to reserve gtt for smu debug usage, setting value 0 to disable it. The actual size is value * 256MiB.
 * E.g. 0x1 = 256Mbyte, 0x2 = 512Mbyte, 0x4 = 1 Gbyte, 0x8 = 2GByte. The default is 0 (disabled).
 */
MODULE_PARM_DESC(smu_memory_pool_size,
	"reserve gtt for smu debug usage, 0 = disable,0x1 = 256Mbyte, 0x2 = 512Mbyte, 0x4 = 1 Gbyte, 0x8 = 2GByte");
module_param_named(smu_memory_pool_size, amdgpu_smu_memory_pool_size, uint, 0444);

/**
 * DOC: async_gfx_ring (int)
 * It is used to enable gfx rings that could be configured with different prioritites or equal priorities
 */
MODULE_PARM_DESC(async_gfx_ring,
	"Asynchronous GFX rings that could be configured with either different priorities (HP3D ring and LP3D ring), or equal priorities (0 = disabled, 1 = enabled (default))");
module_param_named(async_gfx_ring, amdgpu_async_gfx_ring, int, 0444);

/**
 * DOC: mcbp (int)
 * It is used to enable mid command buffer preemption. (0 = disabled, 1 = enabled, -1 auto (default))
 */
MODULE_PARM_DESC(mcbp,
	"Enable Mid-command buffer preemption (0 = disabled, 1 = enabled), -1 = auto (default)");
module_param_named(mcbp, amdgpu_mcbp, int, 0444);

/**
 * DOC: discovery (int)
 * Allow driver to discover hardware IP information from IP Discovery table at the top of VRAM.
 * (-1 = auto (default), 0 = disabled, 1 = enabled, 2 = use ip_discovery table from file)
 */
MODULE_PARM_DESC(discovery,
	"Allow driver to discover hardware IPs from IP Discovery table at the top of VRAM");
module_param_named(discovery, amdgpu_discovery, int, 0444);

/**
 * DOC: mes (int)
 * Enable Micro Engine Scheduler. This is a new hw scheduling engine for gfx, sdma, and compute.
 * (0 = disabled (default), 1 = enabled)
 */
MODULE_PARM_DESC(mes,
	"Enable Micro Engine Scheduler (0 = disabled (default), 1 = enabled)");
module_param_named(mes, amdgpu_mes, int, 0444);

/**
 * DOC: mes_log_enable (int)
 * Enable Micro Engine Scheduler log. This is used to enable/disable MES internal log.
 * (0 = disabled (default), 1 = enabled)
 */
MODULE_PARM_DESC(mes_log_enable,
	"Enable Micro Engine Scheduler log (0 = disabled (default), 1 = enabled)");
module_param_named(mes_log_enable, amdgpu_mes_log_enable, int, 0444);

/**
 * DOC: mes_kiq (int)
 * Enable Micro Engine Scheduler KIQ. This is a new engine pipe for kiq.
 * (0 = disabled (default), 1 = enabled)
 */
MODULE_PARM_DESC(mes_kiq,
	"Enable Micro Engine Scheduler KIQ (0 = disabled (default), 1 = enabled)");
module_param_named(mes_kiq, amdgpu_mes_kiq, int, 0444);

/**
 * DOC: uni_mes (int)
 * Enable Unified Micro Engine Scheduler. This is a new engine pipe for unified scheduler.
 * (0 = disabled (default), 1 = enabled)
 */
MODULE_PARM_DESC(uni_mes,
	"Enable Unified Micro Engine Scheduler (0 = disabled, 1 = enabled(default)");
module_param_named(uni_mes, amdgpu_uni_mes, int, 0444);

/**
 * DOC: noretry (int)
 * Disable XNACK retry in the SQ by default on GFXv9 hardware. On ASICs that
 * do not support per-process XNACK this also disables retry page faults.
 * (0 = retry enabled, 1 = retry disabled, -1 auto (default))
 */
MODULE_PARM_DESC(noretry,
	"Disable retry faults (0 = retry enabled, 1 = retry disabled, -1 auto (default))");
module_param_named(noretry, amdgpu_noretry, int, 0644);

/**
 * DOC: force_asic_type (int)
 * A non negative value used to specify the asic type for all supported GPUs.
 */
MODULE_PARM_DESC(force_asic_type,
	"A non negative value used to specify the asic type for all supported GPUs");
module_param_named_unsafe(force_asic_type, amdgpu_force_asic_type, int, 0444);

/**
 * DOC: use_xgmi_p2p (int)
 * Enables/disables XGMI P2P interface (0 = disable, 1 = enable).
 */
MODULE_PARM_DESC(use_xgmi_p2p,
	"Enable XGMI P2P interface (0 = disable; 1 = enable (default))");
module_param_named(use_xgmi_p2p, amdgpu_use_xgmi_p2p, int, 0444);


#ifdef CONFIG_HSA_AMD
/**
 * DOC: sched_policy (int)
 * Set scheduling policy. Default is HWS(hardware scheduling) with over-subscription.
 * Setting 1 disables over-subscription. Setting 2 disables HWS and statically
 * assigns queues to HQDs.
 */
int sched_policy = KFD_SCHED_POLICY_HWS;
module_param_unsafe(sched_policy, int, 0444);
MODULE_PARM_DESC(sched_policy,
	"Scheduling policy (0 = HWS (Default), 1 = HWS without over-subscription, 2 = Non-HWS (Used for debugging only)");

/**
 * DOC: hws_max_conc_proc (int)
 * Maximum number of processes that HWS can schedule concurrently. The maximum is the
 * number of VMIDs assigned to the HWS, which is also the default.
 */
int hws_max_conc_proc = -1;
module_param(hws_max_conc_proc, int, 0444);
MODULE_PARM_DESC(hws_max_conc_proc,
	"Max # processes HWS can execute concurrently when sched_policy=0 (0 = no concurrency, #VMIDs for KFD = Maximum(default))");

/**
 * DOC: cwsr_enable (int)
 * CWSR(compute wave store and resume) allows the GPU to preempt shader execution in
 * the middle of a compute wave. Default is 1 to enable this feature. Setting 0
 * disables it.
 */
int cwsr_enable = 1;
module_param(cwsr_enable, int, 0444);
MODULE_PARM_DESC(cwsr_enable, "CWSR enable (0 = Off, 1 = On (Default))");

/**
 * DOC: max_num_of_queues_per_device (int)
 * Maximum number of queues per device. Valid setting is between 1 and 4096. Default
 * is 4096.
 */
int max_num_of_queues_per_device = KFD_MAX_NUM_OF_QUEUES_PER_DEVICE_DEFAULT;
module_param(max_num_of_queues_per_device, int, 0444);
MODULE_PARM_DESC(max_num_of_queues_per_device,
	"Maximum number of supported queues per device (1 = Minimum, 4096 = default)");

/**
 * DOC: send_sigterm (int)
 * Send sigterm to HSA process on unhandled exceptions. Default is not to send sigterm
 * but just print errors on dmesg. Setting 1 enables sending sigterm.
 */
int send_sigterm;
module_param(send_sigterm, int, 0444);
MODULE_PARM_DESC(send_sigterm,
	"Send sigterm to HSA process on unhandled exception (0 = disable, 1 = enable)");

/**
 * DOC: halt_if_hws_hang (int)
 * Halt if HWS hang is detected. Default value, 0, disables the halt on hang.
 * Setting 1 enables halt on hang.
 */
int halt_if_hws_hang;
module_param_unsafe(halt_if_hws_hang, int, 0644);
MODULE_PARM_DESC(halt_if_hws_hang, "Halt if HWS hang is detected (0 = off (default), 1 = on)");

/**
 * DOC: hws_gws_support(bool)
 * Assume that HWS supports GWS barriers regardless of what firmware version
 * check says. Default value: false (rely on MEC2 firmware version check).
 */
bool hws_gws_support;
module_param_unsafe(hws_gws_support, bool, 0444);
MODULE_PARM_DESC(hws_gws_support, "Assume MEC2 FW supports GWS barriers (false = rely on FW version check (Default), true = force supported)");

/**
 * DOC: queue_preemption_timeout_ms (int)
 * queue preemption timeout in ms (1 = Minimum, 9000 = default)
 */
int queue_preemption_timeout_ms = 9000;
module_param(queue_preemption_timeout_ms, int, 0644);
MODULE_PARM_DESC(queue_preemption_timeout_ms, "queue preemption timeout in ms (1 = Minimum, 9000 = default)");

/**
 * DOC: debug_evictions(bool)
 * Enable extra debug messages to help determine the cause of evictions
 */
bool debug_evictions;
module_param(debug_evictions, bool, 0644);
MODULE_PARM_DESC(debug_evictions, "enable eviction debug messages (false = default)");

/**
 * DOC: no_system_mem_limit(bool)
 * Disable system memory limit, to support multiple process shared memory
 */
bool no_system_mem_limit;
module_param(no_system_mem_limit, bool, 0644);
MODULE_PARM_DESC(no_system_mem_limit, "disable system memory limit (false = default)");

/**
 * DOC: no_queue_eviction_on_vm_fault (int)
 * If set, process queues will not be evicted on gpuvm fault. This is to keep the wavefront context for debugging (0 = queue eviction, 1 = no queue eviction). The default is 0 (queue eviction).
 */
int amdgpu_no_queue_eviction_on_vm_fault;
MODULE_PARM_DESC(no_queue_eviction_on_vm_fault, "No queue eviction on VM fault (0 = queue eviction, 1 = no queue eviction)");
module_param_named_unsafe(no_queue_eviction_on_vm_fault, amdgpu_no_queue_eviction_on_vm_fault, int, 0444);
#endif

/**
 * DOC: mtype_local (int)
 */
int amdgpu_mtype_local;
MODULE_PARM_DESC(mtype_local, "MTYPE for local memory (0 = MTYPE_RW (default), 1 = MTYPE_NC, 2 = MTYPE_CC)");
module_param_named_unsafe(mtype_local, amdgpu_mtype_local, int, 0444);

/**
 * DOC: pcie_p2p (bool)
 * Enable PCIe P2P (requires large-BAR). Default value: true (on)
 */
#ifdef CONFIG_HSA_AMD_P2P
bool pcie_p2p = true;
module_param(pcie_p2p, bool, 0444);
MODULE_PARM_DESC(pcie_p2p, "Enable PCIe P2P (requires large-BAR). (N = off, Y = on(default))");
#endif

/**
 * DOC: dcfeaturemask (uint)
 * Override display features enabled. See enum DC_FEATURE_MASK in drivers/gpu/drm/amd/include/amd_shared.h.
 * The default is the current set of stable display features.
 */
MODULE_PARM_DESC(dcfeaturemask, "all stable DC features enabled (default))");
module_param_named(dcfeaturemask, amdgpu_dc_feature_mask, uint, 0444);

/**
 * DOC: dcdebugmask (uint)
 * Override display features enabled. See enum DC_DEBUG_MASK in drivers/gpu/drm/amd/include/amd_shared.h.
 */
MODULE_PARM_DESC(dcdebugmask, "all debug options disabled (default))");
module_param_named(dcdebugmask, amdgpu_dc_debug_mask, uint, 0444);

MODULE_PARM_DESC(visualconfirm, "Visual confirm (0 = off (default), 1 = MPO, 5 = PSR)");
module_param_named(visualconfirm, amdgpu_dc_visual_confirm, uint, 0444);

/**
 * DOC: abmlevel (uint)
 * Override the default ABM (Adaptive Backlight Management) level used for DC
 * enabled hardware. Requires DMCU to be supported and loaded.
 * Valid levels are 0-4. A value of 0 indicates that ABM should be disabled by
 * default. Values 1-4 control the maximum allowable brightness reduction via
 * the ABM algorithm, with 1 being the least reduction and 4 being the most
 * reduction.
 *
 * Defaults to -1, or auto. Userspace can only override this level after
 * boot if it's set to auto.
 */
int amdgpu_dm_abm_level = -1;
MODULE_PARM_DESC(abmlevel,
		 "ABM level (0 = off, 1-4 = backlight reduction level, -1 auto (default))");
module_param_named(abmlevel, amdgpu_dm_abm_level, int, 0444);

int amdgpu_backlight = -1;
MODULE_PARM_DESC(backlight, "Backlight control (0 = pwm, 1 = aux, -1 auto (default))");
module_param_named(backlight, amdgpu_backlight, bint, 0444);

/**
 * DOC: damageclips (int)
 * Enable or disable damage clips support. If damage clips support is disabled,
 * we will force full frame updates, irrespective of what user space sends to
 * us.
 *
 * Defaults to -1 (where it is enabled unless a PSR-SU display is detected).
 */
MODULE_PARM_DESC(damageclips,
		 "Damage clips support (0 = disable, 1 = enable, -1 auto (default))");
module_param_named(damageclips, amdgpu_damage_clips, int, 0444);

/**
 * DOC: tmz (int)
 * Trusted Memory Zone (TMZ) is a method to protect data being written
 * to or read from memory.
 *
 * The default value: 0 (off).  TODO: change to auto till it is completed.
 */
MODULE_PARM_DESC(tmz, "Enable TMZ feature (-1 = auto (default), 0 = off, 1 = on)");
module_param_named(tmz, amdgpu_tmz, int, 0444);

/**
 * DOC: freesync_video (uint)
 * Enable the optimization to adjust front porch timing to achieve seamless
 * mode change experience when setting a freesync supported mode for which full
 * modeset is not needed.
 *
 * The Display Core will add a set of modes derived from the base FreeSync
 * video mode into the corresponding connector's mode list based on commonly
 * used refresh rates and VRR range of the connected display, when users enable
 * this feature. From the userspace perspective, they can see a seamless mode
 * change experience when the change between different refresh rates under the
 * same resolution. Additionally, userspace applications such as Video playback
 * can read this modeset list and change the refresh rate based on the video
 * frame rate. Finally, the userspace can also derive an appropriate mode for a
 * particular refresh rate based on the FreeSync Mode and add it to the
 * connector's mode list.
 *
 * Note: This is an experimental feature.
 *
 * The default value: 0 (off).
 */
MODULE_PARM_DESC(
	freesync_video,
	"Enable freesync modesetting optimization feature (0 = off (default), 1 = on)");
module_param_named(freesync_video, amdgpu_freesync_vid_mode, uint, 0444);

/**
 * DOC: reset_method (int)
 * GPU reset method (-1 = auto (default), 0 = legacy, 1 = mode0, 2 = mode1, 3 = mode2, 4 = baco)
 */
MODULE_PARM_DESC(reset_method, "GPU reset method (-1 = auto (default), 0 = legacy, 1 = mode0, 2 = mode1, 3 = mode2, 4 = baco/bamaco)");
module_param_named_unsafe(reset_method, amdgpu_reset_method, int, 0644);

/**
 * DOC: bad_page_threshold (int) Bad page threshold is specifies the
 * threshold value of faulty pages detected by RAS ECC, which may
 * result in the GPU entering bad status when the number of total
 * faulty pages by ECC exceeds the threshold value.
 */
MODULE_PARM_DESC(bad_page_threshold, "Bad page threshold(-1 = ignore threshold (default value), 0 = disable bad page retirement, -2 = driver sets threshold)");
module_param_named(bad_page_threshold, amdgpu_bad_page_threshold, int, 0444);

MODULE_PARM_DESC(num_kcq, "number of kernel compute queue user want to setup (8 if set to greater than 8 or less than 0, only affect gfx 8+)");
module_param_named(num_kcq, amdgpu_num_kcq, int, 0444);

/**
 * DOC: vcnfw_log (int)
 * Enable vcnfw log output for debugging, the default is disabled.
 */
MODULE_PARM_DESC(vcnfw_log, "Enable vcnfw log(0 = disable (default value), 1 = enable)");
module_param_named(vcnfw_log, amdgpu_vcnfw_log, int, 0444);

/**
 * DOC: sg_display (int)
 * Disable S/G (scatter/gather) display (i.e., display from system memory).
 * This option is only relevant on APUs.  Set this option to 0 to disable
 * S/G display if you experience flickering or other issues under memory
 * pressure and report the issue.
 */
MODULE_PARM_DESC(sg_display, "S/G Display (-1 = auto (default), 0 = disable)");
module_param_named(sg_display, amdgpu_sg_display, int, 0444);

/**
 * DOC: umsch_mm (int)
 * Enable Multi Media User Mode Scheduler. This is a HW scheduling engine for VCN and VPE.
 * (0 = disabled (default), 1 = enabled)
 */
MODULE_PARM_DESC(umsch_mm,
	"Enable Multi Media User Mode Scheduler (0 = disabled (default), 1 = enabled)");
module_param_named(umsch_mm, amdgpu_umsch_mm, int, 0444);

/**
 * DOC: umsch_mm_fwlog (int)
 * Enable umschfw log output for debugging, the default is disabled.
 */
MODULE_PARM_DESC(umsch_mm_fwlog, "Enable umschfw log(0 = disable (default value), 1 = enable)");
module_param_named(umsch_mm_fwlog, amdgpu_umsch_mm_fwlog, int, 0444);

/**
 * DOC: smu_pptable_id (int)
 * Used to override pptable id. id = 0 use VBIOS pptable.
 * id > 0 use the soft pptable with specicfied id.
 */
MODULE_PARM_DESC(smu_pptable_id,
	"specify pptable id to be used (-1 = auto(default) value, 0 = use pptable from vbios, > 0 = soft pptable id)");
module_param_named(smu_pptable_id, amdgpu_smu_pptable_id, int, 0444);

/**
 * DOC: partition_mode (int)
 * Used to override the default SPX mode.
 */
MODULE_PARM_DESC(
	user_partt_mode,
	"specify partition mode to be used (-2 = AMDGPU_AUTO_COMPUTE_PARTITION_MODE(default value) \
						0 = AMDGPU_SPX_PARTITION_MODE, \
						1 = AMDGPU_DPX_PARTITION_MODE, \
						2 = AMDGPU_TPX_PARTITION_MODE, \
						3 = AMDGPU_QPX_PARTITION_MODE, \
						4 = AMDGPU_CPX_PARTITION_MODE)");
module_param_named(user_partt_mode, amdgpu_user_partt_mode, uint, 0444);


/**
 * DOC: enforce_isolation (bool)
 * enforce process isolation between graphics and compute via using the same reserved vmid.
 */
module_param(enforce_isolation, bool, 0444);
MODULE_PARM_DESC(enforce_isolation, "enforce process isolation between graphics and compute . enforce_isolation = on");

/**
 * DOC: seamless (int)
 * Seamless boot will keep the image on the screen during the boot process.
 */
MODULE_PARM_DESC(seamless, "Seamless boot (-1 = auto (default), 0 = disable, 1 = enable)");
module_param_named(seamless, amdgpu_seamless, int, 0444);

/**
 * DOC: debug_mask (uint)
 * Debug options for amdgpu, work as a binary mask with the following options:
 *
 * - 0x1: Debug VM handling
 * - 0x2: Enable simulating large-bar capability on non-large bar system. This
 *   limits the VRAM size reported to ROCm applications to the visible
 *   size, usually 256MB.
 * - 0x4: Disable GPU soft recovery, always do a full reset
 */
MODULE_PARM_DESC(debug_mask, "debug options for amdgpu, disabled by default");
module_param_named_unsafe(debug_mask, amdgpu_debug_mask, uint, 0444);

/**
 * DOC: agp (int)
 * Enable the AGP aperture.  This provides an aperture in the GPU's internal
 * address space for direct access to system memory.  Note that these accesses
 * are non-snooped, so they are only used for access to uncached memory.
 */
MODULE_PARM_DESC(agp, "AGP (-1 = auto (default), 0 = disable, 1 = enable)");
module_param_named(agp, amdgpu_agp, int, 0444);

/**
 * DOC: wbrf (int)
 * Enable Wifi RFI interference mitigation feature.
 * Due to electrical and mechanical constraints there may be likely interference of
 * relatively high-powered harmonics of the (G-)DDR memory clocks with local radio
 * module frequency bands used by Wifi 6/6e/7. To mitigate the possible RFI interference,
 * with this feature enabled, PMFW will use either “shadowed P-State” or “P-State” based
 * on active list of frequencies in-use (to be avoided) as part of initial setting or
 * P-state transition. However, there may be potential performance impact with this
 * feature enabled.
 * (0 = disabled, 1 = enabled, -1 = auto (default setting, will be enabled if supported))
 */
MODULE_PARM_DESC(wbrf,
	"Enable Wifi RFI interference mitigation (0 = disabled, 1 = enabled, -1 = auto(default)");
module_param_named(wbrf, amdgpu_wbrf, int, 0444);

/* These devices are not supported by amdgpu.
 * They are supported by the mach64, r128, radeon drivers
 */
static const u16 amdgpu_unsupported_pciidlist[] = {
	/* mach64 */
	0x4354,
	0x4358,
	0x4554,
	0x4742,
	0x4744,
	0x4749,
	0x474C,
	0x474D,
	0x474E,
	0x474F,
	0x4750,
	0x4751,
	0x4752,
	0x4753,
	0x4754,
	0x4755,
	0x4756,
	0x4757,
	0x4758,
	0x4759,
	0x475A,
	0x4C42,
	0x4C44,
	0x4C47,
	0x4C49,
	0x4C4D,
	0x4C4E,
	0x4C50,
	0x4C51,
	0x4C52,
	0x4C53,
	0x5654,
	0x5655,
	0x5656,
	/* r128 */
	0x4c45,
	0x4c46,
	0x4d46,
	0x4d4c,
	0x5041,
	0x5042,
	0x5043,
	0x5044,
	0x5045,
	0x5046,
	0x5047,
	0x5048,
	0x5049,
	0x504A,
	0x504B,
	0x504C,
	0x504D,
	0x504E,
	0x504F,
	0x5050,
	0x5051,
	0x5052,
	0x5053,
	0x5054,
	0x5055,
	0x5056,
	0x5057,
	0x5058,
	0x5245,
	0x5246,
	0x5247,
	0x524b,
	0x524c,
	0x534d,
	0x5446,
	0x544C,
	0x5452,
	/* radeon */
	0x3150,
	0x3151,
	0x3152,
	0x3154,
	0x3155,
	0x3E50,
	0x3E54,
	0x4136,
	0x4137,
	0x4144,
	0x4145,
	0x4146,
	0x4147,
	0x4148,
	0x4149,
	0x414A,
	0x414B,
	0x4150,
	0x4151,
	0x4152,
	0x4153,
	0x4154,
	0x4155,
	0x4156,
	0x4237,
	0x4242,
	0x4336,
	0x4337,
	0x4437,
	0x4966,
	0x4967,
	0x4A48,
	0x4A49,
	0x4A4A,
	0x4A4B,
	0x4A4C,
	0x4A4D,
	0x4A4E,
	0x4A4F,
	0x4A50,
	0x4A54,
	0x4B48,
	0x4B49,
	0x4B4A,
	0x4B4B,
	0x4B4C,
	0x4C57,
	0x4C58,
	0x4C59,
	0x4C5A,
	0x4C64,
	0x4C66,
	0x4C67,
	0x4E44,
	0x4E45,
	0x4E46,
	0x4E47,
	0x4E48,
	0x4E49,
	0x4E4A,
	0x4E4B,
	0x4E50,
	0x4E51,
	0x4E52,
	0x4E53,
	0x4E54,
	0x4E56,
	0x5144,
	0x5145,
	0x5146,
	0x5147,
	0x5148,
	0x514C,
	0x514D,
	0x5157,
	0x5158,
	0x5159,
	0x515A,
	0x515E,
	0x5460,
	0x5462,
	0x5464,
	0x5548,
	0x5549,
	0x554A,
	0x554B,
	0x554C,
	0x554D,
	0x554E,
	0x554F,
	0x5550,
	0x5551,
	0x5552,
	0x5554,
	0x564A,
	0x564B,
	0x564F,
	0x5652,
	0x5653,
	0x5657,
	0x5834,
	0x5835,
	0x5954,
	0x5955,
	0x5974,
	0x5975,
	0x5960,
	0x5961,
	0x5962,
	0x5964,
	0x5965,
	0x5969,
	0x5a41,
	0x5a42,
	0x5a61,
	0x5a62,
	0x5b60,
	0x5b62,
	0x5b63,
	0x5b64,
	0x5b65,
	0x5c61,
	0x5c63,
	0x5d48,
	0x5d49,
	0x5d4a,
	0x5d4c,
	0x5d4d,
	0x5d4e,
	0x5d4f,
	0x5d50,
	0x5d52,
	0x5d57,
	0x5e48,
	0x5e4a,
	0x5e4b,
	0x5e4c,
	0x5e4d,
	0x5e4f,
	0x6700,
	0x6701,
	0x6702,
	0x6703,
	0x6704,
	0x6705,
	0x6706,
	0x6707,
	0x6708,
	0x6709,
	0x6718,
	0x6719,
	0x671c,
	0x671d,
	0x671f,
	0x6720,
	0x6721,
	0x6722,
	0x6723,
	0x6724,
	0x6725,
	0x6726,
	0x6727,
	0x6728,
	0x6729,
	0x6738,
	0x6739,
	0x673e,
	0x6740,
	0x6741,
	0x6742,
	0x6743,
	0x6744,
	0x6745,
	0x6746,
	0x6747,
	0x6748,
	0x6749,
	0x674A,
	0x6750,
	0x6751,
	0x6758,
	0x6759,
	0x675B,
	0x675D,
	0x675F,
	0x6760,
	0x6761,
	0x6762,
	0x6763,
	0x6764,
	0x6765,
	0x6766,
	0x6767,
	0x6768,
	0x6770,
	0x6771,
	0x6772,
	0x6778,
	0x6779,
	0x677B,
	0x6840,
	0x6841,
	0x6842,
	0x6843,
	0x6849,
	0x684C,
	0x6850,
	0x6858,
	0x6859,
	0x6880,
	0x6888,
	0x6889,
	0x688A,
	0x688C,
	0x688D,
	0x6898,
	0x6899,
	0x689b,
	0x689c,
	0x689d,
	0x689e,
	0x68a0,
	0x68a1,
	0x68a8,
	0x68a9,
	0x68b0,
	0x68b8,
	0x68b9,
	0x68ba,
	0x68be,
	0x68bf,
	0x68c0,
	0x68c1,
	0x68c7,
	0x68c8,
	0x68c9,
	0x68d8,
	0x68d9,
	0x68da,
	0x68de,
	0x68e0,
	0x68e1,
	0x68e4,
	0x68e5,
	0x68e8,
	0x68e9,
	0x68f1,
	0x68f2,
	0x68f8,
	0x68f9,
	0x68fa,
	0x68fe,
	0x7100,
	0x7101,
	0x7102,
	0x7103,
	0x7104,
	0x7105,
	0x7106,
	0x7108,
	0x7109,
	0x710A,
	0x710B,
	0x710C,
	0x710E,
	0x710F,
	0x7140,
	0x7141,
	0x7142,
	0x7143,
	0x7144,
	0x7145,
	0x7146,
	0x7147,
	0x7149,
	0x714A,
	0x714B,
	0x714C,
	0x714D,
	0x714E,
	0x714F,
	0x7151,
	0x7152,
	0x7153,
	0x715E,
	0x715F,
	0x7180,
	0x7181,
	0x7183,
	0x7186,
	0x7187,
	0x7188,
	0x718A,
	0x718B,
	0x718C,
	0x718D,
	0x718F,
	0x7193,
	0x7196,
	0x719B,
	0x719F,
	0x71C0,
	0x71C1,
	0x71C2,
	0x71C3,
	0x71C4,
	0x71C5,
	0x71C6,
	0x71C7,
	0x71CD,
	0x71CE,
	0x71D2,
	0x71D4,
	0x71D5,
	0x71D6,
	0x71DA,
	0x71DE,
	0x7200,
	0x7210,
	0x7211,
	0x7240,
	0x7243,
	0x7244,
	0x7245,
	0x7246,
	0x7247,
	0x7248,
	0x7249,
	0x724A,
	0x724B,
	0x724C,
	0x724D,
	0x724E,
	0x724F,
	0x7280,
	0x7281,
	0x7283,
	0x7284,
	0x7287,
	0x7288,
	0x7289,
	0x728B,
	0x728C,
	0x7290,
	0x7291,
	0x7293,
	0x7297,
	0x7834,
	0x7835,
	0x791e,
	0x791f,
	0x793f,
	0x7941,
	0x7942,
	0x796c,
	0x796d,
	0x796e,
	0x796f,
	0x9400,
	0x9401,
	0x9402,
	0x9403,
	0x9405,
	0x940A,
	0x940B,
	0x940F,
	0x94A0,
	0x94A1,
	0x94A3,
	0x94B1,
	0x94B3,
	0x94B4,
	0x94B5,
	0x94B9,
	0x9440,
	0x9441,
	0x9442,
	0x9443,
	0x9444,
	0x9446,
	0x944A,
	0x944B,
	0x944C,
	0x944E,
	0x9450,
	0x9452,
	0x9456,
	0x945A,
	0x945B,
	0x945E,
	0x9460,
	0x9462,
	0x946A,
	0x946B,
	0x947A,
	0x947B,
	0x9480,
	0x9487,
	0x9488,
	0x9489,
	0x948A,
	0x948F,
	0x9490,
	0x9491,
	0x9495,
	0x9498,
	0x949C,
	0x949E,
	0x949F,
	0x94C0,
	0x94C1,
	0x94C3,
	0x94C4,
	0x94C5,
	0x94C6,
	0x94C7,
	0x94C8,
	0x94C9,
	0x94CB,
	0x94CC,
	0x94CD,
	0x9500,
	0x9501,
	0x9504,
	0x9505,
	0x9506,
	0x9507,
	0x9508,
	0x9509,
	0x950F,
	0x9511,
	0x9515,
	0x9517,
	0x9519,
	0x9540,
	0x9541,
	0x9542,
	0x954E,
	0x954F,
	0x9552,
	0x9553,
	0x9555,
	0x9557,
	0x955f,
	0x9580,
	0x9581,
	0x9583,
	0x9586,
	0x9587,
	0x9588,
	0x9589,
	0x958A,
	0x958B,
	0x958C,
	0x958D,
	0x958E,
	0x958F,
	0x9590,
	0x9591,
	0x9593,
	0x9595,
	0x9596,
	0x9597,
	0x9598,
	0x9599,
	0x959B,
	0x95C0,
	0x95C2,
	0x95C4,
	0x95C5,
	0x95C6,
	0x95C7,
	0x95C9,
	0x95CC,
	0x95CD,
	0x95CE,
	0x95CF,
	0x9610,
	0x9611,
	0x9612,
	0x9613,
	0x9614,
	0x9615,
	0x9616,
	0x9640,
	0x9641,
	0x9642,
	0x9643,
	0x9644,
	0x9645,
	0x9647,
	0x9648,
	0x9649,
	0x964a,
	0x964b,
	0x964c,
	0x964e,
	0x964f,
	0x9710,
	0x9711,
	0x9712,
	0x9713,
	0x9714,
	0x9715,
	0x9802,
	0x9803,
	0x9804,
	0x9805,
	0x9806,
	0x9807,
	0x9808,
	0x9809,
	0x980A,
	0x9900,
	0x9901,
	0x9903,
	0x9904,
	0x9905,
	0x9906,
	0x9907,
	0x9908,
	0x9909,
	0x990A,
	0x990B,
	0x990C,
	0x990D,
	0x990E,
	0x990F,
	0x9910,
	0x9913,
	0x9917,
	0x9918,
	0x9919,
	0x9990,
	0x9991,
	0x9992,
	0x9993,
	0x9994,
	0x9995,
	0x9996,
	0x9997,
	0x9998,
	0x9999,
	0x999A,
	0x999B,
	0x999C,
	0x999D,
	0x99A0,
	0x99A2,
	0x99A4,
	/* radeon secondary ids */
	0x3171,
	0x3e70,
	0x4164,
	0x4165,
	0x4166,
	0x4168,
	0x4170,
	0x4171,
	0x4172,
	0x4173,
	0x496e,
	0x4a69,
	0x4a6a,
	0x4a6b,
	0x4a70,
	0x4a74,
	0x4b69,
	0x4b6b,
	0x4b6c,
	0x4c6e,
	0x4e64,
	0x4e65,
	0x4e66,
	0x4e67,
	0x4e68,
	0x4e69,
	0x4e6a,
	0x4e71,
	0x4f73,
	0x5569,
	0x556b,
	0x556d,
	0x556f,
	0x5571,
	0x5854,
	0x5874,
	0x5940,
	0x5941,
	0x5b70,
	0x5b72,
	0x5b73,
	0x5b74,
	0x5b75,
	0x5d44,
	0x5d45,
	0x5d6d,
	0x5d6f,
	0x5d72,
	0x5d77,
	0x5e6b,
	0x5e6d,
	0x7120,
	0x7124,
	0x7129,
	0x712e,
	0x712f,
	0x7162,
	0x7163,
	0x7166,
	0x7167,
	0x7172,
	0x7173,
	0x71a0,
	0x71a1,
	0x71a3,
	0x71a7,
	0x71bb,
	0x71e0,
	0x71e1,
	0x71e2,
	0x71e6,
	0x71e7,
	0x71f2,
	0x7269,
	0x726b,
	0x726e,
	0x72a0,
	0x72a8,
	0x72b1,
	0x72b3,
	0x793f,
};

static const struct pci_device_id pciidlist[] = {
#ifdef CONFIG_DRM_AMDGPU_SI
	{0x1002, 0x6780, PCI_ANY_ID, PCI_ANY_ID, 0, 0, CHIP_TAHITI},
	{0x1002, 0x6784, PCI_ANY_ID, PCI_ANY_ID, 0, 0, CHIP_TAHITI},
	{0x1002, 0x6788, PCI_ANY_ID, PCI_ANY_ID, 0, 0, CHIP_TAHITI},
	{0x1002, 0x678A, PCI_ANY_ID, PCI_ANY_ID, 0, 0, CHIP_TAHITI},
	{0x1002, 0x6790, PCI_ANY_ID, PCI_ANY_ID, 0, 0, CHIP_TAHITI},
	{0x1002, 0x6791, PCI_ANY_ID, PCI_ANY_ID, 0, 0, CHIP_TAHITI},
	{0x1002, 0x6792, PCI_ANY_ID, PCI_ANY_ID, 0, 0, CHIP_TAHITI},
	{0x1002, 0x6798, PCI_ANY_ID, PCI_ANY_ID, 0, 0, CHIP_TAHITI},
	{0x1002, 0x6799, PCI_ANY_ID, PCI_ANY_ID, 0, 0, CHIP_TAHITI},
	{0x1002, 0x679A, PCI_ANY_ID, PCI_ANY_ID, 0, 0, CHIP_TAHITI},
	{0x1002, 0x679B, PCI_ANY_ID, PCI_ANY_ID, 0, 0, CHIP_TAHITI},
	{0x1002, 0x679E, PCI_ANY_ID, PCI_ANY_ID, 0, 0, CHIP_TAHITI},
	{0x1002, 0x679F, PCI_ANY_ID, PCI_ANY_ID, 0, 0, CHIP_TAHITI},
	{0x1002, 0x6800, PCI_ANY_ID, PCI_ANY_ID, 0, 0, CHIP_PITCAIRN|AMD_IS_MOBILITY},
	{0x1002, 0x6801, PCI_ANY_ID, PCI_ANY_ID, 0, 0, CHIP_PITCAIRN|AMD_IS_MOBILITY},
	{0x1002, 0x6802, PCI_ANY_ID, PCI_ANY_ID, 0, 0, CHIP_PITCAIRN|AMD_IS_MOBILITY},
	{0x1002, 0x6806, PCI_ANY_ID, PCI_ANY_ID, 0, 0, CHIP_PITCAIRN},
	{0x1002, 0x6808, PCI_ANY_ID, PCI_ANY_ID, 0, 0, CHIP_PITCAIRN},
	{0x1002, 0x6809, PCI_ANY_ID, PCI_ANY_ID, 0, 0, CHIP_PITCAIRN},
	{0x1002, 0x6810, PCI_ANY_ID, PCI_ANY_ID, 0, 0, CHIP_PITCAIRN},
	{0x1002, 0x6811, PCI_ANY_ID, PCI_ANY_ID, 0, 0, CHIP_PITCAIRN},
	{0x1002, 0x6816, PCI_ANY_ID, PCI_ANY_ID, 0, 0, CHIP_PITCAIRN},
	{0x1002, 0x6817, PCI_ANY_ID, PCI_ANY_ID, 0, 0, CHIP_PITCAIRN},
	{0x1002, 0x6818, PCI_ANY_ID, PCI_ANY_ID, 0, 0, CHIP_PITCAIRN},
	{0x1002, 0x6819, PCI_ANY_ID, PCI_ANY_ID, 0, 0, CHIP_PITCAIRN},
	{0x1002, 0x6600, PCI_ANY_ID, PCI_ANY_ID, 0, 0, CHIP_OLAND|AMD_IS_MOBILITY},
	{0x1002, 0x6601, PCI_ANY_ID, PCI_ANY_ID, 0, 0, CHIP_OLAND|AMD_IS_MOBILITY},
	{0x1002, 0x6602, PCI_ANY_ID, PCI_ANY_ID, 0, 0, CHIP_OLAND|AMD_IS_MOBILITY},
	{0x1002, 0x6603, PCI_ANY_ID, PCI_ANY_ID, 0, 0, CHIP_OLAND|AMD_IS_MOBILITY},
	{0x1002, 0x6604, PCI_ANY_ID, PCI_ANY_ID, 0, 0, CHIP_OLAND|AMD_IS_MOBILITY},
	{0x1002, 0x6605, PCI_ANY_ID, PCI_ANY_ID, 0, 0, CHIP_OLAND|AMD_IS_MOBILITY},
	{0x1002, 0x6606, PCI_ANY_ID, PCI_ANY_ID, 0, 0, CHIP_OLAND|AMD_IS_MOBILITY},
	{0x1002, 0x6607, PCI_ANY_ID, PCI_ANY_ID, 0, 0, CHIP_OLAND|AMD_IS_MOBILITY},
	{0x1002, 0x6608, PCI_ANY_ID, PCI_ANY_ID, 0, 0, CHIP_OLAND},
	{0x1002, 0x6610, PCI_ANY_ID, PCI_ANY_ID, 0, 0, CHIP_OLAND},
	{0x1002, 0x6611, PCI_ANY_ID, PCI_ANY_ID, 0, 0, CHIP_OLAND},
	{0x1002, 0x6613, PCI_ANY_ID, PCI_ANY_ID, 0, 0, CHIP_OLAND},
	{0x1002, 0x6617, PCI_ANY_ID, PCI_ANY_ID, 0, 0, CHIP_OLAND|AMD_IS_MOBILITY},
	{0x1002, 0x6620, PCI_ANY_ID, PCI_ANY_ID, 0, 0, CHIP_OLAND|AMD_IS_MOBILITY},
	{0x1002, 0x6621, PCI_ANY_ID, PCI_ANY_ID, 0, 0, CHIP_OLAND|AMD_IS_MOBILITY},
	{0x1002, 0x6623, PCI_ANY_ID, PCI_ANY_ID, 0, 0, CHIP_OLAND|AMD_IS_MOBILITY},
	{0x1002, 0x6631, PCI_ANY_ID, PCI_ANY_ID, 0, 0, CHIP_OLAND},
	{0x1002, 0x6820, PCI_ANY_ID, PCI_ANY_ID, 0, 0, CHIP_VERDE|AMD_IS_MOBILITY},
	{0x1002, 0x6821, PCI_ANY_ID, PCI_ANY_ID, 0, 0, CHIP_VERDE|AMD_IS_MOBILITY},
	{0x1002, 0x6822, PCI_ANY_ID, PCI_ANY_ID, 0, 0, CHIP_VERDE|AMD_IS_MOBILITY},
	{0x1002, 0x6823, PCI_ANY_ID, PCI_ANY_ID, 0, 0, CHIP_VERDE|AMD_IS_MOBILITY},
	{0x1002, 0x6824, PCI_ANY_ID, PCI_ANY_ID, 0, 0, CHIP_VERDE|AMD_IS_MOBILITY},
	{0x1002, 0x6825, PCI_ANY_ID, PCI_ANY_ID, 0, 0, CHIP_VERDE|AMD_IS_MOBILITY},
	{0x1002, 0x6826, PCI_ANY_ID, PCI_ANY_ID, 0, 0, CHIP_VERDE|AMD_IS_MOBILITY},
	{0x1002, 0x6827, PCI_ANY_ID, PCI_ANY_ID, 0, 0, CHIP_VERDE|AMD_IS_MOBILITY},
	{0x1002, 0x6828, PCI_ANY_ID, PCI_ANY_ID, 0, 0, CHIP_VERDE},
	{0x1002, 0x6829, PCI_ANY_ID, PCI_ANY_ID, 0, 0, CHIP_VERDE},
	{0x1002, 0x682A, PCI_ANY_ID, PCI_ANY_ID, 0, 0, CHIP_VERDE|AMD_IS_MOBILITY},
	{0x1002, 0x682B, PCI_ANY_ID, PCI_ANY_ID, 0, 0, CHIP_VERDE|AMD_IS_MOBILITY},
	{0x1002, 0x682C, PCI_ANY_ID, PCI_ANY_ID, 0, 0, CHIP_VERDE},
	{0x1002, 0x682D, PCI_ANY_ID, PCI_ANY_ID, 0, 0, CHIP_VERDE|AMD_IS_MOBILITY},
	{0x1002, 0x682F, PCI_ANY_ID, PCI_ANY_ID, 0, 0, CHIP_VERDE|AMD_IS_MOBILITY},
	{0x1002, 0x6830, PCI_ANY_ID, PCI_ANY_ID, 0, 0, CHIP_VERDE|AMD_IS_MOBILITY},
	{0x1002, 0x6831, PCI_ANY_ID, PCI_ANY_ID, 0, 0, CHIP_VERDE|AMD_IS_MOBILITY},
	{0x1002, 0x6835, PCI_ANY_ID, PCI_ANY_ID, 0, 0, CHIP_VERDE},
	{0x1002, 0x6837, PCI_ANY_ID, PCI_ANY_ID, 0, 0, CHIP_VERDE},
	{0x1002, 0x6838, PCI_ANY_ID, PCI_ANY_ID, 0, 0, CHIP_VERDE},
	{0x1002, 0x6839, PCI_ANY_ID, PCI_ANY_ID, 0, 0, CHIP_VERDE},
	{0x1002, 0x683B, PCI_ANY_ID, PCI_ANY_ID, 0, 0, CHIP_VERDE},
	{0x1002, 0x683D, PCI_ANY_ID, PCI_ANY_ID, 0, 0, CHIP_VERDE},
	{0x1002, 0x683F, PCI_ANY_ID, PCI_ANY_ID, 0, 0, CHIP_VERDE},
	{0x1002, 0x6660, PCI_ANY_ID, PCI_ANY_ID, 0, 0, CHIP_HAINAN|AMD_IS_MOBILITY},
	{0x1002, 0x6663, PCI_ANY_ID, PCI_ANY_ID, 0, 0, CHIP_HAINAN|AMD_IS_MOBILITY},
	{0x1002, 0x6664, PCI_ANY_ID, PCI_ANY_ID, 0, 0, CHIP_HAINAN|AMD_IS_MOBILITY},
	{0x1002, 0x6665, PCI_ANY_ID, PCI_ANY_ID, 0, 0, CHIP_HAINAN|AMD_IS_MOBILITY},
	{0x1002, 0x6667, PCI_ANY_ID, PCI_ANY_ID, 0, 0, CHIP_HAINAN|AMD_IS_MOBILITY},
	{0x1002, 0x666F, PCI_ANY_ID, PCI_ANY_ID, 0, 0, CHIP_HAINAN|AMD_IS_MOBILITY},
#endif
#ifdef CONFIG_DRM_AMDGPU_CIK
	/* Kaveri */
	{0x1002, 0x1304, PCI_ANY_ID, PCI_ANY_ID, 0, 0, CHIP_KAVERI|AMD_IS_MOBILITY|AMD_IS_APU},
	{0x1002, 0x1305, PCI_ANY_ID, PCI_ANY_ID, 0, 0, CHIP_KAVERI|AMD_IS_APU},
	{0x1002, 0x1306, PCI_ANY_ID, PCI_ANY_ID, 0, 0, CHIP_KAVERI|AMD_IS_MOBILITY|AMD_IS_APU},
	{0x1002, 0x1307, PCI_ANY_ID, PCI_ANY_ID, 0, 0, CHIP_KAVERI|AMD_IS_APU},
	{0x1002, 0x1309, PCI_ANY_ID, PCI_ANY_ID, 0, 0, CHIP_KAVERI|AMD_IS_MOBILITY|AMD_IS_APU},
	{0x1002, 0x130A, PCI_ANY_ID, PCI_ANY_ID, 0, 0, CHIP_KAVERI|AMD_IS_MOBILITY|AMD_IS_APU},
	{0x1002, 0x130B, PCI_ANY_ID, PCI_ANY_ID, 0, 0, CHIP_KAVERI|AMD_IS_MOBILITY|AMD_IS_APU},
	{0x1002, 0x130C, PCI_ANY_ID, PCI_ANY_ID, 0, 0, CHIP_KAVERI|AMD_IS_MOBILITY|AMD_IS_APU},
	{0x1002, 0x130D, PCI_ANY_ID, PCI_ANY_ID, 0, 0, CHIP_KAVERI|AMD_IS_MOBILITY|AMD_IS_APU},
	{0x1002, 0x130E, PCI_ANY_ID, PCI_ANY_ID, 0, 0, CHIP_KAVERI|AMD_IS_MOBILITY|AMD_IS_APU},
	{0x1002, 0x130F, PCI_ANY_ID, PCI_ANY_ID, 0, 0, CHIP_KAVERI|AMD_IS_APU},
	{0x1002, 0x1310, PCI_ANY_ID, PCI_ANY_ID, 0, 0, CHIP_KAVERI|AMD_IS_APU},
	{0x1002, 0x1311, PCI_ANY_ID, PCI_ANY_ID, 0, 0, CHIP_KAVERI|AMD_IS_APU},
	{0x1002, 0x1312, PCI_ANY_ID, PCI_ANY_ID, 0, 0, CHIP_KAVERI|AMD_IS_APU},
	{0x1002, 0x1313, PCI_ANY_ID, PCI_ANY_ID, 0, 0, CHIP_KAVERI|AMD_IS_APU},
	{0x1002, 0x1315, PCI_ANY_ID, PCI_ANY_ID, 0, 0, CHIP_KAVERI|AMD_IS_APU},
	{0x1002, 0x1316, PCI_ANY_ID, PCI_ANY_ID, 0, 0, CHIP_KAVERI|AMD_IS_APU},
	{0x1002, 0x1317, PCI_ANY_ID, PCI_ANY_ID, 0, 0, CHIP_KAVERI|AMD_IS_MOBILITY|AMD_IS_APU},
	{0x1002, 0x1318, PCI_ANY_ID, PCI_ANY_ID, 0, 0, CHIP_KAVERI|AMD_IS_MOBILITY|AMD_IS_APU},
	{0x1002, 0x131B, PCI_ANY_ID, PCI_ANY_ID, 0, 0, CHIP_KAVERI|AMD_IS_APU},
	{0x1002, 0x131C, PCI_ANY_ID, PCI_ANY_ID, 0, 0, CHIP_KAVERI|AMD_IS_APU},
	{0x1002, 0x131D, PCI_ANY_ID, PCI_ANY_ID, 0, 0, CHIP_KAVERI|AMD_IS_APU},
	/* Bonaire */
	{0x1002, 0x6640, PCI_ANY_ID, PCI_ANY_ID, 0, 0, CHIP_BONAIRE|AMD_IS_MOBILITY},
	{0x1002, 0x6641, PCI_ANY_ID, PCI_ANY_ID, 0, 0, CHIP_BONAIRE|AMD_IS_MOBILITY},
	{0x1002, 0x6646, PCI_ANY_ID, PCI_ANY_ID, 0, 0, CHIP_BONAIRE|AMD_IS_MOBILITY},
	{0x1002, 0x6647, PCI_ANY_ID, PCI_ANY_ID, 0, 0, CHIP_BONAIRE|AMD_IS_MOBILITY},
	{0x1002, 0x6649, PCI_ANY_ID, PCI_ANY_ID, 0, 0, CHIP_BONAIRE},
	{0x1002, 0x6650, PCI_ANY_ID, PCI_ANY_ID, 0, 0, CHIP_BONAIRE},
	{0x1002, 0x6651, PCI_ANY_ID, PCI_ANY_ID, 0, 0, CHIP_BONAIRE},
	{0x1002, 0x6658, PCI_ANY_ID, PCI_ANY_ID, 0, 0, CHIP_BONAIRE},
	{0x1002, 0x665c, PCI_ANY_ID, PCI_ANY_ID, 0, 0, CHIP_BONAIRE},
	{0x1002, 0x665d, PCI_ANY_ID, PCI_ANY_ID, 0, 0, CHIP_BONAIRE},
	{0x1002, 0x665f, PCI_ANY_ID, PCI_ANY_ID, 0, 0, CHIP_BONAIRE},
	/* Hawaii */
	{0x1002, 0x67A0, PCI_ANY_ID, PCI_ANY_ID, 0, 0, CHIP_HAWAII},
	{0x1002, 0x67A1, PCI_ANY_ID, PCI_ANY_ID, 0, 0, CHIP_HAWAII},
	{0x1002, 0x67A2, PCI_ANY_ID, PCI_ANY_ID, 0, 0, CHIP_HAWAII},
	{0x1002, 0x67A8, PCI_ANY_ID, PCI_ANY_ID, 0, 0, CHIP_HAWAII},
	{0x1002, 0x67A9, PCI_ANY_ID, PCI_ANY_ID, 0, 0, CHIP_HAWAII},
	{0x1002, 0x67AA, PCI_ANY_ID, PCI_ANY_ID, 0, 0, CHIP_HAWAII},
	{0x1002, 0x67B0, PCI_ANY_ID, PCI_ANY_ID, 0, 0, CHIP_HAWAII},
	{0x1002, 0x67B1, PCI_ANY_ID, PCI_ANY_ID, 0, 0, CHIP_HAWAII},
	{0x1002, 0x67B8, PCI_ANY_ID, PCI_ANY_ID, 0, 0, CHIP_HAWAII},
	{0x1002, 0x67B9, PCI_ANY_ID, PCI_ANY_ID, 0, 0, CHIP_HAWAII},
	{0x1002, 0x67BA, PCI_ANY_ID, PCI_ANY_ID, 0, 0, CHIP_HAWAII},
	{0x1002, 0x67BE, PCI_ANY_ID, PCI_ANY_ID, 0, 0, CHIP_HAWAII},
	/* Kabini */
	{0x1002, 0x9830, PCI_ANY_ID, PCI_ANY_ID, 0, 0, CHIP_KABINI|AMD_IS_MOBILITY|AMD_IS_APU},
	{0x1002, 0x9831, PCI_ANY_ID, PCI_ANY_ID, 0, 0, CHIP_KABINI|AMD_IS_APU},
	{0x1002, 0x9832, PCI_ANY_ID, PCI_ANY_ID, 0, 0, CHIP_KABINI|AMD_IS_MOBILITY|AMD_IS_APU},
	{0x1002, 0x9833, PCI_ANY_ID, PCI_ANY_ID, 0, 0, CHIP_KABINI|AMD_IS_APU},
	{0x1002, 0x9834, PCI_ANY_ID, PCI_ANY_ID, 0, 0, CHIP_KABINI|AMD_IS_MOBILITY|AMD_IS_APU},
	{0x1002, 0x9835, PCI_ANY_ID, PCI_ANY_ID, 0, 0, CHIP_KABINI|AMD_IS_APU},
	{0x1002, 0x9836, PCI_ANY_ID, PCI_ANY_ID, 0, 0, CHIP_KABINI|AMD_IS_MOBILITY|AMD_IS_APU},
	{0x1002, 0x9837, PCI_ANY_ID, PCI_ANY_ID, 0, 0, CHIP_KABINI|AMD_IS_APU},
	{0x1002, 0x9838, PCI_ANY_ID, PCI_ANY_ID, 0, 0, CHIP_KABINI|AMD_IS_MOBILITY|AMD_IS_APU},
	{0x1002, 0x9839, PCI_ANY_ID, PCI_ANY_ID, 0, 0, CHIP_KABINI|AMD_IS_MOBILITY|AMD_IS_APU},
	{0x1002, 0x983a, PCI_ANY_ID, PCI_ANY_ID, 0, 0, CHIP_KABINI|AMD_IS_APU},
	{0x1002, 0x983b, PCI_ANY_ID, PCI_ANY_ID, 0, 0, CHIP_KABINI|AMD_IS_MOBILITY|AMD_IS_APU},
	{0x1002, 0x983c, PCI_ANY_ID, PCI_ANY_ID, 0, 0, CHIP_KABINI|AMD_IS_APU},
	{0x1002, 0x983d, PCI_ANY_ID, PCI_ANY_ID, 0, 0, CHIP_KABINI|AMD_IS_APU},
	{0x1002, 0x983e, PCI_ANY_ID, PCI_ANY_ID, 0, 0, CHIP_KABINI|AMD_IS_APU},
	{0x1002, 0x983f, PCI_ANY_ID, PCI_ANY_ID, 0, 0, CHIP_KABINI|AMD_IS_APU},
	/* mullins */
	{0x1002, 0x9850, PCI_ANY_ID, PCI_ANY_ID, 0, 0, CHIP_MULLINS|AMD_IS_MOBILITY|AMD_IS_APU},
	{0x1002, 0x9851, PCI_ANY_ID, PCI_ANY_ID, 0, 0, CHIP_MULLINS|AMD_IS_MOBILITY|AMD_IS_APU},
	{0x1002, 0x9852, PCI_ANY_ID, PCI_ANY_ID, 0, 0, CHIP_MULLINS|AMD_IS_MOBILITY|AMD_IS_APU},
	{0x1002, 0x9853, PCI_ANY_ID, PCI_ANY_ID, 0, 0, CHIP_MULLINS|AMD_IS_MOBILITY|AMD_IS_APU},
	{0x1002, 0x9854, PCI_ANY_ID, PCI_ANY_ID, 0, 0, CHIP_MULLINS|AMD_IS_MOBILITY|AMD_IS_APU},
	{0x1002, 0x9855, PCI_ANY_ID, PCI_ANY_ID, 0, 0, CHIP_MULLINS|AMD_IS_MOBILITY|AMD_IS_APU},
	{0x1002, 0x9856, PCI_ANY_ID, PCI_ANY_ID, 0, 0, CHIP_MULLINS|AMD_IS_MOBILITY|AMD_IS_APU},
	{0x1002, 0x9857, PCI_ANY_ID, PCI_ANY_ID, 0, 0, CHIP_MULLINS|AMD_IS_MOBILITY|AMD_IS_APU},
	{0x1002, 0x9858, PCI_ANY_ID, PCI_ANY_ID, 0, 0, CHIP_MULLINS|AMD_IS_MOBILITY|AMD_IS_APU},
	{0x1002, 0x9859, PCI_ANY_ID, PCI_ANY_ID, 0, 0, CHIP_MULLINS|AMD_IS_MOBILITY|AMD_IS_APU},
	{0x1002, 0x985A, PCI_ANY_ID, PCI_ANY_ID, 0, 0, CHIP_MULLINS|AMD_IS_MOBILITY|AMD_IS_APU},
	{0x1002, 0x985B, PCI_ANY_ID, PCI_ANY_ID, 0, 0, CHIP_MULLINS|AMD_IS_MOBILITY|AMD_IS_APU},
	{0x1002, 0x985C, PCI_ANY_ID, PCI_ANY_ID, 0, 0, CHIP_MULLINS|AMD_IS_MOBILITY|AMD_IS_APU},
	{0x1002, 0x985D, PCI_ANY_ID, PCI_ANY_ID, 0, 0, CHIP_MULLINS|AMD_IS_MOBILITY|AMD_IS_APU},
	{0x1002, 0x985E, PCI_ANY_ID, PCI_ANY_ID, 0, 0, CHIP_MULLINS|AMD_IS_MOBILITY|AMD_IS_APU},
	{0x1002, 0x985F, PCI_ANY_ID, PCI_ANY_ID, 0, 0, CHIP_MULLINS|AMD_IS_MOBILITY|AMD_IS_APU},
#endif
	/* topaz */
	{0x1002, 0x6900, PCI_ANY_ID, PCI_ANY_ID, 0, 0, CHIP_TOPAZ},
	{0x1002, 0x6901, PCI_ANY_ID, PCI_ANY_ID, 0, 0, CHIP_TOPAZ},
	{0x1002, 0x6902, PCI_ANY_ID, PCI_ANY_ID, 0, 0, CHIP_TOPAZ},
	{0x1002, 0x6903, PCI_ANY_ID, PCI_ANY_ID, 0, 0, CHIP_TOPAZ},
	{0x1002, 0x6907, PCI_ANY_ID, PCI_ANY_ID, 0, 0, CHIP_TOPAZ},
	/* tonga */
	{0x1002, 0x6920, PCI_ANY_ID, PCI_ANY_ID, 0, 0, CHIP_TONGA},
	{0x1002, 0x6921, PCI_ANY_ID, PCI_ANY_ID, 0, 0, CHIP_TONGA},
	{0x1002, 0x6928, PCI_ANY_ID, PCI_ANY_ID, 0, 0, CHIP_TONGA},
	{0x1002, 0x6929, PCI_ANY_ID, PCI_ANY_ID, 0, 0, CHIP_TONGA},
	{0x1002, 0x692B, PCI_ANY_ID, PCI_ANY_ID, 0, 0, CHIP_TONGA},
	{0x1002, 0x692F, PCI_ANY_ID, PCI_ANY_ID, 0, 0, CHIP_TONGA},
	{0x1002, 0x6930, PCI_ANY_ID, PCI_ANY_ID, 0, 0, CHIP_TONGA},
	{0x1002, 0x6938, PCI_ANY_ID, PCI_ANY_ID, 0, 0, CHIP_TONGA},
	{0x1002, 0x6939, PCI_ANY_ID, PCI_ANY_ID, 0, 0, CHIP_TONGA},
	/* fiji */
	{0x1002, 0x7300, PCI_ANY_ID, PCI_ANY_ID, 0, 0, CHIP_FIJI},
	{0x1002, 0x730F, PCI_ANY_ID, PCI_ANY_ID, 0, 0, CHIP_FIJI},
	/* carrizo */
	{0x1002, 0x9870, PCI_ANY_ID, PCI_ANY_ID, 0, 0, CHIP_CARRIZO|AMD_IS_APU},
	{0x1002, 0x9874, PCI_ANY_ID, PCI_ANY_ID, 0, 0, CHIP_CARRIZO|AMD_IS_APU},
	{0x1002, 0x9875, PCI_ANY_ID, PCI_ANY_ID, 0, 0, CHIP_CARRIZO|AMD_IS_APU},
	{0x1002, 0x9876, PCI_ANY_ID, PCI_ANY_ID, 0, 0, CHIP_CARRIZO|AMD_IS_APU},
	{0x1002, 0x9877, PCI_ANY_ID, PCI_ANY_ID, 0, 0, CHIP_CARRIZO|AMD_IS_APU},
	/* stoney */
	{0x1002, 0x98E4, PCI_ANY_ID, PCI_ANY_ID, 0, 0, CHIP_STONEY|AMD_IS_APU},
	/* Polaris11 */
	{0x1002, 0x67E0, PCI_ANY_ID, PCI_ANY_ID, 0, 0, CHIP_POLARIS11},
	{0x1002, 0x67E3, PCI_ANY_ID, PCI_ANY_ID, 0, 0, CHIP_POLARIS11},
	{0x1002, 0x67E8, PCI_ANY_ID, PCI_ANY_ID, 0, 0, CHIP_POLARIS11},
	{0x1002, 0x67EB, PCI_ANY_ID, PCI_ANY_ID, 0, 0, CHIP_POLARIS11},
	{0x1002, 0x67EF, PCI_ANY_ID, PCI_ANY_ID, 0, 0, CHIP_POLARIS11},
	{0x1002, 0x67FF, PCI_ANY_ID, PCI_ANY_ID, 0, 0, CHIP_POLARIS11},
	{0x1002, 0x67E1, PCI_ANY_ID, PCI_ANY_ID, 0, 0, CHIP_POLARIS11},
	{0x1002, 0x67E7, PCI_ANY_ID, PCI_ANY_ID, 0, 0, CHIP_POLARIS11},
	{0x1002, 0x67E9, PCI_ANY_ID, PCI_ANY_ID, 0, 0, CHIP_POLARIS11},
	/* Polaris10 */
	{0x1002, 0x67C0, PCI_ANY_ID, PCI_ANY_ID, 0, 0, CHIP_POLARIS10},
	{0x1002, 0x67C1, PCI_ANY_ID, PCI_ANY_ID, 0, 0, CHIP_POLARIS10},
	{0x1002, 0x67C2, PCI_ANY_ID, PCI_ANY_ID, 0, 0, CHIP_POLARIS10},
	{0x1002, 0x67C4, PCI_ANY_ID, PCI_ANY_ID, 0, 0, CHIP_POLARIS10},
	{0x1002, 0x67C7, PCI_ANY_ID, PCI_ANY_ID, 0, 0, CHIP_POLARIS10},
	{0x1002, 0x67D0, PCI_ANY_ID, PCI_ANY_ID, 0, 0, CHIP_POLARIS10},
	{0x1002, 0x67DF, PCI_ANY_ID, PCI_ANY_ID, 0, 0, CHIP_POLARIS10},
	{0x1002, 0x67C8, PCI_ANY_ID, PCI_ANY_ID, 0, 0, CHIP_POLARIS10},
	{0x1002, 0x67C9, PCI_ANY_ID, PCI_ANY_ID, 0, 0, CHIP_POLARIS10},
	{0x1002, 0x67CA, PCI_ANY_ID, PCI_ANY_ID, 0, 0, CHIP_POLARIS10},
	{0x1002, 0x67CC, PCI_ANY_ID, PCI_ANY_ID, 0, 0, CHIP_POLARIS10},
	{0x1002, 0x67CF, PCI_ANY_ID, PCI_ANY_ID, 0, 0, CHIP_POLARIS10},
	{0x1002, 0x6FDF, PCI_ANY_ID, PCI_ANY_ID, 0, 0, CHIP_POLARIS10},
	/* Polaris12 */
	{0x1002, 0x6980, PCI_ANY_ID, PCI_ANY_ID, 0, 0, CHIP_POLARIS12},
	{0x1002, 0x6981, PCI_ANY_ID, PCI_ANY_ID, 0, 0, CHIP_POLARIS12},
	{0x1002, 0x6985, PCI_ANY_ID, PCI_ANY_ID, 0, 0, CHIP_POLARIS12},
	{0x1002, 0x6986, PCI_ANY_ID, PCI_ANY_ID, 0, 0, CHIP_POLARIS12},
	{0x1002, 0x6987, PCI_ANY_ID, PCI_ANY_ID, 0, 0, CHIP_POLARIS12},
	{0x1002, 0x6995, PCI_ANY_ID, PCI_ANY_ID, 0, 0, CHIP_POLARIS12},
	{0x1002, 0x6997, PCI_ANY_ID, PCI_ANY_ID, 0, 0, CHIP_POLARIS12},
	{0x1002, 0x699F, PCI_ANY_ID, PCI_ANY_ID, 0, 0, CHIP_POLARIS12},
	/* VEGAM */
	{0x1002, 0x694C, PCI_ANY_ID, PCI_ANY_ID, 0, 0, CHIP_VEGAM},
	{0x1002, 0x694E, PCI_ANY_ID, PCI_ANY_ID, 0, 0, CHIP_VEGAM},
	{0x1002, 0x694F, PCI_ANY_ID, PCI_ANY_ID, 0, 0, CHIP_VEGAM},
	/* Vega 10 */
	{0x1002, 0x6860, PCI_ANY_ID, PCI_ANY_ID, 0, 0, CHIP_VEGA10},
	{0x1002, 0x6861, PCI_ANY_ID, PCI_ANY_ID, 0, 0, CHIP_VEGA10},
	{0x1002, 0x6862, PCI_ANY_ID, PCI_ANY_ID, 0, 0, CHIP_VEGA10},
	{0x1002, 0x6863, PCI_ANY_ID, PCI_ANY_ID, 0, 0, CHIP_VEGA10},
	{0x1002, 0x6864, PCI_ANY_ID, PCI_ANY_ID, 0, 0, CHIP_VEGA10},
	{0x1002, 0x6867, PCI_ANY_ID, PCI_ANY_ID, 0, 0, CHIP_VEGA10},
	{0x1002, 0x6868, PCI_ANY_ID, PCI_ANY_ID, 0, 0, CHIP_VEGA10},
	{0x1002, 0x6869, PCI_ANY_ID, PCI_ANY_ID, 0, 0, CHIP_VEGA10},
	{0x1002, 0x686a, PCI_ANY_ID, PCI_ANY_ID, 0, 0, CHIP_VEGA10},
	{0x1002, 0x686b, PCI_ANY_ID, PCI_ANY_ID, 0, 0, CHIP_VEGA10},
	{0x1002, 0x686c, PCI_ANY_ID, PCI_ANY_ID, 0, 0, CHIP_VEGA10},
	{0x1002, 0x686d, PCI_ANY_ID, PCI_ANY_ID, 0, 0, CHIP_VEGA10},
	{0x1002, 0x686e, PCI_ANY_ID, PCI_ANY_ID, 0, 0, CHIP_VEGA10},
	{0x1002, 0x686f, PCI_ANY_ID, PCI_ANY_ID, 0, 0, CHIP_VEGA10},
	{0x1002, 0x687f, PCI_ANY_ID, PCI_ANY_ID, 0, 0, CHIP_VEGA10},
	/* Vega 12 */
	{0x1002, 0x69A0, PCI_ANY_ID, PCI_ANY_ID, 0, 0, CHIP_VEGA12},
	{0x1002, 0x69A1, PCI_ANY_ID, PCI_ANY_ID, 0, 0, CHIP_VEGA12},
	{0x1002, 0x69A2, PCI_ANY_ID, PCI_ANY_ID, 0, 0, CHIP_VEGA12},
	{0x1002, 0x69A3, PCI_ANY_ID, PCI_ANY_ID, 0, 0, CHIP_VEGA12},
	{0x1002, 0x69AF, PCI_ANY_ID, PCI_ANY_ID, 0, 0, CHIP_VEGA12},
	/* Vega 20 */
	{0x1002, 0x66A0, PCI_ANY_ID, PCI_ANY_ID, 0, 0, CHIP_VEGA20},
	{0x1002, 0x66A1, PCI_ANY_ID, PCI_ANY_ID, 0, 0, CHIP_VEGA20},
	{0x1002, 0x66A2, PCI_ANY_ID, PCI_ANY_ID, 0, 0, CHIP_VEGA20},
	{0x1002, 0x66A3, PCI_ANY_ID, PCI_ANY_ID, 0, 0, CHIP_VEGA20},
	{0x1002, 0x66A4, PCI_ANY_ID, PCI_ANY_ID, 0, 0, CHIP_VEGA20},
	{0x1002, 0x66A7, PCI_ANY_ID, PCI_ANY_ID, 0, 0, CHIP_VEGA20},
	{0x1002, 0x66AF, PCI_ANY_ID, PCI_ANY_ID, 0, 0, CHIP_VEGA20},
	/* Raven */
	{0x1002, 0x15dd, PCI_ANY_ID, PCI_ANY_ID, 0, 0, CHIP_RAVEN|AMD_IS_APU},
	{0x1002, 0x15d8, PCI_ANY_ID, PCI_ANY_ID, 0, 0, CHIP_RAVEN|AMD_IS_APU},
	/* Arcturus */
	{0x1002, 0x738C, PCI_ANY_ID, PCI_ANY_ID, 0, 0, CHIP_ARCTURUS},
	{0x1002, 0x7388, PCI_ANY_ID, PCI_ANY_ID, 0, 0, CHIP_ARCTURUS},
	{0x1002, 0x738E, PCI_ANY_ID, PCI_ANY_ID, 0, 0, CHIP_ARCTURUS},
	{0x1002, 0x7390, PCI_ANY_ID, PCI_ANY_ID, 0, 0, CHIP_ARCTURUS},
	/* Navi10 */
	{0x1002, 0x7310, PCI_ANY_ID, PCI_ANY_ID, 0, 0, CHIP_NAVI10},
	{0x1002, 0x7312, PCI_ANY_ID, PCI_ANY_ID, 0, 0, CHIP_NAVI10},
	{0x1002, 0x7318, PCI_ANY_ID, PCI_ANY_ID, 0, 0, CHIP_NAVI10},
	{0x1002, 0x7319, PCI_ANY_ID, PCI_ANY_ID, 0, 0, CHIP_NAVI10},
	{0x1002, 0x731A, PCI_ANY_ID, PCI_ANY_ID, 0, 0, CHIP_NAVI10},
	{0x1002, 0x731B, PCI_ANY_ID, PCI_ANY_ID, 0, 0, CHIP_NAVI10},
	{0x1002, 0x731E, PCI_ANY_ID, PCI_ANY_ID, 0, 0, CHIP_NAVI10},
	{0x1002, 0x731F, PCI_ANY_ID, PCI_ANY_ID, 0, 0, CHIP_NAVI10},
	/* Navi14 */
	{0x1002, 0x7340, PCI_ANY_ID, PCI_ANY_ID, 0, 0, CHIP_NAVI14},
	{0x1002, 0x7341, PCI_ANY_ID, PCI_ANY_ID, 0, 0, CHIP_NAVI14},
	{0x1002, 0x7347, PCI_ANY_ID, PCI_ANY_ID, 0, 0, CHIP_NAVI14},
	{0x1002, 0x734F, PCI_ANY_ID, PCI_ANY_ID, 0, 0, CHIP_NAVI14},

	/* Renoir */
	{0x1002, 0x15E7, PCI_ANY_ID, PCI_ANY_ID, 0, 0, CHIP_RENOIR|AMD_IS_APU},
	{0x1002, 0x1636, PCI_ANY_ID, PCI_ANY_ID, 0, 0, CHIP_RENOIR|AMD_IS_APU},
	{0x1002, 0x1638, PCI_ANY_ID, PCI_ANY_ID, 0, 0, CHIP_RENOIR|AMD_IS_APU},
	{0x1002, 0x164C, PCI_ANY_ID, PCI_ANY_ID, 0, 0, CHIP_RENOIR|AMD_IS_APU},

	/* Navi12 */
	{0x1002, 0x7360, PCI_ANY_ID, PCI_ANY_ID, 0, 0, CHIP_NAVI12},
	{0x1002, 0x7362, PCI_ANY_ID, PCI_ANY_ID, 0, 0, CHIP_NAVI12},

	/* Sienna_Cichlid */
	{0x1002, 0x73A0, PCI_ANY_ID, PCI_ANY_ID, 0, 0, CHIP_SIENNA_CICHLID},
	{0x1002, 0x73A1, PCI_ANY_ID, PCI_ANY_ID, 0, 0, CHIP_SIENNA_CICHLID},
	{0x1002, 0x73A2, PCI_ANY_ID, PCI_ANY_ID, 0, 0, CHIP_SIENNA_CICHLID},
	{0x1002, 0x73A3, PCI_ANY_ID, PCI_ANY_ID, 0, 0, CHIP_SIENNA_CICHLID},
	{0x1002, 0x73A5, PCI_ANY_ID, PCI_ANY_ID, 0, 0, CHIP_SIENNA_CICHLID},
	{0x1002, 0x73A8, PCI_ANY_ID, PCI_ANY_ID, 0, 0, CHIP_SIENNA_CICHLID},
	{0x1002, 0x73A9, PCI_ANY_ID, PCI_ANY_ID, 0, 0, CHIP_SIENNA_CICHLID},
	{0x1002, 0x73AB, PCI_ANY_ID, PCI_ANY_ID, 0, 0, CHIP_SIENNA_CICHLID},
	{0x1002, 0x73AC, PCI_ANY_ID, PCI_ANY_ID, 0, 0, CHIP_SIENNA_CICHLID},
	{0x1002, 0x73AD, PCI_ANY_ID, PCI_ANY_ID, 0, 0, CHIP_SIENNA_CICHLID},
	{0x1002, 0x73AE, PCI_ANY_ID, PCI_ANY_ID, 0, 0, CHIP_SIENNA_CICHLID},
	{0x1002, 0x73AF, PCI_ANY_ID, PCI_ANY_ID, 0, 0, CHIP_SIENNA_CICHLID},
	{0x1002, 0x73BF, PCI_ANY_ID, PCI_ANY_ID, 0, 0, CHIP_SIENNA_CICHLID},

	/* Yellow Carp */
	{0x1002, 0x164D, PCI_ANY_ID, PCI_ANY_ID, 0, 0, CHIP_YELLOW_CARP|AMD_IS_APU},
	{0x1002, 0x1681, PCI_ANY_ID, PCI_ANY_ID, 0, 0, CHIP_YELLOW_CARP|AMD_IS_APU},

	/* Navy_Flounder */
	{0x1002, 0x73C0, PCI_ANY_ID, PCI_ANY_ID, 0, 0, CHIP_NAVY_FLOUNDER},
	{0x1002, 0x73C1, PCI_ANY_ID, PCI_ANY_ID, 0, 0, CHIP_NAVY_FLOUNDER},
	{0x1002, 0x73C3, PCI_ANY_ID, PCI_ANY_ID, 0, 0, CHIP_NAVY_FLOUNDER},
	{0x1002, 0x73DA, PCI_ANY_ID, PCI_ANY_ID, 0, 0, CHIP_NAVY_FLOUNDER},
	{0x1002, 0x73DB, PCI_ANY_ID, PCI_ANY_ID, 0, 0, CHIP_NAVY_FLOUNDER},
	{0x1002, 0x73DC, PCI_ANY_ID, PCI_ANY_ID, 0, 0, CHIP_NAVY_FLOUNDER},
	{0x1002, 0x73DD, PCI_ANY_ID, PCI_ANY_ID, 0, 0, CHIP_NAVY_FLOUNDER},
	{0x1002, 0x73DE, PCI_ANY_ID, PCI_ANY_ID, 0, 0, CHIP_NAVY_FLOUNDER},
	{0x1002, 0x73DF, PCI_ANY_ID, PCI_ANY_ID, 0, 0, CHIP_NAVY_FLOUNDER},

	/* DIMGREY_CAVEFISH */
	{0x1002, 0x73E0, PCI_ANY_ID, PCI_ANY_ID, 0, 0, CHIP_DIMGREY_CAVEFISH},
	{0x1002, 0x73E1, PCI_ANY_ID, PCI_ANY_ID, 0, 0, CHIP_DIMGREY_CAVEFISH},
	{0x1002, 0x73E2, PCI_ANY_ID, PCI_ANY_ID, 0, 0, CHIP_DIMGREY_CAVEFISH},
	{0x1002, 0x73E3, PCI_ANY_ID, PCI_ANY_ID, 0, 0, CHIP_DIMGREY_CAVEFISH},
	{0x1002, 0x73E8, PCI_ANY_ID, PCI_ANY_ID, 0, 0, CHIP_DIMGREY_CAVEFISH},
	{0x1002, 0x73E9, PCI_ANY_ID, PCI_ANY_ID, 0, 0, CHIP_DIMGREY_CAVEFISH},
	{0x1002, 0x73EA, PCI_ANY_ID, PCI_ANY_ID, 0, 0, CHIP_DIMGREY_CAVEFISH},
	{0x1002, 0x73EB, PCI_ANY_ID, PCI_ANY_ID, 0, 0, CHIP_DIMGREY_CAVEFISH},
	{0x1002, 0x73EC, PCI_ANY_ID, PCI_ANY_ID, 0, 0, CHIP_DIMGREY_CAVEFISH},
	{0x1002, 0x73ED, PCI_ANY_ID, PCI_ANY_ID, 0, 0, CHIP_DIMGREY_CAVEFISH},
	{0x1002, 0x73EF, PCI_ANY_ID, PCI_ANY_ID, 0, 0, CHIP_DIMGREY_CAVEFISH},
	{0x1002, 0x73FF, PCI_ANY_ID, PCI_ANY_ID, 0, 0, CHIP_DIMGREY_CAVEFISH},

	/* Aldebaran */
	{0x1002, 0x7408, PCI_ANY_ID, PCI_ANY_ID, 0, 0, CHIP_ALDEBARAN},
	{0x1002, 0x740C, PCI_ANY_ID, PCI_ANY_ID, 0, 0, CHIP_ALDEBARAN},
	{0x1002, 0x740F, PCI_ANY_ID, PCI_ANY_ID, 0, 0, CHIP_ALDEBARAN},
	{0x1002, 0x7410, PCI_ANY_ID, PCI_ANY_ID, 0, 0, CHIP_ALDEBARAN},

	/* CYAN_SKILLFISH */
	{0x1002, 0x13FE, PCI_ANY_ID, PCI_ANY_ID, 0, 0, CHIP_CYAN_SKILLFISH|AMD_IS_APU},
	{0x1002, 0x143F, PCI_ANY_ID, PCI_ANY_ID, 0, 0, CHIP_CYAN_SKILLFISH|AMD_IS_APU},

	/* BEIGE_GOBY */
	{0x1002, 0x7420, PCI_ANY_ID, PCI_ANY_ID, 0, 0, CHIP_BEIGE_GOBY},
	{0x1002, 0x7421, PCI_ANY_ID, PCI_ANY_ID, 0, 0, CHIP_BEIGE_GOBY},
	{0x1002, 0x7422, PCI_ANY_ID, PCI_ANY_ID, 0, 0, CHIP_BEIGE_GOBY},
	{0x1002, 0x7423, PCI_ANY_ID, PCI_ANY_ID, 0, 0, CHIP_BEIGE_GOBY},
	{0x1002, 0x7424, PCI_ANY_ID, PCI_ANY_ID, 0, 0, CHIP_BEIGE_GOBY},
	{0x1002, 0x743F, PCI_ANY_ID, PCI_ANY_ID, 0, 0, CHIP_BEIGE_GOBY},

	{ PCI_DEVICE(0x1002, PCI_ANY_ID),
	  .class = PCI_CLASS_DISPLAY_VGA << 8,
	  .class_mask = 0xffffff,
	  .driver_data = CHIP_IP_DISCOVERY },

	{ PCI_DEVICE(0x1002, PCI_ANY_ID),
	  .class = PCI_CLASS_DISPLAY_OTHER << 8,
	  .class_mask = 0xffffff,
	  .driver_data = CHIP_IP_DISCOVERY },

	{ PCI_DEVICE(0x1002, PCI_ANY_ID),
	  .class = PCI_CLASS_ACCELERATOR_PROCESSING << 8,
	  .class_mask = 0xffffff,
	  .driver_data = CHIP_IP_DISCOVERY },

	{0, 0, 0}
};

MODULE_DEVICE_TABLE(pci, pciidlist);

static const struct amdgpu_asic_type_quirk asic_type_quirks[] = {
	/* differentiate between P10 and P11 asics with the same DID */
	{0x67FF, 0xE3, CHIP_POLARIS10},
	{0x67FF, 0xE7, CHIP_POLARIS10},
	{0x67FF, 0xF3, CHIP_POLARIS10},
	{0x67FF, 0xF7, CHIP_POLARIS10},
};

static const struct drm_driver amdgpu_kms_driver;

static void amdgpu_get_secondary_funcs(struct amdgpu_device *adev)
{
	struct pci_dev *p = NULL;
	int i;

	/* 0 - GPU
	 * 1 - audio
	 * 2 - USB
	 * 3 - UCSI
	 */
	for (i = 1; i < 4; i++) {
		p = pci_get_domain_bus_and_slot(pci_domain_nr(adev->pdev->bus),
						adev->pdev->bus->number, i);
		if (p) {
			pm_runtime_get_sync(&p->dev);
			pm_runtime_mark_last_busy(&p->dev);
			pm_runtime_put_autosuspend(&p->dev);
			pci_dev_put(p);
		}
	}
}

static void amdgpu_init_debug_options(struct amdgpu_device *adev)
{
	if (amdgpu_debug_mask & AMDGPU_DEBUG_VM) {
		pr_info("debug: VM handling debug enabled\n");
		adev->debug_vm = true;
	}

	if (amdgpu_debug_mask & AMDGPU_DEBUG_LARGEBAR) {
		pr_info("debug: enabled simulating large-bar capability on non-large bar system\n");
		adev->debug_largebar = true;
	}

	if (amdgpu_debug_mask & AMDGPU_DEBUG_DISABLE_GPU_SOFT_RECOVERY) {
		pr_info("debug: soft reset for GPU recovery disabled\n");
		adev->debug_disable_soft_recovery = true;
	}

	if (amdgpu_debug_mask & AMDGPU_DEBUG_USE_VRAM_FW_BUF) {
		pr_info("debug: place fw in vram for frontdoor loading\n");
		adev->debug_use_vram_fw_buf = true;
	}

	if (amdgpu_debug_mask & AMDGPU_DEBUG_ENABLE_RAS_ACA) {
		pr_info("debug: enable RAS ACA\n");
		adev->debug_enable_ras_aca = true;
	}

	if (amdgpu_debug_mask & AMDGPU_DEBUG_ENABLE_EXP_RESETS) {
		pr_info("debug: enable experimental reset features\n");
		adev->debug_exp_resets = true;
	}
}

static unsigned long amdgpu_fix_asic_type(struct pci_dev *pdev, unsigned long flags)
{
	int i;

	for (i = 0; i < ARRAY_SIZE(asic_type_quirks); i++) {
		if (pdev->device == asic_type_quirks[i].device &&
			pdev->revision == asic_type_quirks[i].revision) {
				flags &= ~AMD_ASIC_MASK;
				flags |= asic_type_quirks[i].type;
				break;
			}
	}

	return flags;
}

static int amdgpu_pci_probe(struct pci_dev *pdev,
			    const struct pci_device_id *ent)
{
	struct drm_device *ddev;
	struct amdgpu_device *adev;
	unsigned long flags = ent->driver_data;
	int ret, retry = 0, i;
	bool supports_atomic = false;

	/* skip devices which are owned by radeon */
	for (i = 0; i < ARRAY_SIZE(amdgpu_unsupported_pciidlist); i++) {
		if (amdgpu_unsupported_pciidlist[i] == pdev->device)
			return -ENODEV;
	}

	if (amdgpu_aspm == -1 && !pcie_aspm_enabled(pdev))
		amdgpu_aspm = 0;

	if (amdgpu_virtual_display ||
	    amdgpu_device_asic_has_dc_support(flags & AMD_ASIC_MASK))
		supports_atomic = true;

	if ((flags & AMD_EXP_HW_SUPPORT) && !amdgpu_exp_hw_support) {
		DRM_INFO("This hardware requires experimental hardware support.\n"
			 "See modparam exp_hw_support\n");
		return -ENODEV;
	}

	flags = amdgpu_fix_asic_type(pdev, flags);

	/* Due to hardware bugs, S/G Display on raven requires a 1:1 IOMMU mapping,
	 * however, SME requires an indirect IOMMU mapping because the encryption
	 * bit is beyond the DMA mask of the chip.
	 */
	if (cc_platform_has(CC_ATTR_MEM_ENCRYPT) &&
	    ((flags & AMD_ASIC_MASK) == CHIP_RAVEN)) {
		dev_info(&pdev->dev,
			 "SME is not compatible with RAVEN\n");
		return -ENOTSUPP;
	}

#ifdef CONFIG_DRM_AMDGPU_SI
	if (!amdgpu_si_support) {
		switch (flags & AMD_ASIC_MASK) {
		case CHIP_TAHITI:
		case CHIP_PITCAIRN:
		case CHIP_VERDE:
		case CHIP_OLAND:
		case CHIP_HAINAN:
			dev_info(&pdev->dev,
				 "SI support provided by radeon.\n");
			dev_info(&pdev->dev,
				 "Use radeon.si_support=0 amdgpu.si_support=1 to override.\n"
				);
			return -ENODEV;
		}
	}
#endif
#ifdef CONFIG_DRM_AMDGPU_CIK
	if (!amdgpu_cik_support) {
		switch (flags & AMD_ASIC_MASK) {
		case CHIP_KAVERI:
		case CHIP_BONAIRE:
		case CHIP_HAWAII:
		case CHIP_KABINI:
		case CHIP_MULLINS:
			dev_info(&pdev->dev,
				 "CIK support provided by radeon.\n");
			dev_info(&pdev->dev,
				 "Use radeon.cik_support=0 amdgpu.cik_support=1 to override.\n"
				);
			return -ENODEV;
		}
	}
#endif

	adev = devm_drm_dev_alloc(&pdev->dev, &amdgpu_kms_driver, typeof(*adev), ddev);
	if (IS_ERR(adev))
		return PTR_ERR(adev);

	adev->dev  = &pdev->dev;
	adev->pdev = pdev;
	ddev = adev_to_drm(adev);

	if (!supports_atomic)
		ddev->driver_features &= ~DRIVER_ATOMIC;

	ret = pci_enable_device(pdev);
	if (ret)
		return ret;

	pci_set_drvdata(pdev, ddev);

	amdgpu_init_debug_options(adev);

	ret = amdgpu_driver_load_kms(adev, flags);
	if (ret)
		goto err_pci;

retry_init:
	ret = drm_dev_register(ddev, flags);
	if (ret == -EAGAIN && ++retry <= 3) {
		DRM_INFO("retry init %d\n", retry);
		/* Don't request EX mode too frequently which is attacking */
		msleep(5000);
		goto retry_init;
	} else if (ret) {
		goto err_pci;
	}

	ret = amdgpu_xcp_dev_register(adev, ent);
	if (ret)
		goto err_pci;

	ret = amdgpu_amdkfd_drm_client_create(adev);
	if (ret)
		goto err_pci;

	/*
	 * 1. don't init fbdev on hw without DCE
	 * 2. don't init fbdev if there are no connectors
	 */
	if (adev->mode_info.mode_config_initialized &&
	    !list_empty(&adev_to_drm(adev)->mode_config.connector_list)) {
		const struct drm_format_info *format;

		/* select 8 bpp console on low vram cards */
		if (adev->gmc.real_vram_size <= (32*1024*1024))
			format = drm_format_info(DRM_FORMAT_C8);
		else
			format = NULL;

		drm_client_setup(adev_to_drm(adev), format);
	}

	ret = amdgpu_debugfs_init(adev);
	if (ret)
		DRM_ERROR("Creating debugfs files failed (%d).\n", ret);

	if (adev->pm.rpm_mode != AMDGPU_RUNPM_NONE) {
		/* only need to skip on ATPX */
		if (amdgpu_device_supports_px(ddev))
			dev_pm_set_driver_flags(ddev->dev, DPM_FLAG_NO_DIRECT_COMPLETE);
		/* we want direct complete for BOCO */
		if (amdgpu_device_supports_boco(ddev))
			dev_pm_set_driver_flags(ddev->dev, DPM_FLAG_SMART_PREPARE |
						DPM_FLAG_SMART_SUSPEND |
						DPM_FLAG_MAY_SKIP_RESUME);
		pm_runtime_use_autosuspend(ddev->dev);
		pm_runtime_set_autosuspend_delay(ddev->dev, 5000);

		pm_runtime_allow(ddev->dev);

		pm_runtime_mark_last_busy(ddev->dev);
		pm_runtime_put_autosuspend(ddev->dev);

		pci_wake_from_d3(pdev, TRUE);

		/*
		 * For runpm implemented via BACO, PMFW will handle the
		 * timing for BACO in and out:
		 *   - put ASIC into BACO state only when both video and
		 *     audio functions are in D3 state.
		 *   - pull ASIC out of BACO state when either video or
		 *     audio function is in D0 state.
		 * Also, at startup, PMFW assumes both functions are in
		 * D0 state.
		 *
		 * So if snd driver was loaded prior to amdgpu driver
		 * and audio function was put into D3 state, there will
		 * be no PMFW-aware D-state transition(D0->D3) on runpm
		 * suspend. Thus the BACO will be not correctly kicked in.
		 *
		 * Via amdgpu_get_secondary_funcs(), the audio dev is put
		 * into D0 state. Then there will be a PMFW-aware D-state
		 * transition(D0->D3) on runpm suspend.
		 */
		if (amdgpu_device_supports_baco(ddev) &&
		    !(adev->flags & AMD_IS_APU) &&
		    (adev->asic_type >= CHIP_NAVI10))
			amdgpu_get_secondary_funcs(adev);
	}

	return 0;

err_pci:
	pci_disable_device(pdev);
	return ret;
}

static void
amdgpu_pci_remove(struct pci_dev *pdev)
{
	struct drm_device *dev = pci_get_drvdata(pdev);
	struct amdgpu_device *adev = drm_to_adev(dev);

	amdgpu_xcp_dev_unplug(adev);
	amdgpu_gmc_prepare_nps_mode_change(adev);
	drm_dev_unplug(dev);

	if (adev->pm.rpm_mode != AMDGPU_RUNPM_NONE) {
		pm_runtime_get_sync(dev->dev);
		pm_runtime_forbid(dev->dev);
	}

	amdgpu_driver_unload_kms(dev);

	/*
	 * Flush any in flight DMA operations from device.
	 * Clear the Bus Master Enable bit and then wait on the PCIe Device
	 * StatusTransactions Pending bit.
	 */
	pci_disable_device(pdev);
	pci_wait_for_pending_transaction(pdev);
}

static void
amdgpu_pci_shutdown(struct pci_dev *pdev)
{
	struct drm_device *dev = pci_get_drvdata(pdev);
	struct amdgpu_device *adev = drm_to_adev(dev);

	if (amdgpu_ras_intr_triggered())
		return;

	/* if we are running in a VM, make sure the device
	 * torn down properly on reboot/shutdown.
	 * unfortunately we can't detect certain
	 * hypervisors so just do this all the time.
	 */
	if (!amdgpu_passthrough(adev))
		adev->mp1_state = PP_MP1_STATE_UNLOAD;
	amdgpu_device_ip_suspend(adev);
	adev->mp1_state = PP_MP1_STATE_NONE;
}

static int amdgpu_pmops_prepare(struct device *dev)
{
	struct drm_device *drm_dev = dev_get_drvdata(dev);
	struct amdgpu_device *adev = drm_to_adev(drm_dev);

	/* Return a positive number here so
	 * DPM_FLAG_SMART_SUSPEND works properly
	 */
	if (amdgpu_device_supports_boco(drm_dev) &&
	    pm_runtime_suspended(dev))
		return 1;

	/* if we will not support s3 or s2i for the device
	 *  then skip suspend
	 */
	if (!amdgpu_acpi_is_s0ix_active(adev) &&
	    !amdgpu_acpi_is_s3_active(adev))
		return 1;

	return amdgpu_device_prepare(drm_dev);
}

static void amdgpu_pmops_complete(struct device *dev)
{
	/* nothing to do */
}

static int amdgpu_pmops_suspend(struct device *dev)
{
	struct drm_device *drm_dev = dev_get_drvdata(dev);
	struct amdgpu_device *adev = drm_to_adev(drm_dev);

	if (amdgpu_acpi_is_s0ix_active(adev))
		adev->in_s0ix = true;
	else if (amdgpu_acpi_is_s3_active(adev))
		adev->in_s3 = true;
	if (!adev->in_s0ix && !adev->in_s3)
		return 0;
	return amdgpu_device_suspend(drm_dev, true);
}

static int amdgpu_pmops_suspend_noirq(struct device *dev)
{
	struct drm_device *drm_dev = dev_get_drvdata(dev);
	struct amdgpu_device *adev = drm_to_adev(drm_dev);

	if (amdgpu_acpi_should_gpu_reset(adev))
		return amdgpu_asic_reset(adev);

	return 0;
}

static int amdgpu_pmops_resume(struct device *dev)
{
	struct drm_device *drm_dev = dev_get_drvdata(dev);
	struct amdgpu_device *adev = drm_to_adev(drm_dev);
	int r;

	if (!adev->in_s0ix && !adev->in_s3)
		return 0;

	/* Avoids registers access if device is physically gone */
	if (!pci_device_is_present(adev->pdev))
		adev->no_hw_access = true;

	r = amdgpu_device_resume(drm_dev, true);
	if (amdgpu_acpi_is_s0ix_active(adev))
		adev->in_s0ix = false;
	else
		adev->in_s3 = false;
	return r;
}

static int amdgpu_pmops_freeze(struct device *dev)
{
	struct drm_device *drm_dev = dev_get_drvdata(dev);
	struct amdgpu_device *adev = drm_to_adev(drm_dev);
	int r;

	r = amdgpu_device_suspend(drm_dev, true);
	adev->in_s4 = false;
	if (r)
		return r;

	if (amdgpu_acpi_should_gpu_reset(adev))
		return amdgpu_asic_reset(adev);
	return 0;
}

static int amdgpu_pmops_thaw(struct device *dev)
{
	struct drm_device *drm_dev = dev_get_drvdata(dev);

	return amdgpu_device_resume(drm_dev, true);
}

static int amdgpu_pmops_poweroff(struct device *dev)
{
	struct drm_device *drm_dev = dev_get_drvdata(dev);

	return amdgpu_device_suspend(drm_dev, true);
}

static int amdgpu_pmops_restore(struct device *dev)
{
	struct drm_device *drm_dev = dev_get_drvdata(dev);

	return amdgpu_device_resume(drm_dev, true);
}

static int amdgpu_runtime_idle_check_display(struct device *dev)
{
	struct pci_dev *pdev = to_pci_dev(dev);
	struct drm_device *drm_dev = pci_get_drvdata(pdev);
	struct amdgpu_device *adev = drm_to_adev(drm_dev);

	if (adev->mode_info.num_crtc) {
		struct drm_connector *list_connector;
		struct drm_connector_list_iter iter;
		int ret = 0;

		if (amdgpu_runtime_pm != -2) {
			/* XXX: Return busy if any displays are connected to avoid
			 * possible display wakeups after runtime resume due to
			 * hotplug events in case any displays were connected while
			 * the GPU was in suspend.  Remove this once that is fixed.
			 */
			mutex_lock(&drm_dev->mode_config.mutex);
			drm_connector_list_iter_begin(drm_dev, &iter);
			drm_for_each_connector_iter(list_connector, &iter) {
				if (list_connector->status == connector_status_connected) {
					ret = -EBUSY;
					break;
				}
			}
			drm_connector_list_iter_end(&iter);
			mutex_unlock(&drm_dev->mode_config.mutex);

			if (ret)
				return ret;
		}

		if (adev->dc_enabled) {
			struct drm_crtc *crtc;

			drm_for_each_crtc(crtc, drm_dev) {
				drm_modeset_lock(&crtc->mutex, NULL);
				if (crtc->state->active)
					ret = -EBUSY;
				drm_modeset_unlock(&crtc->mutex);
				if (ret < 0)
					break;
			}
		} else {
			mutex_lock(&drm_dev->mode_config.mutex);
			drm_modeset_lock(&drm_dev->mode_config.connection_mutex, NULL);

			drm_connector_list_iter_begin(drm_dev, &iter);
			drm_for_each_connector_iter(list_connector, &iter) {
				if (list_connector->dpms ==  DRM_MODE_DPMS_ON) {
					ret = -EBUSY;
					break;
				}
			}

			drm_connector_list_iter_end(&iter);

			drm_modeset_unlock(&drm_dev->mode_config.connection_mutex);
			mutex_unlock(&drm_dev->mode_config.mutex);
		}
		if (ret)
			return ret;
	}

	return 0;
}

static int amdgpu_pmops_runtime_suspend(struct device *dev)
{
	struct pci_dev *pdev = to_pci_dev(dev);
	struct drm_device *drm_dev = pci_get_drvdata(pdev);
	struct amdgpu_device *adev = drm_to_adev(drm_dev);
	int ret, i;

	if (adev->pm.rpm_mode == AMDGPU_RUNPM_NONE) {
		pm_runtime_forbid(dev);
		return -EBUSY;
	}

	ret = amdgpu_runtime_idle_check_display(dev);
	if (ret)
		return ret;

	/* wait for all rings to drain before suspending */
	for (i = 0; i < AMDGPU_MAX_RINGS; i++) {
		struct amdgpu_ring *ring = adev->rings[i];

		if (ring && ring->sched.ready) {
			ret = amdgpu_fence_wait_empty(ring);
			if (ret)
				return -EBUSY;
		}
	}

	adev->in_runpm = true;
	if (adev->pm.rpm_mode == AMDGPU_RUNPM_PX)
		drm_dev->switch_power_state = DRM_SWITCH_POWER_CHANGING;

	/*
	 * By setting mp1_state as PP_MP1_STATE_UNLOAD, MP1 will do some
	 * proper cleanups and put itself into a state ready for PNP. That
	 * can address some random resuming failure observed on BOCO capable
	 * platforms.
	 * TODO: this may be also needed for PX capable platform.
	 */
	if (adev->pm.rpm_mode == AMDGPU_RUNPM_BOCO)
		adev->mp1_state = PP_MP1_STATE_UNLOAD;

	ret = amdgpu_device_prepare(drm_dev);
	if (ret)
		return ret;
	ret = amdgpu_device_suspend(drm_dev, false);
	if (ret) {
		adev->in_runpm = false;
		if (adev->pm.rpm_mode == AMDGPU_RUNPM_BOCO)
			adev->mp1_state = PP_MP1_STATE_NONE;
		return ret;
	}

	if (adev->pm.rpm_mode == AMDGPU_RUNPM_BOCO)
		adev->mp1_state = PP_MP1_STATE_NONE;

	if (adev->pm.rpm_mode == AMDGPU_RUNPM_PX) {
		/* Only need to handle PCI state in the driver for ATPX
		 * PCI core handles it for _PR3.
		 */
		amdgpu_device_cache_pci_state(pdev);
		pci_disable_device(pdev);
		pci_ignore_hotplug(pdev);
		pci_set_power_state(pdev, PCI_D3cold);
		drm_dev->switch_power_state = DRM_SWITCH_POWER_DYNAMIC_OFF;
	} else if (adev->pm.rpm_mode == AMDGPU_RUNPM_BOCO) {
		/* nothing to do */
	} else if ((adev->pm.rpm_mode == AMDGPU_RUNPM_BACO) ||
			(adev->pm.rpm_mode == AMDGPU_RUNPM_BAMACO)) {
		amdgpu_device_baco_enter(drm_dev);
	}

	dev_dbg(&pdev->dev, "asic/device is runtime suspended\n");

	return 0;
}

static int amdgpu_pmops_runtime_resume(struct device *dev)
{
	struct pci_dev *pdev = to_pci_dev(dev);
	struct drm_device *drm_dev = pci_get_drvdata(pdev);
	struct amdgpu_device *adev = drm_to_adev(drm_dev);
	int ret;

	if (adev->pm.rpm_mode == AMDGPU_RUNPM_NONE)
		return -EINVAL;

	/* Avoids registers access if device is physically gone */
	if (!pci_device_is_present(adev->pdev))
		adev->no_hw_access = true;

	if (adev->pm.rpm_mode == AMDGPU_RUNPM_PX) {
		drm_dev->switch_power_state = DRM_SWITCH_POWER_CHANGING;

		/* Only need to handle PCI state in the driver for ATPX
		 * PCI core handles it for _PR3.
		 */
		pci_set_power_state(pdev, PCI_D0);
		amdgpu_device_load_pci_state(pdev);
		ret = pci_enable_device(pdev);
		if (ret)
			return ret;
		pci_set_master(pdev);
	} else if (adev->pm.rpm_mode == AMDGPU_RUNPM_BOCO) {
		/* Only need to handle PCI state in the driver for ATPX
		 * PCI core handles it for _PR3.
		 */
		pci_set_master(pdev);
	} else if ((adev->pm.rpm_mode == AMDGPU_RUNPM_BACO) ||
			(adev->pm.rpm_mode == AMDGPU_RUNPM_BAMACO)) {
		amdgpu_device_baco_exit(drm_dev);
	}
	ret = amdgpu_device_resume(drm_dev, false);
	if (ret) {
		if (adev->pm.rpm_mode == AMDGPU_RUNPM_PX)
			pci_disable_device(pdev);
		return ret;
	}

	if (adev->pm.rpm_mode == AMDGPU_RUNPM_PX)
		drm_dev->switch_power_state = DRM_SWITCH_POWER_ON;
	adev->in_runpm = false;
	return 0;
}

static int amdgpu_pmops_runtime_idle(struct device *dev)
{
	struct drm_device *drm_dev = dev_get_drvdata(dev);
	struct amdgpu_device *adev = drm_to_adev(drm_dev);
	int ret;

	if (adev->pm.rpm_mode == AMDGPU_RUNPM_NONE) {
		pm_runtime_forbid(dev);
		return -EBUSY;
	}

	ret = amdgpu_runtime_idle_check_display(dev);

	pm_runtime_mark_last_busy(dev);
	pm_runtime_autosuspend(dev);
	return ret;
}

long amdgpu_drm_ioctl(struct file *filp,
		      unsigned int cmd, unsigned long arg)
{
	struct drm_file *file_priv = filp->private_data;
	struct drm_device *dev;
	long ret;

	dev = file_priv->minor->dev;
	ret = pm_runtime_get_sync(dev->dev);
	if (ret < 0)
		goto out;

	ret = drm_ioctl(filp, cmd, arg);

	pm_runtime_mark_last_busy(dev->dev);
out:
	pm_runtime_put_autosuspend(dev->dev);
	return ret;
}

static const struct dev_pm_ops amdgpu_pm_ops = {
	.prepare = amdgpu_pmops_prepare,
	.complete = amdgpu_pmops_complete,
	.suspend = amdgpu_pmops_suspend,
	.suspend_noirq = amdgpu_pmops_suspend_noirq,
	.resume = amdgpu_pmops_resume,
	.freeze = amdgpu_pmops_freeze,
	.thaw = amdgpu_pmops_thaw,
	.poweroff = amdgpu_pmops_poweroff,
	.restore = amdgpu_pmops_restore,
	.runtime_suspend = amdgpu_pmops_runtime_suspend,
	.runtime_resume = amdgpu_pmops_runtime_resume,
	.runtime_idle = amdgpu_pmops_runtime_idle,
};

static int amdgpu_flush(struct file *f, fl_owner_t id)
{
	struct drm_file *file_priv = f->private_data;
	struct amdgpu_fpriv *fpriv = file_priv->driver_priv;
	long timeout = MAX_WAIT_SCHED_ENTITY_Q_EMPTY;

	timeout = amdgpu_ctx_mgr_entity_flush(&fpriv->ctx_mgr, timeout);
	timeout = amdgpu_vm_wait_idle(&fpriv->vm, timeout);

	return timeout >= 0 ? 0 : timeout;
}

static const struct file_operations amdgpu_driver_kms_fops = {
	.owner = THIS_MODULE,
	.open = drm_open,
	.flush = amdgpu_flush,
	.release = drm_release,
	.unlocked_ioctl = amdgpu_drm_ioctl,
	.mmap = drm_gem_mmap,
	.poll = drm_poll,
	.read = drm_read,
#ifdef CONFIG_COMPAT
	.compat_ioctl = amdgpu_kms_compat_ioctl,
#endif
#ifdef CONFIG_PROC_FS
	.show_fdinfo = drm_show_fdinfo,
#endif
	.fop_flags = FOP_UNSIGNED_OFFSET,
};

int amdgpu_file_to_fpriv(struct file *filp, struct amdgpu_fpriv **fpriv)
{
	struct drm_file *file;

	if (!filp)
		return -EINVAL;

	if (filp->f_op != &amdgpu_driver_kms_fops)
		return -EINVAL;

	file = filp->private_data;
	*fpriv = file->driver_priv;
	return 0;
}

const struct drm_ioctl_desc amdgpu_ioctls_kms[] = {
	DRM_IOCTL_DEF_DRV(AMDGPU_GEM_CREATE, amdgpu_gem_create_ioctl, DRM_AUTH|DRM_RENDER_ALLOW),
	DRM_IOCTL_DEF_DRV(AMDGPU_CTX, amdgpu_ctx_ioctl, DRM_AUTH|DRM_RENDER_ALLOW),
	DRM_IOCTL_DEF_DRV(AMDGPU_VM, amdgpu_vm_ioctl, DRM_AUTH|DRM_RENDER_ALLOW),
	DRM_IOCTL_DEF_DRV(AMDGPU_SCHED, amdgpu_sched_ioctl, DRM_MASTER),
	DRM_IOCTL_DEF_DRV(AMDGPU_BO_LIST, amdgpu_bo_list_ioctl, DRM_AUTH|DRM_RENDER_ALLOW),
	DRM_IOCTL_DEF_DRV(AMDGPU_FENCE_TO_HANDLE, amdgpu_cs_fence_to_handle_ioctl, DRM_AUTH|DRM_RENDER_ALLOW),
	/* KMS */
	DRM_IOCTL_DEF_DRV(AMDGPU_GEM_MMAP, amdgpu_gem_mmap_ioctl, DRM_AUTH|DRM_RENDER_ALLOW),
	DRM_IOCTL_DEF_DRV(AMDGPU_GEM_WAIT_IDLE, amdgpu_gem_wait_idle_ioctl, DRM_AUTH|DRM_RENDER_ALLOW),
	DRM_IOCTL_DEF_DRV(AMDGPU_CS, amdgpu_cs_ioctl, DRM_AUTH|DRM_RENDER_ALLOW),
	DRM_IOCTL_DEF_DRV(AMDGPU_INFO, amdgpu_info_ioctl, DRM_AUTH|DRM_RENDER_ALLOW),
	DRM_IOCTL_DEF_DRV(AMDGPU_WAIT_CS, amdgpu_cs_wait_ioctl, DRM_AUTH|DRM_RENDER_ALLOW),
	DRM_IOCTL_DEF_DRV(AMDGPU_WAIT_FENCES, amdgpu_cs_wait_fences_ioctl, DRM_AUTH|DRM_RENDER_ALLOW),
	DRM_IOCTL_DEF_DRV(AMDGPU_GEM_METADATA, amdgpu_gem_metadata_ioctl, DRM_AUTH|DRM_RENDER_ALLOW),
	DRM_IOCTL_DEF_DRV(AMDGPU_GEM_VA, amdgpu_gem_va_ioctl, DRM_AUTH|DRM_RENDER_ALLOW),
	DRM_IOCTL_DEF_DRV(AMDGPU_GEM_OP, amdgpu_gem_op_ioctl, DRM_AUTH|DRM_RENDER_ALLOW),
	DRM_IOCTL_DEF_DRV(AMDGPU_GEM_USERPTR, amdgpu_gem_userptr_ioctl, DRM_AUTH|DRM_RENDER_ALLOW),
};

static const struct drm_driver amdgpu_kms_driver = {
	.driver_features =
	    DRIVER_ATOMIC |
	    DRIVER_GEM |
	    DRIVER_RENDER | DRIVER_MODESET | DRIVER_SYNCOBJ |
	    DRIVER_SYNCOBJ_TIMELINE,
	.open = amdgpu_driver_open_kms,
	.postclose = amdgpu_driver_postclose_kms,
	.ioctls = amdgpu_ioctls_kms,
	.num_ioctls = ARRAY_SIZE(amdgpu_ioctls_kms),
	.dumb_create = amdgpu_mode_dumb_create,
	.dumb_map_offset = amdgpu_mode_dumb_mmap,
	DRM_FBDEV_TTM_DRIVER_OPS,
	.fops = &amdgpu_driver_kms_fops,
	.release = &amdgpu_driver_release_kms,
#ifdef CONFIG_PROC_FS
	.show_fdinfo = amdgpu_show_fdinfo,
#endif

	.gem_prime_import = amdgpu_gem_prime_import,

	.name = DRIVER_NAME,
	.desc = DRIVER_DESC,
	.major = KMS_DRIVER_MAJOR,
	.minor = KMS_DRIVER_MINOR,
	.patchlevel = KMS_DRIVER_PATCHLEVEL,
};

const struct drm_driver amdgpu_partition_driver = {
	.driver_features =
	    DRIVER_GEM | DRIVER_RENDER | DRIVER_SYNCOBJ |
	    DRIVER_SYNCOBJ_TIMELINE,
	.open = amdgpu_driver_open_kms,
	.postclose = amdgpu_driver_postclose_kms,
	.ioctls = amdgpu_ioctls_kms,
	.num_ioctls = ARRAY_SIZE(amdgpu_ioctls_kms),
	.dumb_create = amdgpu_mode_dumb_create,
	.dumb_map_offset = amdgpu_mode_dumb_mmap,
	DRM_FBDEV_TTM_DRIVER_OPS,
	.fops = &amdgpu_driver_kms_fops,
	.release = &amdgpu_driver_release_kms,

	.gem_prime_import = amdgpu_gem_prime_import,

	.name = DRIVER_NAME,
	.desc = DRIVER_DESC,
	.major = KMS_DRIVER_MAJOR,
	.minor = KMS_DRIVER_MINOR,
	.patchlevel = KMS_DRIVER_PATCHLEVEL,
};

static struct pci_error_handlers amdgpu_pci_err_handler = {
	.error_detected	= amdgpu_pci_error_detected,
	.mmio_enabled	= amdgpu_pci_mmio_enabled,
	.slot_reset	= amdgpu_pci_slot_reset,
	.resume		= amdgpu_pci_resume,
};

static const struct attribute_group *amdgpu_sysfs_groups[] = {
	&amdgpu_vram_mgr_attr_group,
	&amdgpu_gtt_mgr_attr_group,
	&amdgpu_flash_attr_group,
	NULL,
};

static struct pci_driver amdgpu_kms_pci_driver = {
	.name = DRIVER_NAME,
	.id_table = pciidlist,
	.probe = amdgpu_pci_probe,
	.remove = amdgpu_pci_remove,
	.shutdown = amdgpu_pci_shutdown,
	.driver.pm = &amdgpu_pm_ops,
	.err_handler = &amdgpu_pci_err_handler,
	.dev_groups = amdgpu_sysfs_groups,
};

static int __init amdgpu_init(void)
{
	int r;

	if (drm_firmware_drivers_only())
		return -EINVAL;

	r = amdgpu_sync_init();
	if (r)
		goto error_sync;

	r = amdgpu_fence_slab_init();
	if (r)
		goto error_fence;

	DRM_INFO("amdgpu kernel modesetting enabled.\n");
	amdgpu_register_atpx_handler();
	amdgpu_acpi_detect();

	/* Ignore KFD init failures. Normal when CONFIG_HSA_AMD is not set. */
	amdgpu_amdkfd_init();

	if (amdgpu_pp_feature_mask & PP_OVERDRIVE_MASK) {
		add_taint(TAINT_CPU_OUT_OF_SPEC, LOCKDEP_STILL_OK);
		pr_crit("Overdrive is enabled, please disable it before "
			"reporting any bugs unrelated to overdrive.\n");
	}

	/* let modprobe override vga console setting */
	return pci_register_driver(&amdgpu_kms_pci_driver);

error_fence:
	amdgpu_sync_fini();

error_sync:
	return r;
}

static void __exit amdgpu_exit(void)
{
	amdgpu_amdkfd_fini();
	pci_unregister_driver(&amdgpu_kms_pci_driver);
	amdgpu_unregister_atpx_handler();
	amdgpu_acpi_release();
	amdgpu_sync_fini();
	amdgpu_fence_slab_fini();
	mmu_notifier_synchronize();
	amdgpu_xcp_drv_release();
}

module_init(amdgpu_init);
module_exit(amdgpu_exit);

MODULE_AUTHOR(DRIVER_AUTHOR);
MODULE_DESCRIPTION(DRIVER_DESC);
MODULE_LICENSE("GPL and additional rights");<|MERGE_RESOLUTION|>--- conflicted
+++ resolved
@@ -120,16 +120,10 @@
  * - 3.58.0 - Add GFX12 DCC support
  * - 3.59.0 - Cleared VRAM
  * - 3.60.0 - Add AMDGPU_TILING_GFX12_DCC_WRITE_COMPRESS_DISABLE (Vulkan requirement)
-<<<<<<< HEAD
- */
-#define KMS_DRIVER_MAJOR	3
-#define KMS_DRIVER_MINOR	60
-=======
  * - 3.61.0 - Contains fix for RV/PCO compute queues
  */
 #define KMS_DRIVER_MAJOR	3
 #define KMS_DRIVER_MINOR	61
->>>>>>> fe0fb583
 #define KMS_DRIVER_PATCHLEVEL	0
 
 /*
