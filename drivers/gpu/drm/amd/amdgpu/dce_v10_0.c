/*
 * Copyright 2014 Advanced Micro Devices, Inc.
 *
 * Permission is hereby granted, free of charge, to any person obtaining a
 * copy of this software and associated documentation files (the "Software"),
 * to deal in the Software without restriction, including without limitation
 * the rights to use, copy, modify, merge, publish, distribute, sublicense,
 * and/or sell copies of the Software, and to permit persons to whom the
 * Software is furnished to do so, subject to the following conditions:
 *
 * The above copyright notice and this permission notice shall be included in
 * all copies or substantial portions of the Software.
 *
 * THE SOFTWARE IS PROVIDED "AS IS", WITHOUT WARRANTY OF ANY KIND, EXPRESS OR
 * IMPLIED, INCLUDING BUT NOT LIMITED TO THE WARRANTIES OF MERCHANTABILITY,
 * FITNESS FOR A PARTICULAR PURPOSE AND NONINFRINGEMENT.  IN NO EVENT SHALL
 * THE COPYRIGHT HOLDER(S) OR AUTHOR(S) BE LIABLE FOR ANY CLAIM, DAMAGES OR
 * OTHER LIABILITY, WHETHER IN AN ACTION OF CONTRACT, TORT OR OTHERWISE,
 * ARISING FROM, OUT OF OR IN CONNECTION WITH THE SOFTWARE OR THE USE OR
 * OTHER DEALINGS IN THE SOFTWARE.
 *
 */
#include "drmP.h"
#include "amdgpu.h"
#include "amdgpu_pm.h"
#include "amdgpu_i2c.h"
#include "vid.h"
#include "atom.h"
#include "amdgpu_atombios.h"
#include "atombios_crtc.h"
#include "atombios_encoders.h"
#include "amdgpu_pll.h"
#include "amdgpu_connectors.h"

#include "dce/dce_10_0_d.h"
#include "dce/dce_10_0_sh_mask.h"
#include "dce/dce_10_0_enum.h"
#include "oss/oss_3_0_d.h"
#include "oss/oss_3_0_sh_mask.h"
#include "gmc/gmc_8_1_d.h"
#include "gmc/gmc_8_1_sh_mask.h"

static void dce_v10_0_set_display_funcs(struct amdgpu_device *adev);
static void dce_v10_0_set_irq_funcs(struct amdgpu_device *adev);

static const u32 crtc_offsets[] =
{
	CRTC0_REGISTER_OFFSET,
	CRTC1_REGISTER_OFFSET,
	CRTC2_REGISTER_OFFSET,
	CRTC3_REGISTER_OFFSET,
	CRTC4_REGISTER_OFFSET,
	CRTC5_REGISTER_OFFSET,
	CRTC6_REGISTER_OFFSET
};

static const u32 hpd_offsets[] =
{
	HPD0_REGISTER_OFFSET,
	HPD1_REGISTER_OFFSET,
	HPD2_REGISTER_OFFSET,
	HPD3_REGISTER_OFFSET,
	HPD4_REGISTER_OFFSET,
	HPD5_REGISTER_OFFSET
};

static const uint32_t dig_offsets[] = {
	DIG0_REGISTER_OFFSET,
	DIG1_REGISTER_OFFSET,
	DIG2_REGISTER_OFFSET,
	DIG3_REGISTER_OFFSET,
	DIG4_REGISTER_OFFSET,
	DIG5_REGISTER_OFFSET,
	DIG6_REGISTER_OFFSET
};

static const struct {
	uint32_t        reg;
	uint32_t        vblank;
	uint32_t        vline;
	uint32_t        hpd;

} interrupt_status_offsets[] = { {
	.reg = mmDISP_INTERRUPT_STATUS,
	.vblank = DISP_INTERRUPT_STATUS__LB_D1_VBLANK_INTERRUPT_MASK,
	.vline = DISP_INTERRUPT_STATUS__LB_D1_VLINE_INTERRUPT_MASK,
	.hpd = DISP_INTERRUPT_STATUS__DC_HPD1_INTERRUPT_MASK
}, {
	.reg = mmDISP_INTERRUPT_STATUS_CONTINUE,
	.vblank = DISP_INTERRUPT_STATUS_CONTINUE__LB_D2_VBLANK_INTERRUPT_MASK,
	.vline = DISP_INTERRUPT_STATUS_CONTINUE__LB_D2_VLINE_INTERRUPT_MASK,
	.hpd = DISP_INTERRUPT_STATUS_CONTINUE__DC_HPD2_INTERRUPT_MASK
}, {
	.reg = mmDISP_INTERRUPT_STATUS_CONTINUE2,
	.vblank = DISP_INTERRUPT_STATUS_CONTINUE2__LB_D3_VBLANK_INTERRUPT_MASK,
	.vline = DISP_INTERRUPT_STATUS_CONTINUE2__LB_D3_VLINE_INTERRUPT_MASK,
	.hpd = DISP_INTERRUPT_STATUS_CONTINUE2__DC_HPD3_INTERRUPT_MASK
}, {
	.reg = mmDISP_INTERRUPT_STATUS_CONTINUE3,
	.vblank = DISP_INTERRUPT_STATUS_CONTINUE3__LB_D4_VBLANK_INTERRUPT_MASK,
	.vline = DISP_INTERRUPT_STATUS_CONTINUE3__LB_D4_VLINE_INTERRUPT_MASK,
	.hpd = DISP_INTERRUPT_STATUS_CONTINUE3__DC_HPD4_INTERRUPT_MASK
}, {
	.reg = mmDISP_INTERRUPT_STATUS_CONTINUE4,
	.vblank = DISP_INTERRUPT_STATUS_CONTINUE4__LB_D5_VBLANK_INTERRUPT_MASK,
	.vline = DISP_INTERRUPT_STATUS_CONTINUE4__LB_D5_VLINE_INTERRUPT_MASK,
	.hpd = DISP_INTERRUPT_STATUS_CONTINUE4__DC_HPD5_INTERRUPT_MASK
}, {
	.reg = mmDISP_INTERRUPT_STATUS_CONTINUE5,
	.vblank = DISP_INTERRUPT_STATUS_CONTINUE5__LB_D6_VBLANK_INTERRUPT_MASK,
	.vline = DISP_INTERRUPT_STATUS_CONTINUE5__LB_D6_VLINE_INTERRUPT_MASK,
	.hpd = DISP_INTERRUPT_STATUS_CONTINUE5__DC_HPD6_INTERRUPT_MASK
} };

static const u32 golden_settings_tonga_a11[] =
{
	mmDCI_CLK_CNTL, 0x00000080, 0x00000000,
	mmFBC_DEBUG_COMP, 0x000000f0, 0x00000070,
	mmFBC_MISC, 0x1f311fff, 0x12300000,
	mmHDMI_CONTROL, 0x31000111, 0x00000011,
};

static const u32 tonga_mgcg_cgcg_init[] =
{
	mmXDMA_CLOCK_GATING_CNTL, 0xffffffff, 0x00000100,
	mmXDMA_MEM_POWER_CNTL, 0x00000101, 0x00000000,
};

static const u32 golden_settings_fiji_a10[] =
{
	mmDCI_CLK_CNTL, 0x00000080, 0x00000000,
	mmFBC_DEBUG_COMP, 0x000000f0, 0x00000070,
	mmFBC_MISC, 0x1f311fff, 0x12300000,
	mmHDMI_CONTROL, 0x31000111, 0x00000011,
};

static const u32 fiji_mgcg_cgcg_init[] =
{
	mmXDMA_CLOCK_GATING_CNTL, 0xffffffff, 0x00000100,
	mmXDMA_MEM_POWER_CNTL, 0x00000101, 0x00000000,
};

static void dce_v10_0_init_golden_registers(struct amdgpu_device *adev)
{
	switch (adev->asic_type) {
	case CHIP_FIJI:
		amdgpu_program_register_sequence(adev,
						 fiji_mgcg_cgcg_init,
						 (const u32)ARRAY_SIZE(fiji_mgcg_cgcg_init));
		amdgpu_program_register_sequence(adev,
						 golden_settings_fiji_a10,
						 (const u32)ARRAY_SIZE(golden_settings_fiji_a10));
		break;
	case CHIP_TONGA:
		amdgpu_program_register_sequence(adev,
						 tonga_mgcg_cgcg_init,
						 (const u32)ARRAY_SIZE(tonga_mgcg_cgcg_init));
		amdgpu_program_register_sequence(adev,
						 golden_settings_tonga_a11,
						 (const u32)ARRAY_SIZE(golden_settings_tonga_a11));
		break;
	default:
		break;
	}
}

static u32 dce_v10_0_audio_endpt_rreg(struct amdgpu_device *adev,
				     u32 block_offset, u32 reg)
{
	unsigned long flags;
	u32 r;

	spin_lock_irqsave(&adev->audio_endpt_idx_lock, flags);
	WREG32(mmAZALIA_F0_CODEC_ENDPOINT_INDEX + block_offset, reg);
	r = RREG32(mmAZALIA_F0_CODEC_ENDPOINT_DATA + block_offset);
	spin_unlock_irqrestore(&adev->audio_endpt_idx_lock, flags);

	return r;
}

static void dce_v10_0_audio_endpt_wreg(struct amdgpu_device *adev,
				      u32 block_offset, u32 reg, u32 v)
{
	unsigned long flags;

	spin_lock_irqsave(&adev->audio_endpt_idx_lock, flags);
	WREG32(mmAZALIA_F0_CODEC_ENDPOINT_INDEX + block_offset, reg);
	WREG32(mmAZALIA_F0_CODEC_ENDPOINT_DATA + block_offset, v);
	spin_unlock_irqrestore(&adev->audio_endpt_idx_lock, flags);
}

static bool dce_v10_0_is_in_vblank(struct amdgpu_device *adev, int crtc)
{
	if (RREG32(mmCRTC_STATUS + crtc_offsets[crtc]) &
			CRTC_V_BLANK_START_END__CRTC_V_BLANK_START_MASK)
		return true;
	else
		return false;
}

static bool dce_v10_0_is_counter_moving(struct amdgpu_device *adev, int crtc)
{
	u32 pos1, pos2;

	pos1 = RREG32(mmCRTC_STATUS_POSITION + crtc_offsets[crtc]);
	pos2 = RREG32(mmCRTC_STATUS_POSITION + crtc_offsets[crtc]);

	if (pos1 != pos2)
		return true;
	else
		return false;
}

/**
 * dce_v10_0_vblank_wait - vblank wait asic callback.
 *
 * @adev: amdgpu_device pointer
 * @crtc: crtc to wait for vblank on
 *
 * Wait for vblank on the requested crtc (evergreen+).
 */
static void dce_v10_0_vblank_wait(struct amdgpu_device *adev, int crtc)
{
	unsigned i = 100;

	if (crtc >= adev->mode_info.num_crtc)
		return;

	if (!(RREG32(mmCRTC_CONTROL + crtc_offsets[crtc]) & CRTC_CONTROL__CRTC_MASTER_EN_MASK))
		return;

	/* depending on when we hit vblank, we may be close to active; if so,
	 * wait for another frame.
	 */
	while (dce_v10_0_is_in_vblank(adev, crtc)) {
		if (i++ == 100) {
			i = 0;
			if (!dce_v10_0_is_counter_moving(adev, crtc))
				break;
		}
	}

	while (!dce_v10_0_is_in_vblank(adev, crtc)) {
		if (i++ == 100) {
			i = 0;
			if (!dce_v10_0_is_counter_moving(adev, crtc))
				break;
		}
	}
}

static u32 dce_v10_0_vblank_get_counter(struct amdgpu_device *adev, int crtc)
{
	if (crtc >= adev->mode_info.num_crtc)
		return 0;
	else
		return RREG32(mmCRTC_STATUS_FRAME_COUNT + crtc_offsets[crtc]);
}

static void dce_v10_0_pageflip_interrupt_init(struct amdgpu_device *adev)
{
	unsigned i;

	/* Enable pflip interrupts */
	for (i = 0; i < adev->mode_info.num_crtc; i++)
		amdgpu_irq_get(adev, &adev->pageflip_irq, i);
}

static void dce_v10_0_pageflip_interrupt_fini(struct amdgpu_device *adev)
{
	unsigned i;

	/* Disable pflip interrupts */
	for (i = 0; i < adev->mode_info.num_crtc; i++)
		amdgpu_irq_put(adev, &adev->pageflip_irq, i);
}

/**
 * dce_v10_0_page_flip - pageflip callback.
 *
 * @adev: amdgpu_device pointer
 * @crtc_id: crtc to cleanup pageflip on
 * @crtc_base: new address of the crtc (GPU MC address)
 *
 * Triggers the actual pageflip by updating the primary
 * surface base address.
 */
static void dce_v10_0_page_flip(struct amdgpu_device *adev,
				int crtc_id, u64 crtc_base, bool async)
{
	struct amdgpu_crtc *amdgpu_crtc = adev->mode_info.crtcs[crtc_id];
	u32 tmp;

	/* flip at hsync for async, default is vsync */
	tmp = RREG32(mmGRPH_FLIP_CONTROL + amdgpu_crtc->crtc_offset);
	tmp = REG_SET_FIELD(tmp, GRPH_FLIP_CONTROL,
			    GRPH_SURFACE_UPDATE_H_RETRACE_EN, async ? 1 : 0);
	WREG32(mmGRPH_FLIP_CONTROL + amdgpu_crtc->crtc_offset, tmp);
	/* update the primary scanout address */
	WREG32(mmGRPH_PRIMARY_SURFACE_ADDRESS_HIGH + amdgpu_crtc->crtc_offset,
	       upper_32_bits(crtc_base));
	/* writing to the low address triggers the update */
	WREG32(mmGRPH_PRIMARY_SURFACE_ADDRESS + amdgpu_crtc->crtc_offset,
	       lower_32_bits(crtc_base));
	/* post the write */
	RREG32(mmGRPH_PRIMARY_SURFACE_ADDRESS + amdgpu_crtc->crtc_offset);
}

static int dce_v10_0_crtc_get_scanoutpos(struct amdgpu_device *adev, int crtc,
					u32 *vbl, u32 *position)
{
	if ((crtc < 0) || (crtc >= adev->mode_info.num_crtc))
		return -EINVAL;

	*vbl = RREG32(mmCRTC_V_BLANK_START_END + crtc_offsets[crtc]);
	*position = RREG32(mmCRTC_STATUS_POSITION + crtc_offsets[crtc]);

	return 0;
}

/**
 * dce_v10_0_hpd_sense - hpd sense callback.
 *
 * @adev: amdgpu_device pointer
 * @hpd: hpd (hotplug detect) pin
 *
 * Checks if a digital monitor is connected (evergreen+).
 * Returns true if connected, false if not connected.
 */
static bool dce_v10_0_hpd_sense(struct amdgpu_device *adev,
			       enum amdgpu_hpd_id hpd)
{
	int idx;
	bool connected = false;

	switch (hpd) {
	case AMDGPU_HPD_1:
		idx = 0;
		break;
	case AMDGPU_HPD_2:
		idx = 1;
		break;
	case AMDGPU_HPD_3:
		idx = 2;
		break;
	case AMDGPU_HPD_4:
		idx = 3;
		break;
	case AMDGPU_HPD_5:
		idx = 4;
		break;
	case AMDGPU_HPD_6:
		idx = 5;
		break;
	default:
		return connected;
	}

	if (RREG32(mmDC_HPD_INT_STATUS + hpd_offsets[idx]) &
	    DC_HPD_INT_STATUS__DC_HPD_SENSE_MASK)
		connected = true;

	return connected;
}

/**
 * dce_v10_0_hpd_set_polarity - hpd set polarity callback.
 *
 * @adev: amdgpu_device pointer
 * @hpd: hpd (hotplug detect) pin
 *
 * Set the polarity of the hpd pin (evergreen+).
 */
static void dce_v10_0_hpd_set_polarity(struct amdgpu_device *adev,
				      enum amdgpu_hpd_id hpd)
{
	u32 tmp;
	bool connected = dce_v10_0_hpd_sense(adev, hpd);
	int idx;

	switch (hpd) {
	case AMDGPU_HPD_1:
		idx = 0;
		break;
	case AMDGPU_HPD_2:
		idx = 1;
		break;
	case AMDGPU_HPD_3:
		idx = 2;
		break;
	case AMDGPU_HPD_4:
		idx = 3;
		break;
	case AMDGPU_HPD_5:
		idx = 4;
		break;
	case AMDGPU_HPD_6:
		idx = 5;
		break;
	default:
		return;
	}

	tmp = RREG32(mmDC_HPD_INT_CONTROL + hpd_offsets[idx]);
	if (connected)
		tmp = REG_SET_FIELD(tmp, DC_HPD_INT_CONTROL, DC_HPD_INT_POLARITY, 0);
	else
		tmp = REG_SET_FIELD(tmp, DC_HPD_INT_CONTROL, DC_HPD_INT_POLARITY, 1);
	WREG32(mmDC_HPD_INT_CONTROL + hpd_offsets[idx], tmp);
}

/**
 * dce_v10_0_hpd_init - hpd setup callback.
 *
 * @adev: amdgpu_device pointer
 *
 * Setup the hpd pins used by the card (evergreen+).
 * Enable the pin, set the polarity, and enable the hpd interrupts.
 */
static void dce_v10_0_hpd_init(struct amdgpu_device *adev)
{
	struct drm_device *dev = adev->ddev;
	struct drm_connector *connector;
	u32 tmp;
	int idx;

	list_for_each_entry(connector, &dev->mode_config.connector_list, head) {
		struct amdgpu_connector *amdgpu_connector = to_amdgpu_connector(connector);

		switch (amdgpu_connector->hpd.hpd) {
		case AMDGPU_HPD_1:
			idx = 0;
			break;
		case AMDGPU_HPD_2:
			idx = 1;
			break;
		case AMDGPU_HPD_3:
			idx = 2;
			break;
		case AMDGPU_HPD_4:
			idx = 3;
			break;
		case AMDGPU_HPD_5:
			idx = 4;
			break;
		case AMDGPU_HPD_6:
			idx = 5;
			break;
		default:
			continue;
		}

		if (connector->connector_type == DRM_MODE_CONNECTOR_eDP ||
		    connector->connector_type == DRM_MODE_CONNECTOR_LVDS) {
			/* don't try to enable hpd on eDP or LVDS avoid breaking the
			 * aux dp channel on imac and help (but not completely fix)
			 * https://bugzilla.redhat.com/show_bug.cgi?id=726143
			 * also avoid interrupt storms during dpms.
			 */
			tmp = RREG32(mmDC_HPD_INT_CONTROL + hpd_offsets[idx]);
			tmp = REG_SET_FIELD(tmp, DC_HPD_INT_CONTROL, DC_HPD_INT_EN, 0);
			WREG32(mmDC_HPD_INT_CONTROL + hpd_offsets[idx], tmp);
			continue;
		}

		tmp = RREG32(mmDC_HPD_CONTROL + hpd_offsets[idx]);
		tmp = REG_SET_FIELD(tmp, DC_HPD_CONTROL, DC_HPD_EN, 1);
		WREG32(mmDC_HPD_CONTROL + hpd_offsets[idx], tmp);

		tmp = RREG32(mmDC_HPD_TOGGLE_FILT_CNTL + hpd_offsets[idx]);
		tmp = REG_SET_FIELD(tmp, DC_HPD_TOGGLE_FILT_CNTL,
				    DC_HPD_CONNECT_INT_DELAY,
				    AMDGPU_HPD_CONNECT_INT_DELAY_IN_MS);
		tmp = REG_SET_FIELD(tmp, DC_HPD_TOGGLE_FILT_CNTL,
				    DC_HPD_DISCONNECT_INT_DELAY,
				    AMDGPU_HPD_DISCONNECT_INT_DELAY_IN_MS);
		WREG32(mmDC_HPD_TOGGLE_FILT_CNTL + hpd_offsets[idx], tmp);

		dce_v10_0_hpd_set_polarity(adev, amdgpu_connector->hpd.hpd);
		amdgpu_irq_get(adev, &adev->hpd_irq,
			       amdgpu_connector->hpd.hpd);
	}
}

/**
 * dce_v10_0_hpd_fini - hpd tear down callback.
 *
 * @adev: amdgpu_device pointer
 *
 * Tear down the hpd pins used by the card (evergreen+).
 * Disable the hpd interrupts.
 */
static void dce_v10_0_hpd_fini(struct amdgpu_device *adev)
{
	struct drm_device *dev = adev->ddev;
	struct drm_connector *connector;
	u32 tmp;
	int idx;

	list_for_each_entry(connector, &dev->mode_config.connector_list, head) {
		struct amdgpu_connector *amdgpu_connector = to_amdgpu_connector(connector);

		switch (amdgpu_connector->hpd.hpd) {
		case AMDGPU_HPD_1:
			idx = 0;
			break;
		case AMDGPU_HPD_2:
			idx = 1;
			break;
		case AMDGPU_HPD_3:
			idx = 2;
			break;
		case AMDGPU_HPD_4:
			idx = 3;
			break;
		case AMDGPU_HPD_5:
			idx = 4;
			break;
		case AMDGPU_HPD_6:
			idx = 5;
			break;
		default:
			continue;
		}

		tmp = RREG32(mmDC_HPD_CONTROL + hpd_offsets[idx]);
		tmp = REG_SET_FIELD(tmp, DC_HPD_CONTROL, DC_HPD_EN, 0);
		WREG32(mmDC_HPD_CONTROL + hpd_offsets[idx], tmp);

		amdgpu_irq_put(adev, &adev->hpd_irq,
			       amdgpu_connector->hpd.hpd);
	}
}

static u32 dce_v10_0_hpd_get_gpio_reg(struct amdgpu_device *adev)
{
	return mmDC_GPIO_HPD_A;
}

static bool dce_v10_0_is_display_hung(struct amdgpu_device *adev)
{
	u32 crtc_hung = 0;
	u32 crtc_status[6];
	u32 i, j, tmp;

	for (i = 0; i < adev->mode_info.num_crtc; i++) {
		tmp = RREG32(mmCRTC_CONTROL + crtc_offsets[i]);
		if (REG_GET_FIELD(tmp, CRTC_CONTROL, CRTC_MASTER_EN)) {
			crtc_status[i] = RREG32(mmCRTC_STATUS_HV_COUNT + crtc_offsets[i]);
			crtc_hung |= (1 << i);
		}
	}

	for (j = 0; j < 10; j++) {
		for (i = 0; i < adev->mode_info.num_crtc; i++) {
			if (crtc_hung & (1 << i)) {
				tmp = RREG32(mmCRTC_STATUS_HV_COUNT + crtc_offsets[i]);
				if (tmp != crtc_status[i])
					crtc_hung &= ~(1 << i);
			}
		}
		if (crtc_hung == 0)
			return false;
		udelay(100);
	}

	return true;
}

static void dce_v10_0_stop_mc_access(struct amdgpu_device *adev,
				     struct amdgpu_mode_mc_save *save)
{
	u32 crtc_enabled, tmp;
	int i;

	save->vga_render_control = RREG32(mmVGA_RENDER_CONTROL);
	save->vga_hdp_control = RREG32(mmVGA_HDP_CONTROL);

	/* disable VGA render */
	tmp = RREG32(mmVGA_RENDER_CONTROL);
	tmp = REG_SET_FIELD(tmp, VGA_RENDER_CONTROL, VGA_VSTATUS_CNTL, 0);
	WREG32(mmVGA_RENDER_CONTROL, tmp);

	/* blank the display controllers */
	for (i = 0; i < adev->mode_info.num_crtc; i++) {
		crtc_enabled = REG_GET_FIELD(RREG32(mmCRTC_CONTROL + crtc_offsets[i]),
					     CRTC_CONTROL, CRTC_MASTER_EN);
		if (crtc_enabled) {
#if 0
			u32 frame_count;
			int j;

			save->crtc_enabled[i] = true;
			tmp = RREG32(mmCRTC_BLANK_CONTROL + crtc_offsets[i]);
			if (REG_GET_FIELD(tmp, CRTC_BLANK_CONTROL, CRTC_BLANK_DATA_EN) == 0) {
				amdgpu_display_vblank_wait(adev, i);
				WREG32(mmCRTC_UPDATE_LOCK + crtc_offsets[i], 1);
				tmp = REG_SET_FIELD(tmp, CRTC_BLANK_CONTROL, CRTC_BLANK_DATA_EN, 1);
				WREG32(mmCRTC_BLANK_CONTROL + crtc_offsets[i], tmp);
				WREG32(mmCRTC_UPDATE_LOCK + crtc_offsets[i], 0);
			}
			/* wait for the next frame */
			frame_count = amdgpu_display_vblank_get_counter(adev, i);
			for (j = 0; j < adev->usec_timeout; j++) {
				if (amdgpu_display_vblank_get_counter(adev, i) != frame_count)
					break;
				udelay(1);
			}
			tmp = RREG32(mmGRPH_UPDATE + crtc_offsets[i]);
			if (REG_GET_FIELD(tmp, GRPH_UPDATE, GRPH_UPDATE_LOCK) == 0) {
				tmp = REG_SET_FIELD(tmp, GRPH_UPDATE, GRPH_UPDATE_LOCK, 1);
				WREG32(mmGRPH_UPDATE + crtc_offsets[i], tmp);
			}
			tmp = RREG32(mmMASTER_UPDATE_LOCK + crtc_offsets[i]);
			if (REG_GET_FIELD(tmp, MASTER_UPDATE_LOCK, MASTER_UPDATE_LOCK) == 0) {
				tmp = REG_SET_FIELD(tmp, MASTER_UPDATE_LOCK, MASTER_UPDATE_LOCK, 1);
				WREG32(mmMASTER_UPDATE_LOCK + crtc_offsets[i], tmp);
			}
#else
			/* XXX this is a hack to avoid strange behavior with EFI on certain systems */
			WREG32(mmCRTC_UPDATE_LOCK + crtc_offsets[i], 1);
			tmp = RREG32(mmCRTC_CONTROL + crtc_offsets[i]);
			tmp = REG_SET_FIELD(tmp, CRTC_CONTROL, CRTC_MASTER_EN, 0);
			WREG32(mmCRTC_CONTROL + crtc_offsets[i], tmp);
			WREG32(mmCRTC_UPDATE_LOCK + crtc_offsets[i], 0);
			save->crtc_enabled[i] = false;
			/* ***** */
#endif
		} else {
			save->crtc_enabled[i] = false;
		}
	}
}

static void dce_v10_0_resume_mc_access(struct amdgpu_device *adev,
				       struct amdgpu_mode_mc_save *save)
{
	u32 tmp, frame_count;
	int i, j;

	/* update crtc base addresses */
	for (i = 0; i < adev->mode_info.num_crtc; i++) {
		WREG32(mmGRPH_PRIMARY_SURFACE_ADDRESS_HIGH + crtc_offsets[i],
		       upper_32_bits(adev->mc.vram_start));
		WREG32(mmGRPH_SECONDARY_SURFACE_ADDRESS_HIGH + crtc_offsets[i],
		       upper_32_bits(adev->mc.vram_start));
		WREG32(mmGRPH_PRIMARY_SURFACE_ADDRESS + crtc_offsets[i],
		       (u32)adev->mc.vram_start);
		WREG32(mmGRPH_SECONDARY_SURFACE_ADDRESS + crtc_offsets[i],
		       (u32)adev->mc.vram_start);

		if (save->crtc_enabled[i]) {
			tmp = RREG32(mmMASTER_UPDATE_MODE + crtc_offsets[i]);
			if (REG_GET_FIELD(tmp, MASTER_UPDATE_MODE, MASTER_UPDATE_MODE) != 0) {
				tmp = REG_SET_FIELD(tmp, MASTER_UPDATE_MODE, MASTER_UPDATE_MODE, 0);
				WREG32(mmMASTER_UPDATE_MODE + crtc_offsets[i], tmp);
			}
			tmp = RREG32(mmGRPH_UPDATE + crtc_offsets[i]);
			if (REG_GET_FIELD(tmp, GRPH_UPDATE, GRPH_UPDATE_LOCK)) {
				tmp = REG_SET_FIELD(tmp, GRPH_UPDATE, GRPH_UPDATE_LOCK, 0);
				WREG32(mmGRPH_UPDATE + crtc_offsets[i], tmp);
			}
			tmp = RREG32(mmMASTER_UPDATE_LOCK + crtc_offsets[i]);
			if (REG_GET_FIELD(tmp, MASTER_UPDATE_LOCK, MASTER_UPDATE_LOCK)) {
				tmp = REG_SET_FIELD(tmp, MASTER_UPDATE_LOCK, MASTER_UPDATE_LOCK, 0);
				WREG32(mmMASTER_UPDATE_LOCK + crtc_offsets[i], tmp);
			}
			for (j = 0; j < adev->usec_timeout; j++) {
				tmp = RREG32(mmGRPH_UPDATE + crtc_offsets[i]);
				if (REG_GET_FIELD(tmp, GRPH_UPDATE, GRPH_SURFACE_UPDATE_PENDING) == 0)
					break;
				udelay(1);
			}
			tmp = RREG32(mmCRTC_BLANK_CONTROL + crtc_offsets[i]);
			tmp = REG_SET_FIELD(tmp, CRTC_BLANK_CONTROL, CRTC_BLANK_DATA_EN, 0);
			WREG32(mmCRTC_UPDATE_LOCK + crtc_offsets[i], 1);
			WREG32(mmCRTC_BLANK_CONTROL + crtc_offsets[i], tmp);
			WREG32(mmCRTC_UPDATE_LOCK + crtc_offsets[i], 0);
			/* wait for the next frame */
			frame_count = amdgpu_display_vblank_get_counter(adev, i);
			for (j = 0; j < adev->usec_timeout; j++) {
				if (amdgpu_display_vblank_get_counter(adev, i) != frame_count)
					break;
				udelay(1);
			}
		}
	}

	WREG32(mmVGA_MEMORY_BASE_ADDRESS_HIGH, upper_32_bits(adev->mc.vram_start));
	WREG32(mmVGA_MEMORY_BASE_ADDRESS, lower_32_bits(adev->mc.vram_start));

	/* Unlock vga access */
	WREG32(mmVGA_HDP_CONTROL, save->vga_hdp_control);
	mdelay(1);
	WREG32(mmVGA_RENDER_CONTROL, save->vga_render_control);
}

static void dce_v10_0_set_vga_render_state(struct amdgpu_device *adev,
					   bool render)
{
	u32 tmp;

	/* Lockout access through VGA aperture*/
	tmp = RREG32(mmVGA_HDP_CONTROL);
	if (render)
		tmp = REG_SET_FIELD(tmp, VGA_HDP_CONTROL, VGA_MEMORY_DISABLE, 0);
	else
		tmp = REG_SET_FIELD(tmp, VGA_HDP_CONTROL, VGA_MEMORY_DISABLE, 1);
	WREG32(mmVGA_HDP_CONTROL, tmp);

	/* disable VGA render */
	tmp = RREG32(mmVGA_RENDER_CONTROL);
	if (render)
		tmp = REG_SET_FIELD(tmp, VGA_RENDER_CONTROL, VGA_VSTATUS_CNTL, 1);
	else
		tmp = REG_SET_FIELD(tmp, VGA_RENDER_CONTROL, VGA_VSTATUS_CNTL, 0);
	WREG32(mmVGA_RENDER_CONTROL, tmp);
}

static int dce_v10_0_get_num_crtc(struct amdgpu_device *adev)
{
	int num_crtc = 0;

	switch (adev->asic_type) {
	case CHIP_FIJI:
	case CHIP_TONGA:
		num_crtc = 6;
		break;
	default:
		num_crtc = 0;
	}
	return num_crtc;
}

void dce_v10_0_disable_dce(struct amdgpu_device *adev)
{
	/*Disable VGA render and enabled crtc, if has DCE engine*/
	if (amdgpu_atombios_has_dce_engine_info(adev)) {
		u32 tmp;
		int crtc_enabled, i;

		dce_v10_0_set_vga_render_state(adev, false);

		/*Disable crtc*/
		for (i = 0; i < dce_v10_0_get_num_crtc(adev); i++) {
			crtc_enabled = REG_GET_FIELD(RREG32(mmCRTC_CONTROL + crtc_offsets[i]),
									 CRTC_CONTROL, CRTC_MASTER_EN);
			if (crtc_enabled) {
				WREG32(mmCRTC_UPDATE_LOCK + crtc_offsets[i], 1);
				tmp = RREG32(mmCRTC_CONTROL + crtc_offsets[i]);
				tmp = REG_SET_FIELD(tmp, CRTC_CONTROL, CRTC_MASTER_EN, 0);
				WREG32(mmCRTC_CONTROL + crtc_offsets[i], tmp);
				WREG32(mmCRTC_UPDATE_LOCK + crtc_offsets[i], 0);
			}
		}
	}
}

static void dce_v10_0_program_fmt(struct drm_encoder *encoder)
{
	struct drm_device *dev = encoder->dev;
	struct amdgpu_device *adev = dev->dev_private;
	struct amdgpu_encoder *amdgpu_encoder = to_amdgpu_encoder(encoder);
	struct amdgpu_crtc *amdgpu_crtc = to_amdgpu_crtc(encoder->crtc);
	struct drm_connector *connector = amdgpu_get_connector_for_encoder(encoder);
	int bpc = 0;
	u32 tmp = 0;
	enum amdgpu_connector_dither dither = AMDGPU_FMT_DITHER_DISABLE;

	if (connector) {
		struct amdgpu_connector *amdgpu_connector = to_amdgpu_connector(connector);
		bpc = amdgpu_connector_get_monitor_bpc(connector);
		dither = amdgpu_connector->dither;
	}

	/* LVDS/eDP FMT is set up by atom */
	if (amdgpu_encoder->devices & ATOM_DEVICE_LCD_SUPPORT)
		return;

	/* not needed for analog */
	if ((amdgpu_encoder->encoder_id == ENCODER_OBJECT_ID_INTERNAL_KLDSCP_DAC1) ||
	    (amdgpu_encoder->encoder_id == ENCODER_OBJECT_ID_INTERNAL_KLDSCP_DAC2))
		return;

	if (bpc == 0)
		return;

	switch (bpc) {
	case 6:
		if (dither == AMDGPU_FMT_DITHER_ENABLE) {
			/* XXX sort out optimal dither settings */
			tmp = REG_SET_FIELD(tmp, FMT_BIT_DEPTH_CONTROL, FMT_FRAME_RANDOM_ENABLE, 1);
			tmp = REG_SET_FIELD(tmp, FMT_BIT_DEPTH_CONTROL, FMT_HIGHPASS_RANDOM_ENABLE, 1);
			tmp = REG_SET_FIELD(tmp, FMT_BIT_DEPTH_CONTROL, FMT_SPATIAL_DITHER_EN, 1);
			tmp = REG_SET_FIELD(tmp, FMT_BIT_DEPTH_CONTROL, FMT_SPATIAL_DITHER_DEPTH, 0);
		} else {
			tmp = REG_SET_FIELD(tmp, FMT_BIT_DEPTH_CONTROL, FMT_TRUNCATE_EN, 1);
			tmp = REG_SET_FIELD(tmp, FMT_BIT_DEPTH_CONTROL, FMT_TRUNCATE_DEPTH, 0);
		}
		break;
	case 8:
		if (dither == AMDGPU_FMT_DITHER_ENABLE) {
			/* XXX sort out optimal dither settings */
			tmp = REG_SET_FIELD(tmp, FMT_BIT_DEPTH_CONTROL, FMT_FRAME_RANDOM_ENABLE, 1);
			tmp = REG_SET_FIELD(tmp, FMT_BIT_DEPTH_CONTROL, FMT_HIGHPASS_RANDOM_ENABLE, 1);
			tmp = REG_SET_FIELD(tmp, FMT_BIT_DEPTH_CONTROL, FMT_RGB_RANDOM_ENABLE, 1);
			tmp = REG_SET_FIELD(tmp, FMT_BIT_DEPTH_CONTROL, FMT_SPATIAL_DITHER_EN, 1);
			tmp = REG_SET_FIELD(tmp, FMT_BIT_DEPTH_CONTROL, FMT_SPATIAL_DITHER_DEPTH, 1);
		} else {
			tmp = REG_SET_FIELD(tmp, FMT_BIT_DEPTH_CONTROL, FMT_TRUNCATE_EN, 1);
			tmp = REG_SET_FIELD(tmp, FMT_BIT_DEPTH_CONTROL, FMT_TRUNCATE_DEPTH, 1);
		}
		break;
	case 10:
		if (dither == AMDGPU_FMT_DITHER_ENABLE) {
			/* XXX sort out optimal dither settings */
			tmp = REG_SET_FIELD(tmp, FMT_BIT_DEPTH_CONTROL, FMT_FRAME_RANDOM_ENABLE, 1);
			tmp = REG_SET_FIELD(tmp, FMT_BIT_DEPTH_CONTROL, FMT_HIGHPASS_RANDOM_ENABLE, 1);
			tmp = REG_SET_FIELD(tmp, FMT_BIT_DEPTH_CONTROL, FMT_RGB_RANDOM_ENABLE, 1);
			tmp = REG_SET_FIELD(tmp, FMT_BIT_DEPTH_CONTROL, FMT_SPATIAL_DITHER_EN, 1);
			tmp = REG_SET_FIELD(tmp, FMT_BIT_DEPTH_CONTROL, FMT_SPATIAL_DITHER_DEPTH, 2);
		} else {
			tmp = REG_SET_FIELD(tmp, FMT_BIT_DEPTH_CONTROL, FMT_TRUNCATE_EN, 1);
			tmp = REG_SET_FIELD(tmp, FMT_BIT_DEPTH_CONTROL, FMT_TRUNCATE_DEPTH, 2);
		}
		break;
	default:
		/* not needed */
		break;
	}

	WREG32(mmFMT_BIT_DEPTH_CONTROL + amdgpu_crtc->crtc_offset, tmp);
}


/* display watermark setup */
/**
 * dce_v10_0_line_buffer_adjust - Set up the line buffer
 *
 * @adev: amdgpu_device pointer
 * @amdgpu_crtc: the selected display controller
 * @mode: the current display mode on the selected display
 * controller
 *
 * Setup up the line buffer allocation for
 * the selected display controller (CIK).
 * Returns the line buffer size in pixels.
 */
static u32 dce_v10_0_line_buffer_adjust(struct amdgpu_device *adev,
				       struct amdgpu_crtc *amdgpu_crtc,
				       struct drm_display_mode *mode)
{
	u32 tmp, buffer_alloc, i, mem_cfg;
	u32 pipe_offset = amdgpu_crtc->crtc_id;
	/*
	 * Line Buffer Setup
	 * There are 6 line buffers, one for each display controllers.
	 * There are 3 partitions per LB. Select the number of partitions
	 * to enable based on the display width.  For display widths larger
	 * than 4096, you need use to use 2 display controllers and combine
	 * them using the stereo blender.
	 */
	if (amdgpu_crtc->base.enabled && mode) {
		if (mode->crtc_hdisplay < 1920) {
			mem_cfg = 1;
			buffer_alloc = 2;
		} else if (mode->crtc_hdisplay < 2560) {
			mem_cfg = 2;
			buffer_alloc = 2;
		} else if (mode->crtc_hdisplay < 4096) {
			mem_cfg = 0;
			buffer_alloc = (adev->flags & AMD_IS_APU) ? 2 : 4;
		} else {
			DRM_DEBUG_KMS("Mode too big for LB!\n");
			mem_cfg = 0;
			buffer_alloc = (adev->flags & AMD_IS_APU) ? 2 : 4;
		}
	} else {
		mem_cfg = 1;
		buffer_alloc = 0;
	}

	tmp = RREG32(mmLB_MEMORY_CTRL + amdgpu_crtc->crtc_offset);
	tmp = REG_SET_FIELD(tmp, LB_MEMORY_CTRL, LB_MEMORY_CONFIG, mem_cfg);
	WREG32(mmLB_MEMORY_CTRL + amdgpu_crtc->crtc_offset, tmp);

	tmp = RREG32(mmPIPE0_DMIF_BUFFER_CONTROL + pipe_offset);
	tmp = REG_SET_FIELD(tmp, PIPE0_DMIF_BUFFER_CONTROL, DMIF_BUFFERS_ALLOCATED, buffer_alloc);
	WREG32(mmPIPE0_DMIF_BUFFER_CONTROL + pipe_offset, tmp);

	for (i = 0; i < adev->usec_timeout; i++) {
		tmp = RREG32(mmPIPE0_DMIF_BUFFER_CONTROL + pipe_offset);
		if (REG_GET_FIELD(tmp, PIPE0_DMIF_BUFFER_CONTROL, DMIF_BUFFERS_ALLOCATION_COMPLETED))
			break;
		udelay(1);
	}

	if (amdgpu_crtc->base.enabled && mode) {
		switch (mem_cfg) {
		case 0:
		default:
			return 4096 * 2;
		case 1:
			return 1920 * 2;
		case 2:
			return 2560 * 2;
		}
	}

	/* controller not enabled, so no lb used */
	return 0;
}

/**
 * cik_get_number_of_dram_channels - get the number of dram channels
 *
 * @adev: amdgpu_device pointer
 *
 * Look up the number of video ram channels (CIK).
 * Used for display watermark bandwidth calculations
 * Returns the number of dram channels
 */
static u32 cik_get_number_of_dram_channels(struct amdgpu_device *adev)
{
	u32 tmp = RREG32(mmMC_SHARED_CHMAP);

	switch (REG_GET_FIELD(tmp, MC_SHARED_CHMAP, NOOFCHAN)) {
	case 0:
	default:
		return 1;
	case 1:
		return 2;
	case 2:
		return 4;
	case 3:
		return 8;
	case 4:
		return 3;
	case 5:
		return 6;
	case 6:
		return 10;
	case 7:
		return 12;
	case 8:
		return 16;
	}
}

struct dce10_wm_params {
	u32 dram_channels; /* number of dram channels */
	u32 yclk;          /* bandwidth per dram data pin in kHz */
	u32 sclk;          /* engine clock in kHz */
	u32 disp_clk;      /* display clock in kHz */
	u32 src_width;     /* viewport width */
	u32 active_time;   /* active display time in ns */
	u32 blank_time;    /* blank time in ns */
	bool interlaced;    /* mode is interlaced */
	fixed20_12 vsc;    /* vertical scale ratio */
	u32 num_heads;     /* number of active crtcs */
	u32 bytes_per_pixel; /* bytes per pixel display + overlay */
	u32 lb_size;       /* line buffer allocated to pipe */
	u32 vtaps;         /* vertical scaler taps */
};

/**
 * dce_v10_0_dram_bandwidth - get the dram bandwidth
 *
 * @wm: watermark calculation data
 *
 * Calculate the raw dram bandwidth (CIK).
 * Used for display watermark bandwidth calculations
 * Returns the dram bandwidth in MBytes/s
 */
static u32 dce_v10_0_dram_bandwidth(struct dce10_wm_params *wm)
{
	/* Calculate raw DRAM Bandwidth */
	fixed20_12 dram_efficiency; /* 0.7 */
	fixed20_12 yclk, dram_channels, bandwidth;
	fixed20_12 a;

	a.full = dfixed_const(1000);
	yclk.full = dfixed_const(wm->yclk);
	yclk.full = dfixed_div(yclk, a);
	dram_channels.full = dfixed_const(wm->dram_channels * 4);
	a.full = dfixed_const(10);
	dram_efficiency.full = dfixed_const(7);
	dram_efficiency.full = dfixed_div(dram_efficiency, a);
	bandwidth.full = dfixed_mul(dram_channels, yclk);
	bandwidth.full = dfixed_mul(bandwidth, dram_efficiency);

	return dfixed_trunc(bandwidth);
}

/**
 * dce_v10_0_dram_bandwidth_for_display - get the dram bandwidth for display
 *
 * @wm: watermark calculation data
 *
 * Calculate the dram bandwidth used for display (CIK).
 * Used for display watermark bandwidth calculations
 * Returns the dram bandwidth for display in MBytes/s
 */
static u32 dce_v10_0_dram_bandwidth_for_display(struct dce10_wm_params *wm)
{
	/* Calculate DRAM Bandwidth and the part allocated to display. */
	fixed20_12 disp_dram_allocation; /* 0.3 to 0.7 */
	fixed20_12 yclk, dram_channels, bandwidth;
	fixed20_12 a;

	a.full = dfixed_const(1000);
	yclk.full = dfixed_const(wm->yclk);
	yclk.full = dfixed_div(yclk, a);
	dram_channels.full = dfixed_const(wm->dram_channels * 4);
	a.full = dfixed_const(10);
	disp_dram_allocation.full = dfixed_const(3); /* XXX worse case value 0.3 */
	disp_dram_allocation.full = dfixed_div(disp_dram_allocation, a);
	bandwidth.full = dfixed_mul(dram_channels, yclk);
	bandwidth.full = dfixed_mul(bandwidth, disp_dram_allocation);

	return dfixed_trunc(bandwidth);
}

/**
 * dce_v10_0_data_return_bandwidth - get the data return bandwidth
 *
 * @wm: watermark calculation data
 *
 * Calculate the data return bandwidth used for display (CIK).
 * Used for display watermark bandwidth calculations
 * Returns the data return bandwidth in MBytes/s
 */
static u32 dce_v10_0_data_return_bandwidth(struct dce10_wm_params *wm)
{
	/* Calculate the display Data return Bandwidth */
	fixed20_12 return_efficiency; /* 0.8 */
	fixed20_12 sclk, bandwidth;
	fixed20_12 a;

	a.full = dfixed_const(1000);
	sclk.full = dfixed_const(wm->sclk);
	sclk.full = dfixed_div(sclk, a);
	a.full = dfixed_const(10);
	return_efficiency.full = dfixed_const(8);
	return_efficiency.full = dfixed_div(return_efficiency, a);
	a.full = dfixed_const(32);
	bandwidth.full = dfixed_mul(a, sclk);
	bandwidth.full = dfixed_mul(bandwidth, return_efficiency);

	return dfixed_trunc(bandwidth);
}

/**
 * dce_v10_0_dmif_request_bandwidth - get the dmif bandwidth
 *
 * @wm: watermark calculation data
 *
 * Calculate the dmif bandwidth used for display (CIK).
 * Used for display watermark bandwidth calculations
 * Returns the dmif bandwidth in MBytes/s
 */
static u32 dce_v10_0_dmif_request_bandwidth(struct dce10_wm_params *wm)
{
	/* Calculate the DMIF Request Bandwidth */
	fixed20_12 disp_clk_request_efficiency; /* 0.8 */
	fixed20_12 disp_clk, bandwidth;
	fixed20_12 a, b;

	a.full = dfixed_const(1000);
	disp_clk.full = dfixed_const(wm->disp_clk);
	disp_clk.full = dfixed_div(disp_clk, a);
	a.full = dfixed_const(32);
	b.full = dfixed_mul(a, disp_clk);

	a.full = dfixed_const(10);
	disp_clk_request_efficiency.full = dfixed_const(8);
	disp_clk_request_efficiency.full = dfixed_div(disp_clk_request_efficiency, a);

	bandwidth.full = dfixed_mul(b, disp_clk_request_efficiency);

	return dfixed_trunc(bandwidth);
}

/**
 * dce_v10_0_available_bandwidth - get the min available bandwidth
 *
 * @wm: watermark calculation data
 *
 * Calculate the min available bandwidth used for display (CIK).
 * Used for display watermark bandwidth calculations
 * Returns the min available bandwidth in MBytes/s
 */
static u32 dce_v10_0_available_bandwidth(struct dce10_wm_params *wm)
{
	/* Calculate the Available bandwidth. Display can use this temporarily but not in average. */
	u32 dram_bandwidth = dce_v10_0_dram_bandwidth(wm);
	u32 data_return_bandwidth = dce_v10_0_data_return_bandwidth(wm);
	u32 dmif_req_bandwidth = dce_v10_0_dmif_request_bandwidth(wm);

	return min(dram_bandwidth, min(data_return_bandwidth, dmif_req_bandwidth));
}

/**
 * dce_v10_0_average_bandwidth - get the average available bandwidth
 *
 * @wm: watermark calculation data
 *
 * Calculate the average available bandwidth used for display (CIK).
 * Used for display watermark bandwidth calculations
 * Returns the average available bandwidth in MBytes/s
 */
static u32 dce_v10_0_average_bandwidth(struct dce10_wm_params *wm)
{
	/* Calculate the display mode Average Bandwidth
	 * DisplayMode should contain the source and destination dimensions,
	 * timing, etc.
	 */
	fixed20_12 bpp;
	fixed20_12 line_time;
	fixed20_12 src_width;
	fixed20_12 bandwidth;
	fixed20_12 a;

	a.full = dfixed_const(1000);
	line_time.full = dfixed_const(wm->active_time + wm->blank_time);
	line_time.full = dfixed_div(line_time, a);
	bpp.full = dfixed_const(wm->bytes_per_pixel);
	src_width.full = dfixed_const(wm->src_width);
	bandwidth.full = dfixed_mul(src_width, bpp);
	bandwidth.full = dfixed_mul(bandwidth, wm->vsc);
	bandwidth.full = dfixed_div(bandwidth, line_time);

	return dfixed_trunc(bandwidth);
}

/**
 * dce_v10_0_latency_watermark - get the latency watermark
 *
 * @wm: watermark calculation data
 *
 * Calculate the latency watermark (CIK).
 * Used for display watermark bandwidth calculations
 * Returns the latency watermark in ns
 */
static u32 dce_v10_0_latency_watermark(struct dce10_wm_params *wm)
{
	/* First calculate the latency in ns */
	u32 mc_latency = 2000; /* 2000 ns. */
	u32 available_bandwidth = dce_v10_0_available_bandwidth(wm);
	u32 worst_chunk_return_time = (512 * 8 * 1000) / available_bandwidth;
	u32 cursor_line_pair_return_time = (128 * 4 * 1000) / available_bandwidth;
	u32 dc_latency = 40000000 / wm->disp_clk; /* dc pipe latency */
	u32 other_heads_data_return_time = ((wm->num_heads + 1) * worst_chunk_return_time) +
		(wm->num_heads * cursor_line_pair_return_time);
	u32 latency = mc_latency + other_heads_data_return_time + dc_latency;
	u32 max_src_lines_per_dst_line, lb_fill_bw, line_fill_time;
	u32 tmp, dmif_size = 12288;
	fixed20_12 a, b, c;

	if (wm->num_heads == 0)
		return 0;

	a.full = dfixed_const(2);
	b.full = dfixed_const(1);
	if ((wm->vsc.full > a.full) ||
	    ((wm->vsc.full > b.full) && (wm->vtaps >= 3)) ||
	    (wm->vtaps >= 5) ||
	    ((wm->vsc.full >= a.full) && wm->interlaced))
		max_src_lines_per_dst_line = 4;
	else
		max_src_lines_per_dst_line = 2;

	a.full = dfixed_const(available_bandwidth);
	b.full = dfixed_const(wm->num_heads);
	a.full = dfixed_div(a, b);

	b.full = dfixed_const(mc_latency + 512);
	c.full = dfixed_const(wm->disp_clk);
	b.full = dfixed_div(b, c);

	c.full = dfixed_const(dmif_size);
	b.full = dfixed_div(c, b);

	tmp = min(dfixed_trunc(a), dfixed_trunc(b));

	b.full = dfixed_const(1000);
	c.full = dfixed_const(wm->disp_clk);
	b.full = dfixed_div(c, b);
	c.full = dfixed_const(wm->bytes_per_pixel);
	b.full = dfixed_mul(b, c);

	lb_fill_bw = min(tmp, dfixed_trunc(b));

	a.full = dfixed_const(max_src_lines_per_dst_line * wm->src_width * wm->bytes_per_pixel);
	b.full = dfixed_const(1000);
	c.full = dfixed_const(lb_fill_bw);
	b.full = dfixed_div(c, b);
	a.full = dfixed_div(a, b);
	line_fill_time = dfixed_trunc(a);

	if (line_fill_time < wm->active_time)
		return latency;
	else
		return latency + (line_fill_time - wm->active_time);

}

/**
 * dce_v10_0_average_bandwidth_vs_dram_bandwidth_for_display - check
 * average and available dram bandwidth
 *
 * @wm: watermark calculation data
 *
 * Check if the display average bandwidth fits in the display
 * dram bandwidth (CIK).
 * Used for display watermark bandwidth calculations
 * Returns true if the display fits, false if not.
 */
static bool dce_v10_0_average_bandwidth_vs_dram_bandwidth_for_display(struct dce10_wm_params *wm)
{
	if (dce_v10_0_average_bandwidth(wm) <=
	    (dce_v10_0_dram_bandwidth_for_display(wm) / wm->num_heads))
		return true;
	else
		return false;
}

/**
 * dce_v10_0_average_bandwidth_vs_available_bandwidth - check
 * average and available bandwidth
 *
 * @wm: watermark calculation data
 *
 * Check if the display average bandwidth fits in the display
 * available bandwidth (CIK).
 * Used for display watermark bandwidth calculations
 * Returns true if the display fits, false if not.
 */
static bool dce_v10_0_average_bandwidth_vs_available_bandwidth(struct dce10_wm_params *wm)
{
	if (dce_v10_0_average_bandwidth(wm) <=
	    (dce_v10_0_available_bandwidth(wm) / wm->num_heads))
		return true;
	else
		return false;
}

/**
 * dce_v10_0_check_latency_hiding - check latency hiding
 *
 * @wm: watermark calculation data
 *
 * Check latency hiding (CIK).
 * Used for display watermark bandwidth calculations
 * Returns true if the display fits, false if not.
 */
static bool dce_v10_0_check_latency_hiding(struct dce10_wm_params *wm)
{
	u32 lb_partitions = wm->lb_size / wm->src_width;
	u32 line_time = wm->active_time + wm->blank_time;
	u32 latency_tolerant_lines;
	u32 latency_hiding;
	fixed20_12 a;

	a.full = dfixed_const(1);
	if (wm->vsc.full > a.full)
		latency_tolerant_lines = 1;
	else {
		if (lb_partitions <= (wm->vtaps + 1))
			latency_tolerant_lines = 1;
		else
			latency_tolerant_lines = 2;
	}

	latency_hiding = (latency_tolerant_lines * line_time + wm->blank_time);

	if (dce_v10_0_latency_watermark(wm) <= latency_hiding)
		return true;
	else
		return false;
}

/**
 * dce_v10_0_program_watermarks - program display watermarks
 *
 * @adev: amdgpu_device pointer
 * @amdgpu_crtc: the selected display controller
 * @lb_size: line buffer size
 * @num_heads: number of display controllers in use
 *
 * Calculate and program the display watermarks for the
 * selected display controller (CIK).
 */
static void dce_v10_0_program_watermarks(struct amdgpu_device *adev,
					struct amdgpu_crtc *amdgpu_crtc,
					u32 lb_size, u32 num_heads)
{
	struct drm_display_mode *mode = &amdgpu_crtc->base.mode;
	struct dce10_wm_params wm_low, wm_high;
	u32 pixel_period;
	u32 line_time = 0;
	u32 latency_watermark_a = 0, latency_watermark_b = 0;
	u32 tmp, wm_mask, lb_vblank_lead_lines = 0;

	if (amdgpu_crtc->base.enabled && num_heads && mode) {
		pixel_period = 1000000 / (u32)mode->clock;
		line_time = min((u32)mode->crtc_htotal * pixel_period, (u32)65535);

		/* watermark for high clocks */
		if (adev->pm.dpm_enabled) {
			wm_high.yclk =
				amdgpu_dpm_get_mclk(adev, false) * 10;
			wm_high.sclk =
				amdgpu_dpm_get_sclk(adev, false) * 10;
		} else {
			wm_high.yclk = adev->pm.current_mclk * 10;
			wm_high.sclk = adev->pm.current_sclk * 10;
		}

		wm_high.disp_clk = mode->clock;
		wm_high.src_width = mode->crtc_hdisplay;
		wm_high.active_time = mode->crtc_hdisplay * pixel_period;
		wm_high.blank_time = line_time - wm_high.active_time;
		wm_high.interlaced = false;
		if (mode->flags & DRM_MODE_FLAG_INTERLACE)
			wm_high.interlaced = true;
		wm_high.vsc = amdgpu_crtc->vsc;
		wm_high.vtaps = 1;
		if (amdgpu_crtc->rmx_type != RMX_OFF)
			wm_high.vtaps = 2;
		wm_high.bytes_per_pixel = 4; /* XXX: get this from fb config */
		wm_high.lb_size = lb_size;
		wm_high.dram_channels = cik_get_number_of_dram_channels(adev);
		wm_high.num_heads = num_heads;

		/* set for high clocks */
		latency_watermark_a = min(dce_v10_0_latency_watermark(&wm_high), (u32)65535);

		/* possibly force display priority to high */
		/* should really do this at mode validation time... */
		if (!dce_v10_0_average_bandwidth_vs_dram_bandwidth_for_display(&wm_high) ||
		    !dce_v10_0_average_bandwidth_vs_available_bandwidth(&wm_high) ||
		    !dce_v10_0_check_latency_hiding(&wm_high) ||
		    (adev->mode_info.disp_priority == 2)) {
			DRM_DEBUG_KMS("force priority to high\n");
		}

		/* watermark for low clocks */
		if (adev->pm.dpm_enabled) {
			wm_low.yclk =
				amdgpu_dpm_get_mclk(adev, true) * 10;
			wm_low.sclk =
				amdgpu_dpm_get_sclk(adev, true) * 10;
		} else {
			wm_low.yclk = adev->pm.current_mclk * 10;
			wm_low.sclk = adev->pm.current_sclk * 10;
		}

		wm_low.disp_clk = mode->clock;
		wm_low.src_width = mode->crtc_hdisplay;
		wm_low.active_time = mode->crtc_hdisplay * pixel_period;
		wm_low.blank_time = line_time - wm_low.active_time;
		wm_low.interlaced = false;
		if (mode->flags & DRM_MODE_FLAG_INTERLACE)
			wm_low.interlaced = true;
		wm_low.vsc = amdgpu_crtc->vsc;
		wm_low.vtaps = 1;
		if (amdgpu_crtc->rmx_type != RMX_OFF)
			wm_low.vtaps = 2;
		wm_low.bytes_per_pixel = 4; /* XXX: get this from fb config */
		wm_low.lb_size = lb_size;
		wm_low.dram_channels = cik_get_number_of_dram_channels(adev);
		wm_low.num_heads = num_heads;

		/* set for low clocks */
		latency_watermark_b = min(dce_v10_0_latency_watermark(&wm_low), (u32)65535);

		/* possibly force display priority to high */
		/* should really do this at mode validation time... */
		if (!dce_v10_0_average_bandwidth_vs_dram_bandwidth_for_display(&wm_low) ||
		    !dce_v10_0_average_bandwidth_vs_available_bandwidth(&wm_low) ||
		    !dce_v10_0_check_latency_hiding(&wm_low) ||
		    (adev->mode_info.disp_priority == 2)) {
			DRM_DEBUG_KMS("force priority to high\n");
		}
		lb_vblank_lead_lines = DIV_ROUND_UP(lb_size, mode->crtc_hdisplay);
	}

	/* select wm A */
	wm_mask = RREG32(mmDPG_WATERMARK_MASK_CONTROL + amdgpu_crtc->crtc_offset);
	tmp = REG_SET_FIELD(wm_mask, DPG_WATERMARK_MASK_CONTROL, URGENCY_WATERMARK_MASK, 1);
	WREG32(mmDPG_WATERMARK_MASK_CONTROL + amdgpu_crtc->crtc_offset, tmp);
	tmp = RREG32(mmDPG_PIPE_URGENCY_CONTROL + amdgpu_crtc->crtc_offset);
	tmp = REG_SET_FIELD(tmp, DPG_PIPE_URGENCY_CONTROL, URGENCY_LOW_WATERMARK, latency_watermark_a);
	tmp = REG_SET_FIELD(tmp, DPG_PIPE_URGENCY_CONTROL, URGENCY_HIGH_WATERMARK, line_time);
	WREG32(mmDPG_PIPE_URGENCY_CONTROL + amdgpu_crtc->crtc_offset, tmp);
	/* select wm B */
	tmp = REG_SET_FIELD(wm_mask, DPG_WATERMARK_MASK_CONTROL, URGENCY_WATERMARK_MASK, 2);
	WREG32(mmDPG_WATERMARK_MASK_CONTROL + amdgpu_crtc->crtc_offset, tmp);
	tmp = RREG32(mmDPG_PIPE_URGENCY_CONTROL + amdgpu_crtc->crtc_offset);
	tmp = REG_SET_FIELD(tmp, DPG_PIPE_URGENCY_CONTROL, URGENCY_LOW_WATERMARK, latency_watermark_b);
	tmp = REG_SET_FIELD(tmp, DPG_PIPE_URGENCY_CONTROL, URGENCY_HIGH_WATERMARK, line_time);
	WREG32(mmDPG_PIPE_URGENCY_CONTROL + amdgpu_crtc->crtc_offset, tmp);
	/* restore original selection */
	WREG32(mmDPG_WATERMARK_MASK_CONTROL + amdgpu_crtc->crtc_offset, wm_mask);

	/* save values for DPM */
	amdgpu_crtc->line_time = line_time;
	amdgpu_crtc->wm_high = latency_watermark_a;
	amdgpu_crtc->wm_low = latency_watermark_b;
	/* Save number of lines the linebuffer leads before the scanout */
	amdgpu_crtc->lb_vblank_lead_lines = lb_vblank_lead_lines;
}

/**
 * dce_v10_0_bandwidth_update - program display watermarks
 *
 * @adev: amdgpu_device pointer
 *
 * Calculate and program the display watermarks and line
 * buffer allocation (CIK).
 */
static void dce_v10_0_bandwidth_update(struct amdgpu_device *adev)
{
	struct drm_display_mode *mode = NULL;
	u32 num_heads = 0, lb_size;
	int i;

	amdgpu_update_display_priority(adev);

	for (i = 0; i < adev->mode_info.num_crtc; i++) {
		if (adev->mode_info.crtcs[i]->base.enabled)
			num_heads++;
	}
	for (i = 0; i < adev->mode_info.num_crtc; i++) {
		mode = &adev->mode_info.crtcs[i]->base.mode;
		lb_size = dce_v10_0_line_buffer_adjust(adev, adev->mode_info.crtcs[i], mode);
		dce_v10_0_program_watermarks(adev, adev->mode_info.crtcs[i],
					    lb_size, num_heads);
	}
}

static void dce_v10_0_audio_get_connected_pins(struct amdgpu_device *adev)
{
	int i;
	u32 offset, tmp;

	for (i = 0; i < adev->mode_info.audio.num_pins; i++) {
		offset = adev->mode_info.audio.pin[i].offset;
		tmp = RREG32_AUDIO_ENDPT(offset,
					 ixAZALIA_F0_CODEC_PIN_CONTROL_RESPONSE_CONFIGURATION_DEFAULT);
		if (((tmp &
		AZALIA_F0_CODEC_PIN_CONTROL_RESPONSE_CONFIGURATION_DEFAULT__PORT_CONNECTIVITY_MASK) >>
		AZALIA_F0_CODEC_PIN_CONTROL_RESPONSE_CONFIGURATION_DEFAULT__PORT_CONNECTIVITY__SHIFT) == 1)
			adev->mode_info.audio.pin[i].connected = false;
		else
			adev->mode_info.audio.pin[i].connected = true;
	}
}

static struct amdgpu_audio_pin *dce_v10_0_audio_get_pin(struct amdgpu_device *adev)
{
	int i;

	dce_v10_0_audio_get_connected_pins(adev);

	for (i = 0; i < adev->mode_info.audio.num_pins; i++) {
		if (adev->mode_info.audio.pin[i].connected)
			return &adev->mode_info.audio.pin[i];
	}
	DRM_ERROR("No connected audio pins found!\n");
	return NULL;
}

static void dce_v10_0_afmt_audio_select_pin(struct drm_encoder *encoder)
{
	struct amdgpu_device *adev = encoder->dev->dev_private;
	struct amdgpu_encoder *amdgpu_encoder = to_amdgpu_encoder(encoder);
	struct amdgpu_encoder_atom_dig *dig = amdgpu_encoder->enc_priv;
	u32 tmp;

	if (!dig || !dig->afmt || !dig->afmt->pin)
		return;

	tmp = RREG32(mmAFMT_AUDIO_SRC_CONTROL + dig->afmt->offset);
	tmp = REG_SET_FIELD(tmp, AFMT_AUDIO_SRC_CONTROL, AFMT_AUDIO_SRC_SELECT, dig->afmt->pin->id);
	WREG32(mmAFMT_AUDIO_SRC_CONTROL + dig->afmt->offset, tmp);
}

static void dce_v10_0_audio_write_latency_fields(struct drm_encoder *encoder,
						struct drm_display_mode *mode)
{
	struct amdgpu_device *adev = encoder->dev->dev_private;
	struct amdgpu_encoder *amdgpu_encoder = to_amdgpu_encoder(encoder);
	struct amdgpu_encoder_atom_dig *dig = amdgpu_encoder->enc_priv;
	struct drm_connector *connector;
	struct amdgpu_connector *amdgpu_connector = NULL;
	u32 tmp;
	int interlace = 0;

	if (!dig || !dig->afmt || !dig->afmt->pin)
		return;

	list_for_each_entry(connector, &encoder->dev->mode_config.connector_list, head) {
		if (connector->encoder == encoder) {
			amdgpu_connector = to_amdgpu_connector(connector);
			break;
		}
	}

	if (!amdgpu_connector) {
		DRM_ERROR("Couldn't find encoder's connector\n");
		return;
	}

	if (mode->flags & DRM_MODE_FLAG_INTERLACE)
		interlace = 1;
	if (connector->latency_present[interlace]) {
		tmp = REG_SET_FIELD(0, AZALIA_F0_CODEC_PIN_CONTROL_RESPONSE_LIPSYNC,
				    VIDEO_LIPSYNC, connector->video_latency[interlace]);
		tmp = REG_SET_FIELD(0, AZALIA_F0_CODEC_PIN_CONTROL_RESPONSE_LIPSYNC,
				    AUDIO_LIPSYNC, connector->audio_latency[interlace]);
	} else {
		tmp = REG_SET_FIELD(0, AZALIA_F0_CODEC_PIN_CONTROL_RESPONSE_LIPSYNC,
				    VIDEO_LIPSYNC, 0);
		tmp = REG_SET_FIELD(0, AZALIA_F0_CODEC_PIN_CONTROL_RESPONSE_LIPSYNC,
				    AUDIO_LIPSYNC, 0);
	}
	WREG32_AUDIO_ENDPT(dig->afmt->pin->offset,
			   ixAZALIA_F0_CODEC_PIN_CONTROL_RESPONSE_LIPSYNC, tmp);
}

static void dce_v10_0_audio_write_speaker_allocation(struct drm_encoder *encoder)
{
	struct amdgpu_device *adev = encoder->dev->dev_private;
	struct amdgpu_encoder *amdgpu_encoder = to_amdgpu_encoder(encoder);
	struct amdgpu_encoder_atom_dig *dig = amdgpu_encoder->enc_priv;
	struct drm_connector *connector;
	struct amdgpu_connector *amdgpu_connector = NULL;
	u32 tmp;
	u8 *sadb = NULL;
	int sad_count;

	if (!dig || !dig->afmt || !dig->afmt->pin)
		return;

	list_for_each_entry(connector, &encoder->dev->mode_config.connector_list, head) {
		if (connector->encoder == encoder) {
			amdgpu_connector = to_amdgpu_connector(connector);
			break;
		}
	}

	if (!amdgpu_connector) {
		DRM_ERROR("Couldn't find encoder's connector\n");
		return;
	}

	sad_count = drm_edid_to_speaker_allocation(amdgpu_connector_edid(connector), &sadb);
	if (sad_count < 0) {
		DRM_ERROR("Couldn't read Speaker Allocation Data Block: %d\n", sad_count);
		sad_count = 0;
	}

	/* program the speaker allocation */
	tmp = RREG32_AUDIO_ENDPT(dig->afmt->pin->offset,
				 ixAZALIA_F0_CODEC_PIN_CONTROL_CHANNEL_SPEAKER);
	tmp = REG_SET_FIELD(tmp, AZALIA_F0_CODEC_PIN_CONTROL_CHANNEL_SPEAKER,
			    DP_CONNECTION, 0);
	/* set HDMI mode */
	tmp = REG_SET_FIELD(tmp, AZALIA_F0_CODEC_PIN_CONTROL_CHANNEL_SPEAKER,
			    HDMI_CONNECTION, 1);
	if (sad_count)
		tmp = REG_SET_FIELD(tmp, AZALIA_F0_CODEC_PIN_CONTROL_CHANNEL_SPEAKER,
				    SPEAKER_ALLOCATION, sadb[0]);
	else
		tmp = REG_SET_FIELD(tmp, AZALIA_F0_CODEC_PIN_CONTROL_CHANNEL_SPEAKER,
				    SPEAKER_ALLOCATION, 5); /* stereo */
	WREG32_AUDIO_ENDPT(dig->afmt->pin->offset,
			   ixAZALIA_F0_CODEC_PIN_CONTROL_CHANNEL_SPEAKER, tmp);

	kfree(sadb);
}

static void dce_v10_0_audio_write_sad_regs(struct drm_encoder *encoder)
{
	struct amdgpu_device *adev = encoder->dev->dev_private;
	struct amdgpu_encoder *amdgpu_encoder = to_amdgpu_encoder(encoder);
	struct amdgpu_encoder_atom_dig *dig = amdgpu_encoder->enc_priv;
	struct drm_connector *connector;
	struct amdgpu_connector *amdgpu_connector = NULL;
	struct cea_sad *sads;
	int i, sad_count;

	static const u16 eld_reg_to_type[][2] = {
		{ ixAZALIA_F0_CODEC_PIN_CONTROL_AUDIO_DESCRIPTOR0, HDMI_AUDIO_CODING_TYPE_PCM },
		{ ixAZALIA_F0_CODEC_PIN_CONTROL_AUDIO_DESCRIPTOR1, HDMI_AUDIO_CODING_TYPE_AC3 },
		{ ixAZALIA_F0_CODEC_PIN_CONTROL_AUDIO_DESCRIPTOR2, HDMI_AUDIO_CODING_TYPE_MPEG1 },
		{ ixAZALIA_F0_CODEC_PIN_CONTROL_AUDIO_DESCRIPTOR3, HDMI_AUDIO_CODING_TYPE_MP3 },
		{ ixAZALIA_F0_CODEC_PIN_CONTROL_AUDIO_DESCRIPTOR4, HDMI_AUDIO_CODING_TYPE_MPEG2 },
		{ ixAZALIA_F0_CODEC_PIN_CONTROL_AUDIO_DESCRIPTOR5, HDMI_AUDIO_CODING_TYPE_AAC_LC },
		{ ixAZALIA_F0_CODEC_PIN_CONTROL_AUDIO_DESCRIPTOR6, HDMI_AUDIO_CODING_TYPE_DTS },
		{ ixAZALIA_F0_CODEC_PIN_CONTROL_AUDIO_DESCRIPTOR7, HDMI_AUDIO_CODING_TYPE_ATRAC },
		{ ixAZALIA_F0_CODEC_PIN_CONTROL_AUDIO_DESCRIPTOR9, HDMI_AUDIO_CODING_TYPE_EAC3 },
		{ ixAZALIA_F0_CODEC_PIN_CONTROL_AUDIO_DESCRIPTOR10, HDMI_AUDIO_CODING_TYPE_DTS_HD },
		{ ixAZALIA_F0_CODEC_PIN_CONTROL_AUDIO_DESCRIPTOR11, HDMI_AUDIO_CODING_TYPE_MLP },
		{ ixAZALIA_F0_CODEC_PIN_CONTROL_AUDIO_DESCRIPTOR13, HDMI_AUDIO_CODING_TYPE_WMA_PRO },
	};

	if (!dig || !dig->afmt || !dig->afmt->pin)
		return;

	list_for_each_entry(connector, &encoder->dev->mode_config.connector_list, head) {
		if (connector->encoder == encoder) {
			amdgpu_connector = to_amdgpu_connector(connector);
			break;
		}
	}

	if (!amdgpu_connector) {
		DRM_ERROR("Couldn't find encoder's connector\n");
		return;
	}

	sad_count = drm_edid_to_sad(amdgpu_connector_edid(connector), &sads);
	if (sad_count <= 0) {
		DRM_ERROR("Couldn't read SADs: %d\n", sad_count);
		return;
	}
	BUG_ON(!sads);

	for (i = 0; i < ARRAY_SIZE(eld_reg_to_type); i++) {
		u32 tmp = 0;
		u8 stereo_freqs = 0;
		int max_channels = -1;
		int j;

		for (j = 0; j < sad_count; j++) {
			struct cea_sad *sad = &sads[j];

			if (sad->format == eld_reg_to_type[i][1]) {
				if (sad->channels > max_channels) {
					tmp = REG_SET_FIELD(tmp, AZALIA_F0_CODEC_PIN_CONTROL_AUDIO_DESCRIPTOR0,
							    MAX_CHANNELS, sad->channels);
					tmp = REG_SET_FIELD(tmp, AZALIA_F0_CODEC_PIN_CONTROL_AUDIO_DESCRIPTOR0,
							    DESCRIPTOR_BYTE_2, sad->byte2);
					tmp = REG_SET_FIELD(tmp, AZALIA_F0_CODEC_PIN_CONTROL_AUDIO_DESCRIPTOR0,
							    SUPPORTED_FREQUENCIES, sad->freq);
					max_channels = sad->channels;
				}

				if (sad->format == HDMI_AUDIO_CODING_TYPE_PCM)
					stereo_freqs |= sad->freq;
				else
					break;
			}
		}

		tmp = REG_SET_FIELD(tmp, AZALIA_F0_CODEC_PIN_CONTROL_AUDIO_DESCRIPTOR0,
				    SUPPORTED_FREQUENCIES_STEREO, stereo_freqs);
		WREG32_AUDIO_ENDPT(dig->afmt->pin->offset, eld_reg_to_type[i][0], tmp);
	}

	kfree(sads);
}

static void dce_v10_0_audio_enable(struct amdgpu_device *adev,
				  struct amdgpu_audio_pin *pin,
				  bool enable)
{
	if (!pin)
		return;

	WREG32_AUDIO_ENDPT(pin->offset, ixAZALIA_F0_CODEC_PIN_CONTROL_HOT_PLUG_CONTROL,
			   enable ? AZALIA_F0_CODEC_PIN_CONTROL_HOT_PLUG_CONTROL__AUDIO_ENABLED_MASK : 0);
}

static const u32 pin_offsets[] =
{
	AUD0_REGISTER_OFFSET,
	AUD1_REGISTER_OFFSET,
	AUD2_REGISTER_OFFSET,
	AUD3_REGISTER_OFFSET,
	AUD4_REGISTER_OFFSET,
	AUD5_REGISTER_OFFSET,
	AUD6_REGISTER_OFFSET,
};

static int dce_v10_0_audio_init(struct amdgpu_device *adev)
{
	int i;

	if (!amdgpu_audio)
		return 0;

	adev->mode_info.audio.enabled = true;

	adev->mode_info.audio.num_pins = 7;

	for (i = 0; i < adev->mode_info.audio.num_pins; i++) {
		adev->mode_info.audio.pin[i].channels = -1;
		adev->mode_info.audio.pin[i].rate = -1;
		adev->mode_info.audio.pin[i].bits_per_sample = -1;
		adev->mode_info.audio.pin[i].status_bits = 0;
		adev->mode_info.audio.pin[i].category_code = 0;
		adev->mode_info.audio.pin[i].connected = false;
		adev->mode_info.audio.pin[i].offset = pin_offsets[i];
		adev->mode_info.audio.pin[i].id = i;
		/* disable audio.  it will be set up later */
		/* XXX remove once we switch to ip funcs */
		dce_v10_0_audio_enable(adev, &adev->mode_info.audio.pin[i], false);
	}

	return 0;
}

static void dce_v10_0_audio_fini(struct amdgpu_device *adev)
{
	int i;

	if (!amdgpu_audio)
		return;

	if (!adev->mode_info.audio.enabled)
		return;

	for (i = 0; i < adev->mode_info.audio.num_pins; i++)
		dce_v10_0_audio_enable(adev, &adev->mode_info.audio.pin[i], false);

	adev->mode_info.audio.enabled = false;
}

/*
 * update the N and CTS parameters for a given pixel clock rate
 */
static void dce_v10_0_afmt_update_ACR(struct drm_encoder *encoder, uint32_t clock)
{
	struct drm_device *dev = encoder->dev;
	struct amdgpu_device *adev = dev->dev_private;
	struct amdgpu_afmt_acr acr = amdgpu_afmt_acr(clock);
	struct amdgpu_encoder *amdgpu_encoder = to_amdgpu_encoder(encoder);
	struct amdgpu_encoder_atom_dig *dig = amdgpu_encoder->enc_priv;
	u32 tmp;

	tmp = RREG32(mmHDMI_ACR_32_0 + dig->afmt->offset);
	tmp = REG_SET_FIELD(tmp, HDMI_ACR_32_0, HDMI_ACR_CTS_32, acr.cts_32khz);
	WREG32(mmHDMI_ACR_32_0 + dig->afmt->offset, tmp);
	tmp = RREG32(mmHDMI_ACR_32_1 + dig->afmt->offset);
	tmp = REG_SET_FIELD(tmp, HDMI_ACR_32_1, HDMI_ACR_N_32, acr.n_32khz);
	WREG32(mmHDMI_ACR_32_1 + dig->afmt->offset, tmp);

	tmp = RREG32(mmHDMI_ACR_44_0 + dig->afmt->offset);
	tmp = REG_SET_FIELD(tmp, HDMI_ACR_44_0, HDMI_ACR_CTS_44, acr.cts_44_1khz);
	WREG32(mmHDMI_ACR_44_0 + dig->afmt->offset, tmp);
	tmp = RREG32(mmHDMI_ACR_44_1 + dig->afmt->offset);
	tmp = REG_SET_FIELD(tmp, HDMI_ACR_44_1, HDMI_ACR_N_44, acr.n_44_1khz);
	WREG32(mmHDMI_ACR_44_1 + dig->afmt->offset, tmp);

	tmp = RREG32(mmHDMI_ACR_48_0 + dig->afmt->offset);
	tmp = REG_SET_FIELD(tmp, HDMI_ACR_48_0, HDMI_ACR_CTS_48, acr.cts_48khz);
	WREG32(mmHDMI_ACR_48_0 + dig->afmt->offset, tmp);
	tmp = RREG32(mmHDMI_ACR_48_1 + dig->afmt->offset);
	tmp = REG_SET_FIELD(tmp, HDMI_ACR_48_1, HDMI_ACR_N_48, acr.n_48khz);
	WREG32(mmHDMI_ACR_48_1 + dig->afmt->offset, tmp);

}

/*
 * build a HDMI Video Info Frame
 */
static void dce_v10_0_afmt_update_avi_infoframe(struct drm_encoder *encoder,
					       void *buffer, size_t size)
{
	struct drm_device *dev = encoder->dev;
	struct amdgpu_device *adev = dev->dev_private;
	struct amdgpu_encoder *amdgpu_encoder = to_amdgpu_encoder(encoder);
	struct amdgpu_encoder_atom_dig *dig = amdgpu_encoder->enc_priv;
	uint8_t *frame = buffer + 3;
	uint8_t *header = buffer;

	WREG32(mmAFMT_AVI_INFO0 + dig->afmt->offset,
		frame[0x0] | (frame[0x1] << 8) | (frame[0x2] << 16) | (frame[0x3] << 24));
	WREG32(mmAFMT_AVI_INFO1 + dig->afmt->offset,
		frame[0x4] | (frame[0x5] << 8) | (frame[0x6] << 16) | (frame[0x7] << 24));
	WREG32(mmAFMT_AVI_INFO2 + dig->afmt->offset,
		frame[0x8] | (frame[0x9] << 8) | (frame[0xA] << 16) | (frame[0xB] << 24));
	WREG32(mmAFMT_AVI_INFO3 + dig->afmt->offset,
		frame[0xC] | (frame[0xD] << 8) | (header[1] << 24));
}

static void dce_v10_0_audio_set_dto(struct drm_encoder *encoder, u32 clock)
{
	struct drm_device *dev = encoder->dev;
	struct amdgpu_device *adev = dev->dev_private;
	struct amdgpu_encoder *amdgpu_encoder = to_amdgpu_encoder(encoder);
	struct amdgpu_encoder_atom_dig *dig = amdgpu_encoder->enc_priv;
	struct amdgpu_crtc *amdgpu_crtc = to_amdgpu_crtc(encoder->crtc);
	u32 dto_phase = 24 * 1000;
	u32 dto_modulo = clock;
	u32 tmp;

	if (!dig || !dig->afmt)
		return;

	/* XXX two dtos; generally use dto0 for hdmi */
	/* Express [24MHz / target pixel clock] as an exact rational
	 * number (coefficient of two integer numbers.  DCCG_AUDIO_DTOx_PHASE
	 * is the numerator, DCCG_AUDIO_DTOx_MODULE is the denominator
	 */
	tmp = RREG32(mmDCCG_AUDIO_DTO_SOURCE);
	tmp = REG_SET_FIELD(tmp, DCCG_AUDIO_DTO_SOURCE, DCCG_AUDIO_DTO0_SOURCE_SEL,
			    amdgpu_crtc->crtc_id);
	WREG32(mmDCCG_AUDIO_DTO_SOURCE, tmp);
	WREG32(mmDCCG_AUDIO_DTO0_PHASE, dto_phase);
	WREG32(mmDCCG_AUDIO_DTO0_MODULE, dto_modulo);
}

/*
 * update the info frames with the data from the current display mode
 */
static void dce_v10_0_afmt_setmode(struct drm_encoder *encoder,
				  struct drm_display_mode *mode)
{
	struct drm_device *dev = encoder->dev;
	struct amdgpu_device *adev = dev->dev_private;
	struct amdgpu_encoder *amdgpu_encoder = to_amdgpu_encoder(encoder);
	struct amdgpu_encoder_atom_dig *dig = amdgpu_encoder->enc_priv;
	struct drm_connector *connector = amdgpu_get_connector_for_encoder(encoder);
	u8 buffer[HDMI_INFOFRAME_HEADER_SIZE + HDMI_AVI_INFOFRAME_SIZE];
	struct hdmi_avi_infoframe frame;
	ssize_t err;
	u32 tmp;
	int bpc = 8;

	if (!dig || !dig->afmt)
		return;

	/* Silent, r600_hdmi_enable will raise WARN for us */
	if (!dig->afmt->enabled)
		return;

	/* hdmi deep color mode general control packets setup, if bpc > 8 */
	if (encoder->crtc) {
		struct amdgpu_crtc *amdgpu_crtc = to_amdgpu_crtc(encoder->crtc);
		bpc = amdgpu_crtc->bpc;
	}

	/* disable audio prior to setting up hw */
	dig->afmt->pin = dce_v10_0_audio_get_pin(adev);
	dce_v10_0_audio_enable(adev, dig->afmt->pin, false);

	dce_v10_0_audio_set_dto(encoder, mode->clock);

	tmp = RREG32(mmHDMI_VBI_PACKET_CONTROL + dig->afmt->offset);
	tmp = REG_SET_FIELD(tmp, HDMI_VBI_PACKET_CONTROL, HDMI_NULL_SEND, 1);
	WREG32(mmHDMI_VBI_PACKET_CONTROL + dig->afmt->offset, tmp); /* send null packets when required */

	WREG32(mmAFMT_AUDIO_CRC_CONTROL + dig->afmt->offset, 0x1000);

	tmp = RREG32(mmHDMI_CONTROL + dig->afmt->offset);
	switch (bpc) {
	case 0:
	case 6:
	case 8:
	case 16:
	default:
		tmp = REG_SET_FIELD(tmp, HDMI_CONTROL, HDMI_DEEP_COLOR_ENABLE, 0);
		tmp = REG_SET_FIELD(tmp, HDMI_CONTROL, HDMI_DEEP_COLOR_DEPTH, 0);
		DRM_DEBUG("%s: Disabling hdmi deep color for %d bpc.\n",
			  connector->name, bpc);
		break;
	case 10:
		tmp = REG_SET_FIELD(tmp, HDMI_CONTROL, HDMI_DEEP_COLOR_ENABLE, 1);
		tmp = REG_SET_FIELD(tmp, HDMI_CONTROL, HDMI_DEEP_COLOR_DEPTH, 1);
		DRM_DEBUG("%s: Enabling hdmi deep color 30 for 10 bpc.\n",
			  connector->name);
		break;
	case 12:
		tmp = REG_SET_FIELD(tmp, HDMI_CONTROL, HDMI_DEEP_COLOR_ENABLE, 1);
		tmp = REG_SET_FIELD(tmp, HDMI_CONTROL, HDMI_DEEP_COLOR_DEPTH, 2);
		DRM_DEBUG("%s: Enabling hdmi deep color 36 for 12 bpc.\n",
			  connector->name);
		break;
	}
	WREG32(mmHDMI_CONTROL + dig->afmt->offset, tmp);

	tmp = RREG32(mmHDMI_VBI_PACKET_CONTROL + dig->afmt->offset);
	tmp = REG_SET_FIELD(tmp, HDMI_VBI_PACKET_CONTROL, HDMI_NULL_SEND, 1); /* send null packets when required */
	tmp = REG_SET_FIELD(tmp, HDMI_VBI_PACKET_CONTROL, HDMI_GC_SEND, 1); /* send general control packets */
	tmp = REG_SET_FIELD(tmp, HDMI_VBI_PACKET_CONTROL, HDMI_GC_CONT, 1); /* send general control packets every frame */
	WREG32(mmHDMI_VBI_PACKET_CONTROL + dig->afmt->offset, tmp);

	tmp = RREG32(mmHDMI_INFOFRAME_CONTROL0 + dig->afmt->offset);
	/* enable audio info frames (frames won't be set until audio is enabled) */
	tmp = REG_SET_FIELD(tmp, HDMI_INFOFRAME_CONTROL0, HDMI_AUDIO_INFO_SEND, 1);
	/* required for audio info values to be updated */
	tmp = REG_SET_FIELD(tmp, HDMI_INFOFRAME_CONTROL0, HDMI_AUDIO_INFO_CONT, 1);
	WREG32(mmHDMI_INFOFRAME_CONTROL0 + dig->afmt->offset, tmp);

	tmp = RREG32(mmAFMT_INFOFRAME_CONTROL0 + dig->afmt->offset);
	/* required for audio info values to be updated */
	tmp = REG_SET_FIELD(tmp, AFMT_INFOFRAME_CONTROL0, AFMT_AUDIO_INFO_UPDATE, 1);
	WREG32(mmAFMT_INFOFRAME_CONTROL0 + dig->afmt->offset, tmp);

	tmp = RREG32(mmHDMI_INFOFRAME_CONTROL1 + dig->afmt->offset);
	/* anything other than 0 */
	tmp = REG_SET_FIELD(tmp, HDMI_INFOFRAME_CONTROL1, HDMI_AUDIO_INFO_LINE, 2);
	WREG32(mmHDMI_INFOFRAME_CONTROL1 + dig->afmt->offset, tmp);

	WREG32(mmHDMI_GC + dig->afmt->offset, 0); /* unset HDMI_GC_AVMUTE */

	tmp = RREG32(mmHDMI_AUDIO_PACKET_CONTROL + dig->afmt->offset);
	/* set the default audio delay */
	tmp = REG_SET_FIELD(tmp, HDMI_AUDIO_PACKET_CONTROL, HDMI_AUDIO_DELAY_EN, 1);
	/* should be suffient for all audio modes and small enough for all hblanks */
	tmp = REG_SET_FIELD(tmp, HDMI_AUDIO_PACKET_CONTROL, HDMI_AUDIO_PACKETS_PER_LINE, 3);
	WREG32(mmHDMI_AUDIO_PACKET_CONTROL + dig->afmt->offset, tmp);

	tmp = RREG32(mmAFMT_AUDIO_PACKET_CONTROL + dig->afmt->offset);
	/* allow 60958 channel status fields to be updated */
	tmp = REG_SET_FIELD(tmp, AFMT_AUDIO_PACKET_CONTROL, AFMT_60958_CS_UPDATE, 1);
	WREG32(mmAFMT_AUDIO_PACKET_CONTROL + dig->afmt->offset, tmp);

	tmp = RREG32(mmHDMI_ACR_PACKET_CONTROL + dig->afmt->offset);
	if (bpc > 8)
		/* clear SW CTS value */
		tmp = REG_SET_FIELD(tmp, HDMI_ACR_PACKET_CONTROL, HDMI_ACR_SOURCE, 0);
	else
		/* select SW CTS value */
		tmp = REG_SET_FIELD(tmp, HDMI_ACR_PACKET_CONTROL, HDMI_ACR_SOURCE, 1);
	/* allow hw to sent ACR packets when required */
	tmp = REG_SET_FIELD(tmp, HDMI_ACR_PACKET_CONTROL, HDMI_ACR_AUTO_SEND, 1);
	WREG32(mmHDMI_ACR_PACKET_CONTROL + dig->afmt->offset, tmp);

	dce_v10_0_afmt_update_ACR(encoder, mode->clock);

	tmp = RREG32(mmAFMT_60958_0 + dig->afmt->offset);
	tmp = REG_SET_FIELD(tmp, AFMT_60958_0, AFMT_60958_CS_CHANNEL_NUMBER_L, 1);
	WREG32(mmAFMT_60958_0 + dig->afmt->offset, tmp);

	tmp = RREG32(mmAFMT_60958_1 + dig->afmt->offset);
	tmp = REG_SET_FIELD(tmp, AFMT_60958_1, AFMT_60958_CS_CHANNEL_NUMBER_R, 2);
	WREG32(mmAFMT_60958_1 + dig->afmt->offset, tmp);

	tmp = RREG32(mmAFMT_60958_2 + dig->afmt->offset);
	tmp = REG_SET_FIELD(tmp, AFMT_60958_2, AFMT_60958_CS_CHANNEL_NUMBER_2, 3);
	tmp = REG_SET_FIELD(tmp, AFMT_60958_2, AFMT_60958_CS_CHANNEL_NUMBER_3, 4);
	tmp = REG_SET_FIELD(tmp, AFMT_60958_2, AFMT_60958_CS_CHANNEL_NUMBER_4, 5);
	tmp = REG_SET_FIELD(tmp, AFMT_60958_2, AFMT_60958_CS_CHANNEL_NUMBER_5, 6);
	tmp = REG_SET_FIELD(tmp, AFMT_60958_2, AFMT_60958_CS_CHANNEL_NUMBER_6, 7);
	tmp = REG_SET_FIELD(tmp, AFMT_60958_2, AFMT_60958_CS_CHANNEL_NUMBER_7, 8);
	WREG32(mmAFMT_60958_2 + dig->afmt->offset, tmp);

	dce_v10_0_audio_write_speaker_allocation(encoder);

	WREG32(mmAFMT_AUDIO_PACKET_CONTROL2 + dig->afmt->offset,
	       (0xff << AFMT_AUDIO_PACKET_CONTROL2__AFMT_AUDIO_CHANNEL_ENABLE__SHIFT));

	dce_v10_0_afmt_audio_select_pin(encoder);
	dce_v10_0_audio_write_sad_regs(encoder);
	dce_v10_0_audio_write_latency_fields(encoder, mode);

	err = drm_hdmi_avi_infoframe_from_display_mode(&frame, mode);
	if (err < 0) {
		DRM_ERROR("failed to setup AVI infoframe: %zd\n", err);
		return;
	}

	err = hdmi_avi_infoframe_pack(&frame, buffer, sizeof(buffer));
	if (err < 0) {
		DRM_ERROR("failed to pack AVI infoframe: %zd\n", err);
		return;
	}

	dce_v10_0_afmt_update_avi_infoframe(encoder, buffer, sizeof(buffer));

	tmp = RREG32(mmHDMI_INFOFRAME_CONTROL0 + dig->afmt->offset);
	/* enable AVI info frames */
	tmp = REG_SET_FIELD(tmp, HDMI_INFOFRAME_CONTROL0, HDMI_AVI_INFO_SEND, 1);
	/* required for audio info values to be updated */
	tmp = REG_SET_FIELD(tmp, HDMI_INFOFRAME_CONTROL0, HDMI_AVI_INFO_CONT, 1);
	WREG32(mmHDMI_INFOFRAME_CONTROL0 + dig->afmt->offset, tmp);

	tmp = RREG32(mmHDMI_INFOFRAME_CONTROL1 + dig->afmt->offset);
	tmp = REG_SET_FIELD(tmp, HDMI_INFOFRAME_CONTROL1, HDMI_AVI_INFO_LINE, 2);
	WREG32(mmHDMI_INFOFRAME_CONTROL1 + dig->afmt->offset, tmp);

	tmp = RREG32(mmAFMT_AUDIO_PACKET_CONTROL + dig->afmt->offset);
	/* send audio packets */
	tmp = REG_SET_FIELD(tmp, AFMT_AUDIO_PACKET_CONTROL, AFMT_AUDIO_SAMPLE_SEND, 1);
	WREG32(mmAFMT_AUDIO_PACKET_CONTROL + dig->afmt->offset, tmp);

	WREG32(mmAFMT_RAMP_CONTROL0 + dig->afmt->offset, 0x00FFFFFF);
	WREG32(mmAFMT_RAMP_CONTROL1 + dig->afmt->offset, 0x007FFFFF);
	WREG32(mmAFMT_RAMP_CONTROL2 + dig->afmt->offset, 0x00000001);
	WREG32(mmAFMT_RAMP_CONTROL3 + dig->afmt->offset, 0x00000001);

	/* enable audio after to setting up hw */
	dce_v10_0_audio_enable(adev, dig->afmt->pin, true);
}

static void dce_v10_0_afmt_enable(struct drm_encoder *encoder, bool enable)
{
	struct drm_device *dev = encoder->dev;
	struct amdgpu_device *adev = dev->dev_private;
	struct amdgpu_encoder *amdgpu_encoder = to_amdgpu_encoder(encoder);
	struct amdgpu_encoder_atom_dig *dig = amdgpu_encoder->enc_priv;

	if (!dig || !dig->afmt)
		return;

	/* Silent, r600_hdmi_enable will raise WARN for us */
	if (enable && dig->afmt->enabled)
		return;
	if (!enable && !dig->afmt->enabled)
		return;

	if (!enable && dig->afmt->pin) {
		dce_v10_0_audio_enable(adev, dig->afmt->pin, false);
		dig->afmt->pin = NULL;
	}

	dig->afmt->enabled = enable;

	DRM_DEBUG("%sabling AFMT interface @ 0x%04X for encoder 0x%x\n",
		  enable ? "En" : "Dis", dig->afmt->offset, amdgpu_encoder->encoder_id);
}

static int dce_v10_0_afmt_init(struct amdgpu_device *adev)
{
	int i;

	for (i = 0; i < adev->mode_info.num_dig; i++)
		adev->mode_info.afmt[i] = NULL;

	/* DCE10 has audio blocks tied to DIG encoders */
	for (i = 0; i < adev->mode_info.num_dig; i++) {
		adev->mode_info.afmt[i] = kzalloc(sizeof(struct amdgpu_afmt), GFP_KERNEL);
		if (adev->mode_info.afmt[i]) {
			adev->mode_info.afmt[i]->offset = dig_offsets[i];
			adev->mode_info.afmt[i]->id = i;
		} else {
			int j;
			for (j = 0; j < i; j++) {
				kfree(adev->mode_info.afmt[j]);
				adev->mode_info.afmt[j] = NULL;
			}
			return -ENOMEM;
		}
	}
	return 0;
}

static void dce_v10_0_afmt_fini(struct amdgpu_device *adev)
{
	int i;

	for (i = 0; i < adev->mode_info.num_dig; i++) {
		kfree(adev->mode_info.afmt[i]);
		adev->mode_info.afmt[i] = NULL;
	}
}

static const u32 vga_control_regs[6] =
{
	mmD1VGA_CONTROL,
	mmD2VGA_CONTROL,
	mmD3VGA_CONTROL,
	mmD4VGA_CONTROL,
	mmD5VGA_CONTROL,
	mmD6VGA_CONTROL,
};

static void dce_v10_0_vga_enable(struct drm_crtc *crtc, bool enable)
{
	struct amdgpu_crtc *amdgpu_crtc = to_amdgpu_crtc(crtc);
	struct drm_device *dev = crtc->dev;
	struct amdgpu_device *adev = dev->dev_private;
	u32 vga_control;

	vga_control = RREG32(vga_control_regs[amdgpu_crtc->crtc_id]) & ~1;
	if (enable)
		WREG32(vga_control_regs[amdgpu_crtc->crtc_id], vga_control | 1);
	else
		WREG32(vga_control_regs[amdgpu_crtc->crtc_id], vga_control);
}

static void dce_v10_0_grph_enable(struct drm_crtc *crtc, bool enable)
{
	struct amdgpu_crtc *amdgpu_crtc = to_amdgpu_crtc(crtc);
	struct drm_device *dev = crtc->dev;
	struct amdgpu_device *adev = dev->dev_private;

	if (enable)
		WREG32(mmGRPH_ENABLE + amdgpu_crtc->crtc_offset, 1);
	else
		WREG32(mmGRPH_ENABLE + amdgpu_crtc->crtc_offset, 0);
}

static int dce_v10_0_crtc_do_set_base(struct drm_crtc *crtc,
				     struct drm_framebuffer *fb,
				     int x, int y, int atomic)
{
	struct amdgpu_crtc *amdgpu_crtc = to_amdgpu_crtc(crtc);
	struct drm_device *dev = crtc->dev;
	struct amdgpu_device *adev = dev->dev_private;
	struct amdgpu_framebuffer *amdgpu_fb;
	struct drm_framebuffer *target_fb;
	struct drm_gem_object *obj;
	struct amdgpu_bo *abo;
	uint64_t fb_location, tiling_flags;
	uint32_t fb_format, fb_pitch_pixels;
	u32 fb_swap = REG_SET_FIELD(0, GRPH_SWAP_CNTL, GRPH_ENDIAN_SWAP, ENDIAN_NONE);
	u32 pipe_config;
	u32 tmp, viewport_w, viewport_h;
	int r;
	bool bypass_lut = false;
	char *format_name;

	/* no fb bound */
	if (!atomic && !crtc->primary->fb) {
		DRM_DEBUG_KMS("No FB bound\n");
		return 0;
	}

	if (atomic) {
		amdgpu_fb = to_amdgpu_framebuffer(fb);
		target_fb = fb;
	} else {
		amdgpu_fb = to_amdgpu_framebuffer(crtc->primary->fb);
		target_fb = crtc->primary->fb;
	}

	/* If atomic, assume fb object is pinned & idle & fenced and
	 * just update base pointers
	 */
	obj = amdgpu_fb->obj;
	abo = gem_to_amdgpu_bo(obj);
	r = amdgpu_bo_reserve(abo, false);
	if (unlikely(r != 0))
		return r;

	if (atomic) {
		fb_location = amdgpu_bo_gpu_offset(abo);
	} else {
		r = amdgpu_bo_pin(abo, AMDGPU_GEM_DOMAIN_VRAM, &fb_location);
		if (unlikely(r != 0)) {
			amdgpu_bo_unreserve(abo);
			return -EINVAL;
		}
	}

	amdgpu_bo_get_tiling_flags(abo, &tiling_flags);
	amdgpu_bo_unreserve(abo);

	pipe_config = AMDGPU_TILING_GET(tiling_flags, PIPE_CONFIG);

	switch (target_fb->pixel_format) {
	case DRM_FORMAT_C8:
		fb_format = REG_SET_FIELD(0, GRPH_CONTROL, GRPH_DEPTH, 0);
		fb_format = REG_SET_FIELD(fb_format, GRPH_CONTROL, GRPH_FORMAT, 0);
		break;
	case DRM_FORMAT_XRGB4444:
	case DRM_FORMAT_ARGB4444:
		fb_format = REG_SET_FIELD(0, GRPH_CONTROL, GRPH_DEPTH, 1);
		fb_format = REG_SET_FIELD(fb_format, GRPH_CONTROL, GRPH_FORMAT, 2);
#ifdef __BIG_ENDIAN
		fb_swap = REG_SET_FIELD(fb_swap, GRPH_SWAP_CNTL, GRPH_ENDIAN_SWAP,
					ENDIAN_8IN16);
#endif
		break;
	case DRM_FORMAT_XRGB1555:
	case DRM_FORMAT_ARGB1555:
		fb_format = REG_SET_FIELD(0, GRPH_CONTROL, GRPH_DEPTH, 1);
		fb_format = REG_SET_FIELD(fb_format, GRPH_CONTROL, GRPH_FORMAT, 0);
#ifdef __BIG_ENDIAN
		fb_swap = REG_SET_FIELD(fb_swap, GRPH_SWAP_CNTL, GRPH_ENDIAN_SWAP,
					ENDIAN_8IN16);
#endif
		break;
	case DRM_FORMAT_BGRX5551:
	case DRM_FORMAT_BGRA5551:
		fb_format = REG_SET_FIELD(0, GRPH_CONTROL, GRPH_DEPTH, 1);
		fb_format = REG_SET_FIELD(fb_format, GRPH_CONTROL, GRPH_FORMAT, 5);
#ifdef __BIG_ENDIAN
		fb_swap = REG_SET_FIELD(fb_swap, GRPH_SWAP_CNTL, GRPH_ENDIAN_SWAP,
					ENDIAN_8IN16);
#endif
		break;
	case DRM_FORMAT_RGB565:
		fb_format = REG_SET_FIELD(0, GRPH_CONTROL, GRPH_DEPTH, 1);
		fb_format = REG_SET_FIELD(fb_format, GRPH_CONTROL, GRPH_FORMAT, 1);
#ifdef __BIG_ENDIAN
		fb_swap = REG_SET_FIELD(fb_swap, GRPH_SWAP_CNTL, GRPH_ENDIAN_SWAP,
					ENDIAN_8IN16);
#endif
		break;
	case DRM_FORMAT_XRGB8888:
	case DRM_FORMAT_ARGB8888:
		fb_format = REG_SET_FIELD(0, GRPH_CONTROL, GRPH_DEPTH, 2);
		fb_format = REG_SET_FIELD(fb_format, GRPH_CONTROL, GRPH_FORMAT, 0);
#ifdef __BIG_ENDIAN
		fb_swap = REG_SET_FIELD(fb_swap, GRPH_SWAP_CNTL, GRPH_ENDIAN_SWAP,
					ENDIAN_8IN32);
#endif
		break;
	case DRM_FORMAT_XRGB2101010:
	case DRM_FORMAT_ARGB2101010:
		fb_format = REG_SET_FIELD(0, GRPH_CONTROL, GRPH_DEPTH, 2);
		fb_format = REG_SET_FIELD(fb_format, GRPH_CONTROL, GRPH_FORMAT, 1);
#ifdef __BIG_ENDIAN
		fb_swap = REG_SET_FIELD(fb_swap, GRPH_SWAP_CNTL, GRPH_ENDIAN_SWAP,
					ENDIAN_8IN32);
#endif
		/* Greater 8 bpc fb needs to bypass hw-lut to retain precision */
		bypass_lut = true;
		break;
	case DRM_FORMAT_BGRX1010102:
	case DRM_FORMAT_BGRA1010102:
		fb_format = REG_SET_FIELD(0, GRPH_CONTROL, GRPH_DEPTH, 2);
		fb_format = REG_SET_FIELD(fb_format, GRPH_CONTROL, GRPH_FORMAT, 4);
#ifdef __BIG_ENDIAN
		fb_swap = REG_SET_FIELD(fb_swap, GRPH_SWAP_CNTL, GRPH_ENDIAN_SWAP,
					ENDIAN_8IN32);
#endif
		/* Greater 8 bpc fb needs to bypass hw-lut to retain precision */
		bypass_lut = true;
		break;
	default:
		format_name = drm_get_format_name(target_fb->pixel_format);
		DRM_ERROR("Unsupported screen format %s\n", format_name);
		kfree(format_name);
		return -EINVAL;
	}

	if (AMDGPU_TILING_GET(tiling_flags, ARRAY_MODE) == ARRAY_2D_TILED_THIN1) {
		unsigned bankw, bankh, mtaspect, tile_split, num_banks;

		bankw = AMDGPU_TILING_GET(tiling_flags, BANK_WIDTH);
		bankh = AMDGPU_TILING_GET(tiling_flags, BANK_HEIGHT);
		mtaspect = AMDGPU_TILING_GET(tiling_flags, MACRO_TILE_ASPECT);
		tile_split = AMDGPU_TILING_GET(tiling_flags, TILE_SPLIT);
		num_banks = AMDGPU_TILING_GET(tiling_flags, NUM_BANKS);

		fb_format = REG_SET_FIELD(fb_format, GRPH_CONTROL, GRPH_NUM_BANKS, num_banks);
		fb_format = REG_SET_FIELD(fb_format, GRPH_CONTROL, GRPH_ARRAY_MODE,
					  ARRAY_2D_TILED_THIN1);
		fb_format = REG_SET_FIELD(fb_format, GRPH_CONTROL, GRPH_TILE_SPLIT,
					  tile_split);
		fb_format = REG_SET_FIELD(fb_format, GRPH_CONTROL, GRPH_BANK_WIDTH, bankw);
		fb_format = REG_SET_FIELD(fb_format, GRPH_CONTROL, GRPH_BANK_HEIGHT, bankh);
		fb_format = REG_SET_FIELD(fb_format, GRPH_CONTROL, GRPH_MACRO_TILE_ASPECT,
					  mtaspect);
		fb_format = REG_SET_FIELD(fb_format, GRPH_CONTROL, GRPH_MICRO_TILE_MODE,
					  ADDR_SURF_MICRO_TILING_DISPLAY);
	} else if (AMDGPU_TILING_GET(tiling_flags, ARRAY_MODE) == ARRAY_1D_TILED_THIN1) {
		fb_format = REG_SET_FIELD(fb_format, GRPH_CONTROL, GRPH_ARRAY_MODE,
					  ARRAY_1D_TILED_THIN1);
	}

	fb_format = REG_SET_FIELD(fb_format, GRPH_CONTROL, GRPH_PIPE_CONFIG,
				  pipe_config);

	dce_v10_0_vga_enable(crtc, false);

	/* Make sure surface address is updated at vertical blank rather than
	 * horizontal blank
	 */
	tmp = RREG32(mmGRPH_FLIP_CONTROL + amdgpu_crtc->crtc_offset);
	tmp = REG_SET_FIELD(tmp, GRPH_FLIP_CONTROL,
			    GRPH_SURFACE_UPDATE_H_RETRACE_EN, 0);
	WREG32(mmGRPH_FLIP_CONTROL + amdgpu_crtc->crtc_offset, tmp);

	WREG32(mmGRPH_PRIMARY_SURFACE_ADDRESS_HIGH + amdgpu_crtc->crtc_offset,
	       upper_32_bits(fb_location));
	WREG32(mmGRPH_SECONDARY_SURFACE_ADDRESS_HIGH + amdgpu_crtc->crtc_offset,
	       upper_32_bits(fb_location));
	WREG32(mmGRPH_PRIMARY_SURFACE_ADDRESS + amdgpu_crtc->crtc_offset,
	       (u32)fb_location & GRPH_PRIMARY_SURFACE_ADDRESS__GRPH_PRIMARY_SURFACE_ADDRESS_MASK);
	WREG32(mmGRPH_SECONDARY_SURFACE_ADDRESS + amdgpu_crtc->crtc_offset,
	       (u32) fb_location & GRPH_SECONDARY_SURFACE_ADDRESS__GRPH_SECONDARY_SURFACE_ADDRESS_MASK);
	WREG32(mmGRPH_CONTROL + amdgpu_crtc->crtc_offset, fb_format);
	WREG32(mmGRPH_SWAP_CNTL + amdgpu_crtc->crtc_offset, fb_swap);

	/*
	 * The LUT only has 256 slots for indexing by a 8 bpc fb. Bypass the LUT
	 * for > 8 bpc scanout to avoid truncation of fb indices to 8 msb's, to
	 * retain the full precision throughout the pipeline.
	 */
	tmp = RREG32(mmGRPH_LUT_10BIT_BYPASS + amdgpu_crtc->crtc_offset);
	if (bypass_lut)
		tmp = REG_SET_FIELD(tmp, GRPH_LUT_10BIT_BYPASS, GRPH_LUT_10BIT_BYPASS_EN, 1);
	else
		tmp = REG_SET_FIELD(tmp, GRPH_LUT_10BIT_BYPASS, GRPH_LUT_10BIT_BYPASS_EN, 0);
	WREG32(mmGRPH_LUT_10BIT_BYPASS + amdgpu_crtc->crtc_offset, tmp);

	if (bypass_lut)
		DRM_DEBUG_KMS("Bypassing hardware LUT due to 10 bit fb scanout.\n");

	WREG32(mmGRPH_SURFACE_OFFSET_X + amdgpu_crtc->crtc_offset, 0);
	WREG32(mmGRPH_SURFACE_OFFSET_Y + amdgpu_crtc->crtc_offset, 0);
	WREG32(mmGRPH_X_START + amdgpu_crtc->crtc_offset, 0);
	WREG32(mmGRPH_Y_START + amdgpu_crtc->crtc_offset, 0);
	WREG32(mmGRPH_X_END + amdgpu_crtc->crtc_offset, target_fb->width);
	WREG32(mmGRPH_Y_END + amdgpu_crtc->crtc_offset, target_fb->height);

	fb_pitch_pixels = target_fb->pitches[0] / (target_fb->bits_per_pixel / 8);
	WREG32(mmGRPH_PITCH + amdgpu_crtc->crtc_offset, fb_pitch_pixels);

	dce_v10_0_grph_enable(crtc, true);

	WREG32(mmLB_DESKTOP_HEIGHT + amdgpu_crtc->crtc_offset,
	       target_fb->height);

	x &= ~3;
	y &= ~1;
	WREG32(mmVIEWPORT_START + amdgpu_crtc->crtc_offset,
	       (x << 16) | y);
	viewport_w = crtc->mode.hdisplay;
	viewport_h = (crtc->mode.vdisplay + 1) & ~1;
	WREG32(mmVIEWPORT_SIZE + amdgpu_crtc->crtc_offset,
	       (viewport_w << 16) | viewport_h);

	/* set pageflip to happen anywhere in vblank interval */
	WREG32(mmMASTER_UPDATE_MODE + amdgpu_crtc->crtc_offset, 0);

	if (!atomic && fb && fb != crtc->primary->fb) {
		amdgpu_fb = to_amdgpu_framebuffer(fb);
		abo = gem_to_amdgpu_bo(amdgpu_fb->obj);
		r = amdgpu_bo_reserve(abo, false);
		if (unlikely(r != 0))
			return r;
		amdgpu_bo_unpin(abo);
		amdgpu_bo_unreserve(abo);
	}

	/* Bytes per pixel may have changed */
	dce_v10_0_bandwidth_update(adev);

	return 0;
}

static void dce_v10_0_set_interleave(struct drm_crtc *crtc,
				     struct drm_display_mode *mode)
{
	struct drm_device *dev = crtc->dev;
	struct amdgpu_device *adev = dev->dev_private;
	struct amdgpu_crtc *amdgpu_crtc = to_amdgpu_crtc(crtc);
	u32 tmp;

	tmp = RREG32(mmLB_DATA_FORMAT + amdgpu_crtc->crtc_offset);
	if (mode->flags & DRM_MODE_FLAG_INTERLACE)
		tmp = REG_SET_FIELD(tmp, LB_DATA_FORMAT, INTERLEAVE_EN, 1);
	else
		tmp = REG_SET_FIELD(tmp, LB_DATA_FORMAT, INTERLEAVE_EN, 0);
	WREG32(mmLB_DATA_FORMAT + amdgpu_crtc->crtc_offset, tmp);
}

static void dce_v10_0_crtc_load_lut(struct drm_crtc *crtc)
{
	struct amdgpu_crtc *amdgpu_crtc = to_amdgpu_crtc(crtc);
	struct drm_device *dev = crtc->dev;
	struct amdgpu_device *adev = dev->dev_private;
	int i;
	u32 tmp;

	DRM_DEBUG_KMS("%d\n", amdgpu_crtc->crtc_id);

	tmp = RREG32(mmINPUT_CSC_CONTROL + amdgpu_crtc->crtc_offset);
	tmp = REG_SET_FIELD(tmp, INPUT_CSC_CONTROL, INPUT_CSC_GRPH_MODE, 0);
	tmp = REG_SET_FIELD(tmp, INPUT_CSC_CONTROL, INPUT_CSC_OVL_MODE, 0);
	WREG32(mmINPUT_CSC_CONTROL + amdgpu_crtc->crtc_offset, tmp);

	tmp = RREG32(mmPRESCALE_GRPH_CONTROL + amdgpu_crtc->crtc_offset);
	tmp = REG_SET_FIELD(tmp, PRESCALE_GRPH_CONTROL, GRPH_PRESCALE_BYPASS, 1);
	WREG32(mmPRESCALE_GRPH_CONTROL + amdgpu_crtc->crtc_offset, tmp);

	tmp = RREG32(mmPRESCALE_OVL_CONTROL + amdgpu_crtc->crtc_offset);
	tmp = REG_SET_FIELD(tmp, PRESCALE_OVL_CONTROL, OVL_PRESCALE_BYPASS, 1);
	WREG32(mmPRESCALE_OVL_CONTROL + amdgpu_crtc->crtc_offset, tmp);

	tmp = RREG32(mmINPUT_GAMMA_CONTROL + amdgpu_crtc->crtc_offset);
	tmp = REG_SET_FIELD(tmp, INPUT_GAMMA_CONTROL, GRPH_INPUT_GAMMA_MODE, 0);
	tmp = REG_SET_FIELD(tmp, INPUT_GAMMA_CONTROL, OVL_INPUT_GAMMA_MODE, 0);
	WREG32(mmINPUT_GAMMA_CONTROL + amdgpu_crtc->crtc_offset, tmp);

	WREG32(mmDC_LUT_CONTROL + amdgpu_crtc->crtc_offset, 0);

	WREG32(mmDC_LUT_BLACK_OFFSET_BLUE + amdgpu_crtc->crtc_offset, 0);
	WREG32(mmDC_LUT_BLACK_OFFSET_GREEN + amdgpu_crtc->crtc_offset, 0);
	WREG32(mmDC_LUT_BLACK_OFFSET_RED + amdgpu_crtc->crtc_offset, 0);

	WREG32(mmDC_LUT_WHITE_OFFSET_BLUE + amdgpu_crtc->crtc_offset, 0xffff);
	WREG32(mmDC_LUT_WHITE_OFFSET_GREEN + amdgpu_crtc->crtc_offset, 0xffff);
	WREG32(mmDC_LUT_WHITE_OFFSET_RED + amdgpu_crtc->crtc_offset, 0xffff);

	WREG32(mmDC_LUT_RW_MODE + amdgpu_crtc->crtc_offset, 0);
	WREG32(mmDC_LUT_WRITE_EN_MASK + amdgpu_crtc->crtc_offset, 0x00000007);

	WREG32(mmDC_LUT_RW_INDEX + amdgpu_crtc->crtc_offset, 0);
	for (i = 0; i < 256; i++) {
		WREG32(mmDC_LUT_30_COLOR + amdgpu_crtc->crtc_offset,
		       (amdgpu_crtc->lut_r[i] << 20) |
		       (amdgpu_crtc->lut_g[i] << 10) |
		       (amdgpu_crtc->lut_b[i] << 0));
	}

	tmp = RREG32(mmDEGAMMA_CONTROL + amdgpu_crtc->crtc_offset);
	tmp = REG_SET_FIELD(tmp, DEGAMMA_CONTROL, GRPH_DEGAMMA_MODE, 0);
	tmp = REG_SET_FIELD(tmp, DEGAMMA_CONTROL, OVL_DEGAMMA_MODE, 0);
	tmp = REG_SET_FIELD(tmp, DEGAMMA_CONTROL, CURSOR_DEGAMMA_MODE, 0);
	WREG32(mmDEGAMMA_CONTROL + amdgpu_crtc->crtc_offset, tmp);

	tmp = RREG32(mmGAMUT_REMAP_CONTROL + amdgpu_crtc->crtc_offset);
	tmp = REG_SET_FIELD(tmp, GAMUT_REMAP_CONTROL, GRPH_GAMUT_REMAP_MODE, 0);
	tmp = REG_SET_FIELD(tmp, GAMUT_REMAP_CONTROL, OVL_GAMUT_REMAP_MODE, 0);
	WREG32(mmGAMUT_REMAP_CONTROL + amdgpu_crtc->crtc_offset, tmp);

	tmp = RREG32(mmREGAMMA_CONTROL + amdgpu_crtc->crtc_offset);
	tmp = REG_SET_FIELD(tmp, REGAMMA_CONTROL, GRPH_REGAMMA_MODE, 0);
	tmp = REG_SET_FIELD(tmp, REGAMMA_CONTROL, OVL_REGAMMA_MODE, 0);
	WREG32(mmREGAMMA_CONTROL + amdgpu_crtc->crtc_offset, tmp);

	tmp = RREG32(mmOUTPUT_CSC_CONTROL + amdgpu_crtc->crtc_offset);
	tmp = REG_SET_FIELD(tmp, OUTPUT_CSC_CONTROL, OUTPUT_CSC_GRPH_MODE, 0);
	tmp = REG_SET_FIELD(tmp, OUTPUT_CSC_CONTROL, OUTPUT_CSC_OVL_MODE, 0);
	WREG32(mmOUTPUT_CSC_CONTROL + amdgpu_crtc->crtc_offset, tmp);

	/* XXX match this to the depth of the crtc fmt block, move to modeset? */
	WREG32(mmDENORM_CONTROL + amdgpu_crtc->crtc_offset, 0);
	/* XXX this only needs to be programmed once per crtc at startup,
	 * not sure where the best place for it is
	 */
	tmp = RREG32(mmALPHA_CONTROL + amdgpu_crtc->crtc_offset);
	tmp = REG_SET_FIELD(tmp, ALPHA_CONTROL, CURSOR_ALPHA_BLND_ENA, 1);
	WREG32(mmALPHA_CONTROL + amdgpu_crtc->crtc_offset, tmp);
}

static int dce_v10_0_pick_dig_encoder(struct drm_encoder *encoder)
{
	struct amdgpu_encoder *amdgpu_encoder = to_amdgpu_encoder(encoder);
	struct amdgpu_encoder_atom_dig *dig = amdgpu_encoder->enc_priv;

	switch (amdgpu_encoder->encoder_id) {
	case ENCODER_OBJECT_ID_INTERNAL_UNIPHY:
		if (dig->linkb)
			return 1;
		else
			return 0;
		break;
	case ENCODER_OBJECT_ID_INTERNAL_UNIPHY1:
		if (dig->linkb)
			return 3;
		else
			return 2;
		break;
	case ENCODER_OBJECT_ID_INTERNAL_UNIPHY2:
		if (dig->linkb)
			return 5;
		else
			return 4;
		break;
	case ENCODER_OBJECT_ID_INTERNAL_UNIPHY3:
		return 6;
		break;
	default:
		DRM_ERROR("invalid encoder_id: 0x%x\n", amdgpu_encoder->encoder_id);
		return 0;
	}
}

/**
 * dce_v10_0_pick_pll - Allocate a PPLL for use by the crtc.
 *
 * @crtc: drm crtc
 *
 * Returns the PPLL (Pixel PLL) to be used by the crtc.  For DP monitors
 * a single PPLL can be used for all DP crtcs/encoders.  For non-DP
 * monitors a dedicated PPLL must be used.  If a particular board has
 * an external DP PLL, return ATOM_PPLL_INVALID to skip PLL programming
 * as there is no need to program the PLL itself.  If we are not able to
 * allocate a PLL, return ATOM_PPLL_INVALID to skip PLL programming to
 * avoid messing up an existing monitor.
 *
 * Asic specific PLL information
 *
 * DCE 10.x
 * Tonga
 * - PPLL1, PPLL2 are available for all UNIPHY (both DP and non-DP)
 * CI
 * - PPLL0, PPLL1, PPLL2 are available for all UNIPHY (both DP and non-DP) and DAC
 *
 */
static u32 dce_v10_0_pick_pll(struct drm_crtc *crtc)
{
	struct amdgpu_crtc *amdgpu_crtc = to_amdgpu_crtc(crtc);
	struct drm_device *dev = crtc->dev;
	struct amdgpu_device *adev = dev->dev_private;
	u32 pll_in_use;
	int pll;

	if (ENCODER_MODE_IS_DP(amdgpu_atombios_encoder_get_encoder_mode(amdgpu_crtc->encoder))) {
		if (adev->clock.dp_extclk)
			/* skip PPLL programming if using ext clock */
			return ATOM_PPLL_INVALID;
		else {
			/* use the same PPLL for all DP monitors */
			pll = amdgpu_pll_get_shared_dp_ppll(crtc);
			if (pll != ATOM_PPLL_INVALID)
				return pll;
		}
	} else {
		/* use the same PPLL for all monitors with the same clock */
		pll = amdgpu_pll_get_shared_nondp_ppll(crtc);
		if (pll != ATOM_PPLL_INVALID)
			return pll;
	}

	/* DCE10 has PPLL0, PPLL1, and PPLL2 */
	pll_in_use = amdgpu_pll_get_use_mask(crtc);
	if (!(pll_in_use & (1 << ATOM_PPLL2)))
		return ATOM_PPLL2;
	if (!(pll_in_use & (1 << ATOM_PPLL1)))
		return ATOM_PPLL1;
	if (!(pll_in_use & (1 << ATOM_PPLL0)))
		return ATOM_PPLL0;
	DRM_ERROR("unable to allocate a PPLL\n");
	return ATOM_PPLL_INVALID;
}

static void dce_v10_0_lock_cursor(struct drm_crtc *crtc, bool lock)
{
	struct amdgpu_device *adev = crtc->dev->dev_private;
	struct amdgpu_crtc *amdgpu_crtc = to_amdgpu_crtc(crtc);
	uint32_t cur_lock;

	cur_lock = RREG32(mmCUR_UPDATE + amdgpu_crtc->crtc_offset);
	if (lock)
		cur_lock = REG_SET_FIELD(cur_lock, CUR_UPDATE, CURSOR_UPDATE_LOCK, 1);
	else
		cur_lock = REG_SET_FIELD(cur_lock, CUR_UPDATE, CURSOR_UPDATE_LOCK, 0);
	WREG32(mmCUR_UPDATE + amdgpu_crtc->crtc_offset, cur_lock);
}

static void dce_v10_0_hide_cursor(struct drm_crtc *crtc)
{
	struct amdgpu_crtc *amdgpu_crtc = to_amdgpu_crtc(crtc);
	struct amdgpu_device *adev = crtc->dev->dev_private;
	u32 tmp;

	tmp = RREG32_IDX(mmCUR_CONTROL + amdgpu_crtc->crtc_offset);
	tmp = REG_SET_FIELD(tmp, CUR_CONTROL, CURSOR_EN, 0);
	WREG32_IDX(mmCUR_CONTROL + amdgpu_crtc->crtc_offset, tmp);
}

static void dce_v10_0_show_cursor(struct drm_crtc *crtc)
{
	struct amdgpu_crtc *amdgpu_crtc = to_amdgpu_crtc(crtc);
	struct amdgpu_device *adev = crtc->dev->dev_private;
	u32 tmp;

	WREG32(mmCUR_SURFACE_ADDRESS_HIGH + amdgpu_crtc->crtc_offset,
	       upper_32_bits(amdgpu_crtc->cursor_addr));
	WREG32(mmCUR_SURFACE_ADDRESS + amdgpu_crtc->crtc_offset,
	       lower_32_bits(amdgpu_crtc->cursor_addr));

	tmp = RREG32_IDX(mmCUR_CONTROL + amdgpu_crtc->crtc_offset);
	tmp = REG_SET_FIELD(tmp, CUR_CONTROL, CURSOR_EN, 1);
	tmp = REG_SET_FIELD(tmp, CUR_CONTROL, CURSOR_MODE, 2);
	WREG32_IDX(mmCUR_CONTROL + amdgpu_crtc->crtc_offset, tmp);
}

static int dce_v10_0_cursor_move_locked(struct drm_crtc *crtc,
					int x, int y)
{
	struct amdgpu_crtc *amdgpu_crtc = to_amdgpu_crtc(crtc);
	struct amdgpu_device *adev = crtc->dev->dev_private;
	int xorigin = 0, yorigin = 0;

	/* avivo cursor are offset into the total surface */
	x += crtc->x;
	y += crtc->y;
	DRM_DEBUG("x %d y %d c->x %d c->y %d\n", x, y, crtc->x, crtc->y);

	if (x < 0) {
		xorigin = min(-x, amdgpu_crtc->max_cursor_width - 1);
		x = 0;
	}
	if (y < 0) {
		yorigin = min(-y, amdgpu_crtc->max_cursor_height - 1);
		y = 0;
	}

	WREG32(mmCUR_POSITION + amdgpu_crtc->crtc_offset, (x << 16) | y);
	WREG32(mmCUR_HOT_SPOT + amdgpu_crtc->crtc_offset, (xorigin << 16) | yorigin);
	WREG32(mmCUR_SIZE + amdgpu_crtc->crtc_offset,
	       ((amdgpu_crtc->cursor_width - 1) << 16) | (amdgpu_crtc->cursor_height - 1));

	amdgpu_crtc->cursor_x = x;
	amdgpu_crtc->cursor_y = y;

	return 0;
}

static int dce_v10_0_crtc_cursor_move(struct drm_crtc *crtc,
				      int x, int y)
{
	int ret;

	dce_v10_0_lock_cursor(crtc, true);
	ret = dce_v10_0_cursor_move_locked(crtc, x, y);
	dce_v10_0_lock_cursor(crtc, false);

	return ret;
}

static int dce_v10_0_crtc_cursor_set2(struct drm_crtc *crtc,
				      struct drm_file *file_priv,
				      uint32_t handle,
				      uint32_t width,
				      uint32_t height,
				      int32_t hot_x,
				      int32_t hot_y)
{
	struct amdgpu_crtc *amdgpu_crtc = to_amdgpu_crtc(crtc);
	struct drm_gem_object *obj;
	struct amdgpu_bo *aobj;
	int ret;

	if (!handle) {
		/* turn off cursor */
		dce_v10_0_hide_cursor(crtc);
		obj = NULL;
		goto unpin;
	}

	if ((width > amdgpu_crtc->max_cursor_width) ||
	    (height > amdgpu_crtc->max_cursor_height)) {
		DRM_ERROR("bad cursor width or height %d x %d\n", width, height);
		return -EINVAL;
	}

	obj = drm_gem_object_lookup(file_priv, handle);
	if (!obj) {
		DRM_ERROR("Cannot find cursor object %x for crtc %d\n", handle, amdgpu_crtc->crtc_id);
		return -ENOENT;
	}

	aobj = gem_to_amdgpu_bo(obj);
	ret = amdgpu_bo_reserve(aobj, false);
	if (ret != 0) {
		drm_gem_object_unreference_unlocked(obj);
		return ret;
	}

	ret = amdgpu_bo_pin(aobj, AMDGPU_GEM_DOMAIN_VRAM, &amdgpu_crtc->cursor_addr);
	amdgpu_bo_unreserve(aobj);
	if (ret) {
		DRM_ERROR("Failed to pin new cursor BO (%d)\n", ret);
		drm_gem_object_unreference_unlocked(obj);
		return ret;
	}

	amdgpu_crtc->cursor_width = width;
	amdgpu_crtc->cursor_height = height;

	dce_v10_0_lock_cursor(crtc, true);

	if (hot_x != amdgpu_crtc->cursor_hot_x ||
	    hot_y != amdgpu_crtc->cursor_hot_y) {
		int x, y;

		x = amdgpu_crtc->cursor_x + amdgpu_crtc->cursor_hot_x - hot_x;
		y = amdgpu_crtc->cursor_y + amdgpu_crtc->cursor_hot_y - hot_y;

		dce_v10_0_cursor_move_locked(crtc, x, y);

		amdgpu_crtc->cursor_hot_x = hot_x;
		amdgpu_crtc->cursor_hot_y = hot_y;
	}

	dce_v10_0_show_cursor(crtc);
	dce_v10_0_lock_cursor(crtc, false);

unpin:
	if (amdgpu_crtc->cursor_bo) {
		struct amdgpu_bo *aobj = gem_to_amdgpu_bo(amdgpu_crtc->cursor_bo);
		ret = amdgpu_bo_reserve(aobj, false);
		if (likely(ret == 0)) {
			amdgpu_bo_unpin(aobj);
			amdgpu_bo_unreserve(aobj);
		}
		drm_gem_object_unreference_unlocked(amdgpu_crtc->cursor_bo);
	}

	amdgpu_crtc->cursor_bo = obj;
	return 0;
}

static void dce_v10_0_cursor_reset(struct drm_crtc *crtc)
{
	struct amdgpu_crtc *amdgpu_crtc = to_amdgpu_crtc(crtc);

	if (amdgpu_crtc->cursor_bo) {
		dce_v10_0_lock_cursor(crtc, true);

		dce_v10_0_cursor_move_locked(crtc, amdgpu_crtc->cursor_x,
					     amdgpu_crtc->cursor_y);

		dce_v10_0_show_cursor(crtc);

		dce_v10_0_lock_cursor(crtc, false);
	}
}

static int dce_v10_0_crtc_gamma_set(struct drm_crtc *crtc, u16 *red, u16 *green,
				    u16 *blue, uint32_t size)
{
	struct amdgpu_crtc *amdgpu_crtc = to_amdgpu_crtc(crtc);
	int i;

	/* userspace palettes are always correct as is */
	for (i = 0; i < size; i++) {
		amdgpu_crtc->lut_r[i] = red[i] >> 6;
		amdgpu_crtc->lut_g[i] = green[i] >> 6;
		amdgpu_crtc->lut_b[i] = blue[i] >> 6;
	}
	dce_v10_0_crtc_load_lut(crtc);

	return 0;
}

static void dce_v10_0_crtc_destroy(struct drm_crtc *crtc)
{
	struct amdgpu_crtc *amdgpu_crtc = to_amdgpu_crtc(crtc);

	drm_crtc_cleanup(crtc);
	kfree(amdgpu_crtc);
}

static const struct drm_crtc_funcs dce_v10_0_crtc_funcs = {
	.cursor_set2 = dce_v10_0_crtc_cursor_set2,
	.cursor_move = dce_v10_0_crtc_cursor_move,
	.gamma_set = dce_v10_0_crtc_gamma_set,
	.set_config = amdgpu_crtc_set_config,
	.destroy = dce_v10_0_crtc_destroy,
	.page_flip_target = amdgpu_crtc_page_flip_target,
};

static void dce_v10_0_crtc_dpms(struct drm_crtc *crtc, int mode)
{
	struct drm_device *dev = crtc->dev;
	struct amdgpu_device *adev = dev->dev_private;
	struct amdgpu_crtc *amdgpu_crtc = to_amdgpu_crtc(crtc);
	unsigned type;

	switch (mode) {
	case DRM_MODE_DPMS_ON:
		amdgpu_crtc->enabled = true;
		amdgpu_atombios_crtc_enable(crtc, ATOM_ENABLE);
		dce_v10_0_vga_enable(crtc, true);
		amdgpu_atombios_crtc_blank(crtc, ATOM_DISABLE);
		dce_v10_0_vga_enable(crtc, false);
		/* Make sure VBLANK and PFLIP interrupts are still enabled */
		type = amdgpu_crtc_idx_to_irq_type(adev, amdgpu_crtc->crtc_id);
		amdgpu_irq_update(adev, &adev->crtc_irq, type);
		amdgpu_irq_update(adev, &adev->pageflip_irq, type);
		drm_crtc_vblank_on(crtc);
		dce_v10_0_crtc_load_lut(crtc);
		break;
	case DRM_MODE_DPMS_STANDBY:
	case DRM_MODE_DPMS_SUSPEND:
	case DRM_MODE_DPMS_OFF:
		drm_crtc_vblank_off(crtc);
		if (amdgpu_crtc->enabled) {
			dce_v10_0_vga_enable(crtc, true);
			amdgpu_atombios_crtc_blank(crtc, ATOM_ENABLE);
			dce_v10_0_vga_enable(crtc, false);
		}
		amdgpu_atombios_crtc_enable(crtc, ATOM_DISABLE);
		amdgpu_crtc->enabled = false;
		break;
	}
	/* adjust pm to dpms */
	amdgpu_pm_compute_clocks(adev);
}

static void dce_v10_0_crtc_prepare(struct drm_crtc *crtc)
{
	/* disable crtc pair power gating before programming */
	amdgpu_atombios_crtc_powergate(crtc, ATOM_DISABLE);
	amdgpu_atombios_crtc_lock(crtc, ATOM_ENABLE);
	dce_v10_0_crtc_dpms(crtc, DRM_MODE_DPMS_OFF);
}

static void dce_v10_0_crtc_commit(struct drm_crtc *crtc)
{
	dce_v10_0_crtc_dpms(crtc, DRM_MODE_DPMS_ON);
	amdgpu_atombios_crtc_lock(crtc, ATOM_DISABLE);
}

static void dce_v10_0_crtc_disable(struct drm_crtc *crtc)
{
	struct amdgpu_crtc *amdgpu_crtc = to_amdgpu_crtc(crtc);
	struct drm_device *dev = crtc->dev;
	struct amdgpu_device *adev = dev->dev_private;
	struct amdgpu_atom_ss ss;
	int i;

	dce_v10_0_crtc_dpms(crtc, DRM_MODE_DPMS_OFF);
	if (crtc->primary->fb) {
		int r;
		struct amdgpu_framebuffer *amdgpu_fb;
		struct amdgpu_bo *abo;

		amdgpu_fb = to_amdgpu_framebuffer(crtc->primary->fb);
		abo = gem_to_amdgpu_bo(amdgpu_fb->obj);
		r = amdgpu_bo_reserve(abo, false);
		if (unlikely(r))
			DRM_ERROR("failed to reserve abo before unpin\n");
		else {
			amdgpu_bo_unpin(abo);
			amdgpu_bo_unreserve(abo);
		}
	}
	/* disable the GRPH */
	dce_v10_0_grph_enable(crtc, false);

	amdgpu_atombios_crtc_powergate(crtc, ATOM_ENABLE);

	for (i = 0; i < adev->mode_info.num_crtc; i++) {
		if (adev->mode_info.crtcs[i] &&
		    adev->mode_info.crtcs[i]->enabled &&
		    i != amdgpu_crtc->crtc_id &&
		    amdgpu_crtc->pll_id == adev->mode_info.crtcs[i]->pll_id) {
			/* one other crtc is using this pll don't turn
			 * off the pll
			 */
			goto done;
		}
	}

	switch (amdgpu_crtc->pll_id) {
	case ATOM_PPLL0:
	case ATOM_PPLL1:
	case ATOM_PPLL2:
		/* disable the ppll */
		amdgpu_atombios_crtc_program_pll(crtc, amdgpu_crtc->crtc_id, amdgpu_crtc->pll_id,
					  0, 0, ATOM_DISABLE, 0, 0, 0, 0, 0, false, &ss);
		break;
	default:
		break;
	}
done:
	amdgpu_crtc->pll_id = ATOM_PPLL_INVALID;
	amdgpu_crtc->adjusted_clock = 0;
	amdgpu_crtc->encoder = NULL;
	amdgpu_crtc->connector = NULL;
}

static int dce_v10_0_crtc_mode_set(struct drm_crtc *crtc,
				  struct drm_display_mode *mode,
				  struct drm_display_mode *adjusted_mode,
				  int x, int y, struct drm_framebuffer *old_fb)
{
	struct amdgpu_crtc *amdgpu_crtc = to_amdgpu_crtc(crtc);

	if (!amdgpu_crtc->adjusted_clock)
		return -EINVAL;

	amdgpu_atombios_crtc_set_pll(crtc, adjusted_mode);
	amdgpu_atombios_crtc_set_dtd_timing(crtc, adjusted_mode);
	dce_v10_0_crtc_do_set_base(crtc, old_fb, x, y, 0);
	amdgpu_atombios_crtc_overscan_setup(crtc, mode, adjusted_mode);
	amdgpu_atombios_crtc_scaler_setup(crtc);
	dce_v10_0_cursor_reset(crtc);
	/* update the hw version fpr dpm */
	amdgpu_crtc->hw_mode = *adjusted_mode;

	return 0;
}

static bool dce_v10_0_crtc_mode_fixup(struct drm_crtc *crtc,
				     const struct drm_display_mode *mode,
				     struct drm_display_mode *adjusted_mode)
{
	struct amdgpu_crtc *amdgpu_crtc = to_amdgpu_crtc(crtc);
	struct drm_device *dev = crtc->dev;
	struct drm_encoder *encoder;

	/* assign the encoder to the amdgpu crtc to avoid repeated lookups later */
	list_for_each_entry(encoder, &dev->mode_config.encoder_list, head) {
		if (encoder->crtc == crtc) {
			amdgpu_crtc->encoder = encoder;
			amdgpu_crtc->connector = amdgpu_get_connector_for_encoder(encoder);
			break;
		}
	}
	if ((amdgpu_crtc->encoder == NULL) || (amdgpu_crtc->connector == NULL)) {
		amdgpu_crtc->encoder = NULL;
		amdgpu_crtc->connector = NULL;
		return false;
	}
	if (!amdgpu_crtc_scaling_mode_fixup(crtc, mode, adjusted_mode))
		return false;
	if (amdgpu_atombios_crtc_prepare_pll(crtc, adjusted_mode))
		return false;
	/* pick pll */
	amdgpu_crtc->pll_id = dce_v10_0_pick_pll(crtc);
	/* if we can't get a PPLL for a non-DP encoder, fail */
	if ((amdgpu_crtc->pll_id == ATOM_PPLL_INVALID) &&
	    !ENCODER_MODE_IS_DP(amdgpu_atombios_encoder_get_encoder_mode(amdgpu_crtc->encoder)))
		return false;

	return true;
}

static int dce_v10_0_crtc_set_base(struct drm_crtc *crtc, int x, int y,
				  struct drm_framebuffer *old_fb)
{
	return dce_v10_0_crtc_do_set_base(crtc, old_fb, x, y, 0);
}

static int dce_v10_0_crtc_set_base_atomic(struct drm_crtc *crtc,
					 struct drm_framebuffer *fb,
					 int x, int y, enum mode_set_atomic state)
{
       return dce_v10_0_crtc_do_set_base(crtc, fb, x, y, 1);
}

static const struct drm_crtc_helper_funcs dce_v10_0_crtc_helper_funcs = {
	.dpms = dce_v10_0_crtc_dpms,
	.mode_fixup = dce_v10_0_crtc_mode_fixup,
	.mode_set = dce_v10_0_crtc_mode_set,
	.mode_set_base = dce_v10_0_crtc_set_base,
	.mode_set_base_atomic = dce_v10_0_crtc_set_base_atomic,
	.prepare = dce_v10_0_crtc_prepare,
	.commit = dce_v10_0_crtc_commit,
	.load_lut = dce_v10_0_crtc_load_lut,
	.disable = dce_v10_0_crtc_disable,
};

static int dce_v10_0_crtc_init(struct amdgpu_device *adev, int index)
{
	struct amdgpu_crtc *amdgpu_crtc;
	int i;

	amdgpu_crtc = kzalloc(sizeof(struct amdgpu_crtc) +
			      (AMDGPUFB_CONN_LIMIT * sizeof(struct drm_connector *)), GFP_KERNEL);
	if (amdgpu_crtc == NULL)
		return -ENOMEM;

	drm_crtc_init(adev->ddev, &amdgpu_crtc->base, &dce_v10_0_crtc_funcs);

	drm_mode_crtc_set_gamma_size(&amdgpu_crtc->base, 256);
	amdgpu_crtc->crtc_id = index;
	adev->mode_info.crtcs[index] = amdgpu_crtc;

	amdgpu_crtc->max_cursor_width = 128;
	amdgpu_crtc->max_cursor_height = 128;
	adev->ddev->mode_config.cursor_width = amdgpu_crtc->max_cursor_width;
	adev->ddev->mode_config.cursor_height = amdgpu_crtc->max_cursor_height;

	for (i = 0; i < 256; i++) {
		amdgpu_crtc->lut_r[i] = i << 2;
		amdgpu_crtc->lut_g[i] = i << 2;
		amdgpu_crtc->lut_b[i] = i << 2;
	}

	switch (amdgpu_crtc->crtc_id) {
	case 0:
	default:
		amdgpu_crtc->crtc_offset = CRTC0_REGISTER_OFFSET;
		break;
	case 1:
		amdgpu_crtc->crtc_offset = CRTC1_REGISTER_OFFSET;
		break;
	case 2:
		amdgpu_crtc->crtc_offset = CRTC2_REGISTER_OFFSET;
		break;
	case 3:
		amdgpu_crtc->crtc_offset = CRTC3_REGISTER_OFFSET;
		break;
	case 4:
		amdgpu_crtc->crtc_offset = CRTC4_REGISTER_OFFSET;
		break;
	case 5:
		amdgpu_crtc->crtc_offset = CRTC5_REGISTER_OFFSET;
		break;
	}

	amdgpu_crtc->pll_id = ATOM_PPLL_INVALID;
	amdgpu_crtc->adjusted_clock = 0;
	amdgpu_crtc->encoder = NULL;
	amdgpu_crtc->connector = NULL;
	drm_crtc_helper_add(&amdgpu_crtc->base, &dce_v10_0_crtc_helper_funcs);

	return 0;
}

static int dce_v10_0_early_init(void *handle)
{
	struct amdgpu_device *adev = (struct amdgpu_device *)handle;

	adev->audio_endpt_rreg = &dce_v10_0_audio_endpt_rreg;
	adev->audio_endpt_wreg = &dce_v10_0_audio_endpt_wreg;

	dce_v10_0_set_display_funcs(adev);
	dce_v10_0_set_irq_funcs(adev);

	adev->mode_info.num_crtc = dce_v10_0_get_num_crtc(adev);

	switch (adev->asic_type) {
	case CHIP_FIJI:
	case CHIP_TONGA:
		adev->mode_info.num_hpd = 6;
		adev->mode_info.num_dig = 7;
		break;
	default:
		/* FIXME: not supported yet */
		return -EINVAL;
	}

	return 0;
}

static int dce_v10_0_sw_init(void *handle)
{
	int r, i;
	struct amdgpu_device *adev = (struct amdgpu_device *)handle;

	for (i = 0; i < adev->mode_info.num_crtc; i++) {
		r = amdgpu_irq_add_id(adev, i + 1, &adev->crtc_irq);
		if (r)
			return r;
	}

	for (i = 8; i < 20; i += 2) {
		r = amdgpu_irq_add_id(adev, i, &adev->pageflip_irq);
		if (r)
			return r;
	}

	/* HPD hotplug */
	r = amdgpu_irq_add_id(adev, 42, &adev->hpd_irq);
	if (r)
		return r;

	adev->ddev->mode_config.funcs = &amdgpu_mode_funcs;

	adev->ddev->mode_config.async_page_flip = true;

	adev->ddev->mode_config.max_width = 16384;
	adev->ddev->mode_config.max_height = 16384;

	adev->ddev->mode_config.preferred_depth = 24;
	adev->ddev->mode_config.prefer_shadow = 1;

	adev->ddev->mode_config.fb_base = adev->mc.aper_base;

	r = amdgpu_modeset_create_props(adev);
	if (r)
		return r;

	adev->ddev->mode_config.max_width = 16384;
	adev->ddev->mode_config.max_height = 16384;

	/* allocate crtcs */
	for (i = 0; i < adev->mode_info.num_crtc; i++) {
		r = dce_v10_0_crtc_init(adev, i);
		if (r)
			return r;
	}

	if (amdgpu_atombios_get_connector_info_from_object_table(adev))
		amdgpu_print_display_setup(adev->ddev);
	else
		return -EINVAL;

	/* setup afmt */
	r = dce_v10_0_afmt_init(adev);
	if (r)
		return r;

	r = dce_v10_0_audio_init(adev);
	if (r)
		return r;

	drm_kms_helper_poll_init(adev->ddev);

	adev->mode_info.mode_config_initialized = true;
	return 0;
}

static int dce_v10_0_sw_fini(void *handle)
{
	struct amdgpu_device *adev = (struct amdgpu_device *)handle;

	kfree(adev->mode_info.bios_hardcoded_edid);

	drm_kms_helper_poll_fini(adev->ddev);

	dce_v10_0_audio_fini(adev);

	dce_v10_0_afmt_fini(adev);

	drm_mode_config_cleanup(adev->ddev);
	adev->mode_info.mode_config_initialized = false;

	return 0;
}

static int dce_v10_0_hw_init(void *handle)
{
	int i;
	struct amdgpu_device *adev = (struct amdgpu_device *)handle;

	dce_v10_0_init_golden_registers(adev);

	/* init dig PHYs, disp eng pll */
	amdgpu_atombios_encoder_init_dig(adev);
	amdgpu_atombios_crtc_set_disp_eng_pll(adev, adev->clock.default_dispclk);

	/* initialize hpd */
	dce_v10_0_hpd_init(adev);

	for (i = 0; i < adev->mode_info.audio.num_pins; i++) {
		dce_v10_0_audio_enable(adev, &adev->mode_info.audio.pin[i], false);
	}

	dce_v10_0_pageflip_interrupt_init(adev);

	return 0;
}

static int dce_v10_0_hw_fini(void *handle)
{
	int i;
	struct amdgpu_device *adev = (struct amdgpu_device *)handle;

	dce_v10_0_hpd_fini(adev);

	for (i = 0; i < adev->mode_info.audio.num_pins; i++) {
		dce_v10_0_audio_enable(adev, &adev->mode_info.audio.pin[i], false);
	}

	dce_v10_0_pageflip_interrupt_fini(adev);

	return 0;
}

static int dce_v10_0_suspend(void *handle)
{
	return dce_v10_0_hw_fini(handle);
}

static int dce_v10_0_resume(void *handle)
{
	struct amdgpu_device *adev = (struct amdgpu_device *)handle;
	int ret;

	ret = dce_v10_0_hw_init(handle);

	/* turn on the BL */
	if (adev->mode_info.bl_encoder) {
		u8 bl_level = amdgpu_display_backlight_get_level(adev,
								  adev->mode_info.bl_encoder);
		amdgpu_display_backlight_set_level(adev, adev->mode_info.bl_encoder,
						    bl_level);
	}

	return ret;
}

static bool dce_v10_0_is_idle(void *handle)
{
	return true;
}

static int dce_v10_0_wait_for_idle(void *handle)
{
	return 0;
}

<<<<<<< HEAD
static int dce_v10_0_check_soft_reset(void *handle)
{
	struct amdgpu_device *adev = (struct amdgpu_device *)handle;

	if (dce_v10_0_is_display_hung(adev))
		adev->ip_block_status[AMD_IP_BLOCK_TYPE_DCE].hang = true;
	else
		adev->ip_block_status[AMD_IP_BLOCK_TYPE_DCE].hang = false;

	return 0;
=======
static bool dce_v10_0_check_soft_reset(void *handle)
{
	struct amdgpu_device *adev = (struct amdgpu_device *)handle;

	return dce_v10_0_is_display_hung(adev);
>>>>>>> d06e622d
}

static int dce_v10_0_soft_reset(void *handle)
{
	u32 srbm_soft_reset = 0, tmp;
	struct amdgpu_device *adev = (struct amdgpu_device *)handle;

	if (!adev->ip_block_status[AMD_IP_BLOCK_TYPE_DCE].hang)
		return 0;

	if (dce_v10_0_is_display_hung(adev))
		srbm_soft_reset |= SRBM_SOFT_RESET__SOFT_RESET_DC_MASK;

	if (srbm_soft_reset) {
		tmp = RREG32(mmSRBM_SOFT_RESET);
		tmp |= srbm_soft_reset;
		dev_info(adev->dev, "SRBM_SOFT_RESET=0x%08X\n", tmp);
		WREG32(mmSRBM_SOFT_RESET, tmp);
		tmp = RREG32(mmSRBM_SOFT_RESET);

		udelay(50);

		tmp &= ~srbm_soft_reset;
		WREG32(mmSRBM_SOFT_RESET, tmp);
		tmp = RREG32(mmSRBM_SOFT_RESET);

		/* Wait a little for things to settle down */
		udelay(50);
	}
	return 0;
}

static void dce_v10_0_set_crtc_vblank_interrupt_state(struct amdgpu_device *adev,
						     int crtc,
						     enum amdgpu_interrupt_state state)
{
	u32 lb_interrupt_mask;

	if (crtc >= adev->mode_info.num_crtc) {
		DRM_DEBUG("invalid crtc %d\n", crtc);
		return;
	}

	switch (state) {
	case AMDGPU_IRQ_STATE_DISABLE:
		lb_interrupt_mask = RREG32(mmLB_INTERRUPT_MASK + crtc_offsets[crtc]);
		lb_interrupt_mask = REG_SET_FIELD(lb_interrupt_mask, LB_INTERRUPT_MASK,
						  VBLANK_INTERRUPT_MASK, 0);
		WREG32(mmLB_INTERRUPT_MASK + crtc_offsets[crtc], lb_interrupt_mask);
		break;
	case AMDGPU_IRQ_STATE_ENABLE:
		lb_interrupt_mask = RREG32(mmLB_INTERRUPT_MASK + crtc_offsets[crtc]);
		lb_interrupt_mask = REG_SET_FIELD(lb_interrupt_mask, LB_INTERRUPT_MASK,
						  VBLANK_INTERRUPT_MASK, 1);
		WREG32(mmLB_INTERRUPT_MASK + crtc_offsets[crtc], lb_interrupt_mask);
		break;
	default:
		break;
	}
}

static void dce_v10_0_set_crtc_vline_interrupt_state(struct amdgpu_device *adev,
						    int crtc,
						    enum amdgpu_interrupt_state state)
{
	u32 lb_interrupt_mask;

	if (crtc >= adev->mode_info.num_crtc) {
		DRM_DEBUG("invalid crtc %d\n", crtc);
		return;
	}

	switch (state) {
	case AMDGPU_IRQ_STATE_DISABLE:
		lb_interrupt_mask = RREG32(mmLB_INTERRUPT_MASK + crtc_offsets[crtc]);
		lb_interrupt_mask = REG_SET_FIELD(lb_interrupt_mask, LB_INTERRUPT_MASK,
						  VLINE_INTERRUPT_MASK, 0);
		WREG32(mmLB_INTERRUPT_MASK + crtc_offsets[crtc], lb_interrupt_mask);
		break;
	case AMDGPU_IRQ_STATE_ENABLE:
		lb_interrupt_mask = RREG32(mmLB_INTERRUPT_MASK + crtc_offsets[crtc]);
		lb_interrupt_mask = REG_SET_FIELD(lb_interrupt_mask, LB_INTERRUPT_MASK,
						  VLINE_INTERRUPT_MASK, 1);
		WREG32(mmLB_INTERRUPT_MASK + crtc_offsets[crtc], lb_interrupt_mask);
		break;
	default:
		break;
	}
}

static int dce_v10_0_set_hpd_irq_state(struct amdgpu_device *adev,
				       struct amdgpu_irq_src *source,
				       unsigned hpd,
				       enum amdgpu_interrupt_state state)
{
	u32 tmp;

	if (hpd >= adev->mode_info.num_hpd) {
		DRM_DEBUG("invalid hdp %d\n", hpd);
		return 0;
	}

	switch (state) {
	case AMDGPU_IRQ_STATE_DISABLE:
		tmp = RREG32(mmDC_HPD_INT_CONTROL + hpd_offsets[hpd]);
		tmp = REG_SET_FIELD(tmp, DC_HPD_INT_CONTROL, DC_HPD_INT_EN, 0);
		WREG32(mmDC_HPD_INT_CONTROL + hpd_offsets[hpd], tmp);
		break;
	case AMDGPU_IRQ_STATE_ENABLE:
		tmp = RREG32(mmDC_HPD_INT_CONTROL + hpd_offsets[hpd]);
		tmp = REG_SET_FIELD(tmp, DC_HPD_INT_CONTROL, DC_HPD_INT_EN, 1);
		WREG32(mmDC_HPD_INT_CONTROL + hpd_offsets[hpd], tmp);
		break;
	default:
		break;
	}

	return 0;
}

static int dce_v10_0_set_crtc_irq_state(struct amdgpu_device *adev,
					struct amdgpu_irq_src *source,
					unsigned type,
					enum amdgpu_interrupt_state state)
{
	switch (type) {
	case AMDGPU_CRTC_IRQ_VBLANK1:
		dce_v10_0_set_crtc_vblank_interrupt_state(adev, 0, state);
		break;
	case AMDGPU_CRTC_IRQ_VBLANK2:
		dce_v10_0_set_crtc_vblank_interrupt_state(adev, 1, state);
		break;
	case AMDGPU_CRTC_IRQ_VBLANK3:
		dce_v10_0_set_crtc_vblank_interrupt_state(adev, 2, state);
		break;
	case AMDGPU_CRTC_IRQ_VBLANK4:
		dce_v10_0_set_crtc_vblank_interrupt_state(adev, 3, state);
		break;
	case AMDGPU_CRTC_IRQ_VBLANK5:
		dce_v10_0_set_crtc_vblank_interrupt_state(adev, 4, state);
		break;
	case AMDGPU_CRTC_IRQ_VBLANK6:
		dce_v10_0_set_crtc_vblank_interrupt_state(adev, 5, state);
		break;
	case AMDGPU_CRTC_IRQ_VLINE1:
		dce_v10_0_set_crtc_vline_interrupt_state(adev, 0, state);
		break;
	case AMDGPU_CRTC_IRQ_VLINE2:
		dce_v10_0_set_crtc_vline_interrupt_state(adev, 1, state);
		break;
	case AMDGPU_CRTC_IRQ_VLINE3:
		dce_v10_0_set_crtc_vline_interrupt_state(adev, 2, state);
		break;
	case AMDGPU_CRTC_IRQ_VLINE4:
		dce_v10_0_set_crtc_vline_interrupt_state(adev, 3, state);
		break;
	case AMDGPU_CRTC_IRQ_VLINE5:
		dce_v10_0_set_crtc_vline_interrupt_state(adev, 4, state);
		break;
	case AMDGPU_CRTC_IRQ_VLINE6:
		dce_v10_0_set_crtc_vline_interrupt_state(adev, 5, state);
		break;
	default:
		break;
	}
	return 0;
}

static int dce_v10_0_set_pageflip_irq_state(struct amdgpu_device *adev,
					    struct amdgpu_irq_src *src,
					    unsigned type,
					    enum amdgpu_interrupt_state state)
{
	u32 reg;

	if (type >= adev->mode_info.num_crtc) {
		DRM_ERROR("invalid pageflip crtc %d\n", type);
		return -EINVAL;
	}

	reg = RREG32(mmGRPH_INTERRUPT_CONTROL + crtc_offsets[type]);
	if (state == AMDGPU_IRQ_STATE_DISABLE)
		WREG32(mmGRPH_INTERRUPT_CONTROL + crtc_offsets[type],
		       reg & ~GRPH_INTERRUPT_CONTROL__GRPH_PFLIP_INT_MASK_MASK);
	else
		WREG32(mmGRPH_INTERRUPT_CONTROL + crtc_offsets[type],
		       reg | GRPH_INTERRUPT_CONTROL__GRPH_PFLIP_INT_MASK_MASK);

	return 0;
}

static int dce_v10_0_pageflip_irq(struct amdgpu_device *adev,
				  struct amdgpu_irq_src *source,
				  struct amdgpu_iv_entry *entry)
{
	unsigned long flags;
	unsigned crtc_id;
	struct amdgpu_crtc *amdgpu_crtc;
	struct amdgpu_flip_work *works;

	crtc_id = (entry->src_id - 8) >> 1;
	amdgpu_crtc = adev->mode_info.crtcs[crtc_id];

	if (crtc_id >= adev->mode_info.num_crtc) {
		DRM_ERROR("invalid pageflip crtc %d\n", crtc_id);
		return -EINVAL;
	}

	if (RREG32(mmGRPH_INTERRUPT_STATUS + crtc_offsets[crtc_id]) &
	    GRPH_INTERRUPT_STATUS__GRPH_PFLIP_INT_OCCURRED_MASK)
		WREG32(mmGRPH_INTERRUPT_STATUS + crtc_offsets[crtc_id],
		       GRPH_INTERRUPT_STATUS__GRPH_PFLIP_INT_CLEAR_MASK);

	/* IRQ could occur when in initial stage */
	if (amdgpu_crtc == NULL)
		return 0;

	spin_lock_irqsave(&adev->ddev->event_lock, flags);
	works = amdgpu_crtc->pflip_works;
	if (amdgpu_crtc->pflip_status != AMDGPU_FLIP_SUBMITTED) {
		DRM_DEBUG_DRIVER("amdgpu_crtc->pflip_status = %d != "
						 "AMDGPU_FLIP_SUBMITTED(%d)\n",
						 amdgpu_crtc->pflip_status,
						 AMDGPU_FLIP_SUBMITTED);
		spin_unlock_irqrestore(&adev->ddev->event_lock, flags);
		return 0;
	}

	/* page flip completed. clean up */
	amdgpu_crtc->pflip_status = AMDGPU_FLIP_NONE;
	amdgpu_crtc->pflip_works = NULL;

	/* wakeup usersapce */
	if (works->event)
		drm_crtc_send_vblank_event(&amdgpu_crtc->base, works->event);

	spin_unlock_irqrestore(&adev->ddev->event_lock, flags);

	drm_crtc_vblank_put(&amdgpu_crtc->base);
	schedule_work(&works->unpin_work);

	return 0;
}

static void dce_v10_0_hpd_int_ack(struct amdgpu_device *adev,
				  int hpd)
{
	u32 tmp;

	if (hpd >= adev->mode_info.num_hpd) {
		DRM_DEBUG("invalid hdp %d\n", hpd);
		return;
	}

	tmp = RREG32(mmDC_HPD_INT_CONTROL + hpd_offsets[hpd]);
	tmp = REG_SET_FIELD(tmp, DC_HPD_INT_CONTROL, DC_HPD_INT_ACK, 1);
	WREG32(mmDC_HPD_INT_CONTROL + hpd_offsets[hpd], tmp);
}

static void dce_v10_0_crtc_vblank_int_ack(struct amdgpu_device *adev,
					  int crtc)
{
	u32 tmp;

	if (crtc >= adev->mode_info.num_crtc) {
		DRM_DEBUG("invalid crtc %d\n", crtc);
		return;
	}

	tmp = RREG32(mmLB_VBLANK_STATUS + crtc_offsets[crtc]);
	tmp = REG_SET_FIELD(tmp, LB_VBLANK_STATUS, VBLANK_ACK, 1);
	WREG32(mmLB_VBLANK_STATUS + crtc_offsets[crtc], tmp);
}

static void dce_v10_0_crtc_vline_int_ack(struct amdgpu_device *adev,
					 int crtc)
{
	u32 tmp;

	if (crtc >= adev->mode_info.num_crtc) {
		DRM_DEBUG("invalid crtc %d\n", crtc);
		return;
	}

	tmp = RREG32(mmLB_VLINE_STATUS + crtc_offsets[crtc]);
	tmp = REG_SET_FIELD(tmp, LB_VLINE_STATUS, VLINE_ACK, 1);
	WREG32(mmLB_VLINE_STATUS + crtc_offsets[crtc], tmp);
}

static int dce_v10_0_crtc_irq(struct amdgpu_device *adev,
			      struct amdgpu_irq_src *source,
			      struct amdgpu_iv_entry *entry)
{
	unsigned crtc = entry->src_id - 1;
	uint32_t disp_int = RREG32(interrupt_status_offsets[crtc].reg);
	unsigned irq_type = amdgpu_crtc_idx_to_irq_type(adev, crtc);

	switch (entry->src_data) {
	case 0: /* vblank */
		if (disp_int & interrupt_status_offsets[crtc].vblank)
			dce_v10_0_crtc_vblank_int_ack(adev, crtc);
		else
			DRM_DEBUG("IH: IH event w/o asserted irq bit?\n");

		if (amdgpu_irq_enabled(adev, source, irq_type)) {
			drm_handle_vblank(adev->ddev, crtc);
		}
		DRM_DEBUG("IH: D%d vblank\n", crtc + 1);

		break;
	case 1: /* vline */
		if (disp_int & interrupt_status_offsets[crtc].vline)
			dce_v10_0_crtc_vline_int_ack(adev, crtc);
		else
			DRM_DEBUG("IH: IH event w/o asserted irq bit?\n");

		DRM_DEBUG("IH: D%d vline\n", crtc + 1);

		break;
	default:
		DRM_DEBUG("Unhandled interrupt: %d %d\n", entry->src_id, entry->src_data);
		break;
	}

	return 0;
}

static int dce_v10_0_hpd_irq(struct amdgpu_device *adev,
			     struct amdgpu_irq_src *source,
			     struct amdgpu_iv_entry *entry)
{
	uint32_t disp_int, mask;
	unsigned hpd;

	if (entry->src_data >= adev->mode_info.num_hpd) {
		DRM_DEBUG("Unhandled interrupt: %d %d\n", entry->src_id, entry->src_data);
		return 0;
	}

	hpd = entry->src_data;
	disp_int = RREG32(interrupt_status_offsets[hpd].reg);
	mask = interrupt_status_offsets[hpd].hpd;

	if (disp_int & mask) {
		dce_v10_0_hpd_int_ack(adev, hpd);
		schedule_work(&adev->hotplug_work);
		DRM_DEBUG("IH: HPD%d\n", hpd + 1);
	}

	return 0;
}

static int dce_v10_0_set_clockgating_state(void *handle,
					  enum amd_clockgating_state state)
{
	return 0;
}

static int dce_v10_0_set_powergating_state(void *handle,
					  enum amd_powergating_state state)
{
	return 0;
}

const struct amd_ip_funcs dce_v10_0_ip_funcs = {
	.name = "dce_v10_0",
	.early_init = dce_v10_0_early_init,
	.late_init = NULL,
	.sw_init = dce_v10_0_sw_init,
	.sw_fini = dce_v10_0_sw_fini,
	.hw_init = dce_v10_0_hw_init,
	.hw_fini = dce_v10_0_hw_fini,
	.suspend = dce_v10_0_suspend,
	.resume = dce_v10_0_resume,
	.is_idle = dce_v10_0_is_idle,
	.wait_for_idle = dce_v10_0_wait_for_idle,
	.check_soft_reset = dce_v10_0_check_soft_reset,
	.soft_reset = dce_v10_0_soft_reset,
	.set_clockgating_state = dce_v10_0_set_clockgating_state,
	.set_powergating_state = dce_v10_0_set_powergating_state,
};

static void
dce_v10_0_encoder_mode_set(struct drm_encoder *encoder,
			  struct drm_display_mode *mode,
			  struct drm_display_mode *adjusted_mode)
{
	struct amdgpu_encoder *amdgpu_encoder = to_amdgpu_encoder(encoder);

	amdgpu_encoder->pixel_clock = adjusted_mode->clock;

	/* need to call this here rather than in prepare() since we need some crtc info */
	amdgpu_atombios_encoder_dpms(encoder, DRM_MODE_DPMS_OFF);

	/* set scaler clears this on some chips */
	dce_v10_0_set_interleave(encoder->crtc, mode);

	if (amdgpu_atombios_encoder_get_encoder_mode(encoder) == ATOM_ENCODER_MODE_HDMI) {
		dce_v10_0_afmt_enable(encoder, true);
		dce_v10_0_afmt_setmode(encoder, adjusted_mode);
	}
}

static void dce_v10_0_encoder_prepare(struct drm_encoder *encoder)
{
	struct amdgpu_device *adev = encoder->dev->dev_private;
	struct amdgpu_encoder *amdgpu_encoder = to_amdgpu_encoder(encoder);
	struct drm_connector *connector = amdgpu_get_connector_for_encoder(encoder);

	if ((amdgpu_encoder->active_device &
	     (ATOM_DEVICE_DFP_SUPPORT | ATOM_DEVICE_LCD_SUPPORT)) ||
	    (amdgpu_encoder_get_dp_bridge_encoder_id(encoder) !=
	     ENCODER_OBJECT_ID_NONE)) {
		struct amdgpu_encoder_atom_dig *dig = amdgpu_encoder->enc_priv;
		if (dig) {
			dig->dig_encoder = dce_v10_0_pick_dig_encoder(encoder);
			if (amdgpu_encoder->active_device & ATOM_DEVICE_DFP_SUPPORT)
				dig->afmt = adev->mode_info.afmt[dig->dig_encoder];
		}
	}

	amdgpu_atombios_scratch_regs_lock(adev, true);

	if (connector) {
		struct amdgpu_connector *amdgpu_connector = to_amdgpu_connector(connector);

		/* select the clock/data port if it uses a router */
		if (amdgpu_connector->router.cd_valid)
			amdgpu_i2c_router_select_cd_port(amdgpu_connector);

		/* turn eDP panel on for mode set */
		if (connector->connector_type == DRM_MODE_CONNECTOR_eDP)
			amdgpu_atombios_encoder_set_edp_panel_power(connector,
							     ATOM_TRANSMITTER_ACTION_POWER_ON);
	}

	/* this is needed for the pll/ss setup to work correctly in some cases */
	amdgpu_atombios_encoder_set_crtc_source(encoder);
	/* set up the FMT blocks */
	dce_v10_0_program_fmt(encoder);
}

static void dce_v10_0_encoder_commit(struct drm_encoder *encoder)
{
	struct drm_device *dev = encoder->dev;
	struct amdgpu_device *adev = dev->dev_private;

	/* need to call this here as we need the crtc set up */
	amdgpu_atombios_encoder_dpms(encoder, DRM_MODE_DPMS_ON);
	amdgpu_atombios_scratch_regs_lock(adev, false);
}

static void dce_v10_0_encoder_disable(struct drm_encoder *encoder)
{
	struct amdgpu_encoder *amdgpu_encoder = to_amdgpu_encoder(encoder);
	struct amdgpu_encoder_atom_dig *dig;

	amdgpu_atombios_encoder_dpms(encoder, DRM_MODE_DPMS_OFF);

	if (amdgpu_atombios_encoder_is_digital(encoder)) {
		if (amdgpu_atombios_encoder_get_encoder_mode(encoder) == ATOM_ENCODER_MODE_HDMI)
			dce_v10_0_afmt_enable(encoder, false);
		dig = amdgpu_encoder->enc_priv;
		dig->dig_encoder = -1;
	}
	amdgpu_encoder->active_device = 0;
}

/* these are handled by the primary encoders */
static void dce_v10_0_ext_prepare(struct drm_encoder *encoder)
{

}

static void dce_v10_0_ext_commit(struct drm_encoder *encoder)
{

}

static void
dce_v10_0_ext_mode_set(struct drm_encoder *encoder,
		      struct drm_display_mode *mode,
		      struct drm_display_mode *adjusted_mode)
{

}

static void dce_v10_0_ext_disable(struct drm_encoder *encoder)
{

}

static void
dce_v10_0_ext_dpms(struct drm_encoder *encoder, int mode)
{

}

static const struct drm_encoder_helper_funcs dce_v10_0_ext_helper_funcs = {
	.dpms = dce_v10_0_ext_dpms,
	.prepare = dce_v10_0_ext_prepare,
	.mode_set = dce_v10_0_ext_mode_set,
	.commit = dce_v10_0_ext_commit,
	.disable = dce_v10_0_ext_disable,
	/* no detect for TMDS/LVDS yet */
};

static const struct drm_encoder_helper_funcs dce_v10_0_dig_helper_funcs = {
	.dpms = amdgpu_atombios_encoder_dpms,
	.mode_fixup = amdgpu_atombios_encoder_mode_fixup,
	.prepare = dce_v10_0_encoder_prepare,
	.mode_set = dce_v10_0_encoder_mode_set,
	.commit = dce_v10_0_encoder_commit,
	.disable = dce_v10_0_encoder_disable,
	.detect = amdgpu_atombios_encoder_dig_detect,
};

static const struct drm_encoder_helper_funcs dce_v10_0_dac_helper_funcs = {
	.dpms = amdgpu_atombios_encoder_dpms,
	.mode_fixup = amdgpu_atombios_encoder_mode_fixup,
	.prepare = dce_v10_0_encoder_prepare,
	.mode_set = dce_v10_0_encoder_mode_set,
	.commit = dce_v10_0_encoder_commit,
	.detect = amdgpu_atombios_encoder_dac_detect,
};

static void dce_v10_0_encoder_destroy(struct drm_encoder *encoder)
{
	struct amdgpu_encoder *amdgpu_encoder = to_amdgpu_encoder(encoder);
	if (amdgpu_encoder->devices & (ATOM_DEVICE_LCD_SUPPORT))
		amdgpu_atombios_encoder_fini_backlight(amdgpu_encoder);
	kfree(amdgpu_encoder->enc_priv);
	drm_encoder_cleanup(encoder);
	kfree(amdgpu_encoder);
}

static const struct drm_encoder_funcs dce_v10_0_encoder_funcs = {
	.destroy = dce_v10_0_encoder_destroy,
};

static void dce_v10_0_encoder_add(struct amdgpu_device *adev,
				 uint32_t encoder_enum,
				 uint32_t supported_device,
				 u16 caps)
{
	struct drm_device *dev = adev->ddev;
	struct drm_encoder *encoder;
	struct amdgpu_encoder *amdgpu_encoder;

	/* see if we already added it */
	list_for_each_entry(encoder, &dev->mode_config.encoder_list, head) {
		amdgpu_encoder = to_amdgpu_encoder(encoder);
		if (amdgpu_encoder->encoder_enum == encoder_enum) {
			amdgpu_encoder->devices |= supported_device;
			return;
		}

	}

	/* add a new one */
	amdgpu_encoder = kzalloc(sizeof(struct amdgpu_encoder), GFP_KERNEL);
	if (!amdgpu_encoder)
		return;

	encoder = &amdgpu_encoder->base;
	switch (adev->mode_info.num_crtc) {
	case 1:
		encoder->possible_crtcs = 0x1;
		break;
	case 2:
	default:
		encoder->possible_crtcs = 0x3;
		break;
	case 4:
		encoder->possible_crtcs = 0xf;
		break;
	case 6:
		encoder->possible_crtcs = 0x3f;
		break;
	}

	amdgpu_encoder->enc_priv = NULL;

	amdgpu_encoder->encoder_enum = encoder_enum;
	amdgpu_encoder->encoder_id = (encoder_enum & OBJECT_ID_MASK) >> OBJECT_ID_SHIFT;
	amdgpu_encoder->devices = supported_device;
	amdgpu_encoder->rmx_type = RMX_OFF;
	amdgpu_encoder->underscan_type = UNDERSCAN_OFF;
	amdgpu_encoder->is_ext_encoder = false;
	amdgpu_encoder->caps = caps;

	switch (amdgpu_encoder->encoder_id) {
	case ENCODER_OBJECT_ID_INTERNAL_KLDSCP_DAC1:
	case ENCODER_OBJECT_ID_INTERNAL_KLDSCP_DAC2:
		drm_encoder_init(dev, encoder, &dce_v10_0_encoder_funcs,
				 DRM_MODE_ENCODER_DAC, NULL);
		drm_encoder_helper_add(encoder, &dce_v10_0_dac_helper_funcs);
		break;
	case ENCODER_OBJECT_ID_INTERNAL_KLDSCP_DVO1:
	case ENCODER_OBJECT_ID_INTERNAL_UNIPHY:
	case ENCODER_OBJECT_ID_INTERNAL_UNIPHY1:
	case ENCODER_OBJECT_ID_INTERNAL_UNIPHY2:
	case ENCODER_OBJECT_ID_INTERNAL_UNIPHY3:
		if (amdgpu_encoder->devices & (ATOM_DEVICE_LCD_SUPPORT)) {
			amdgpu_encoder->rmx_type = RMX_FULL;
			drm_encoder_init(dev, encoder, &dce_v10_0_encoder_funcs,
					 DRM_MODE_ENCODER_LVDS, NULL);
			amdgpu_encoder->enc_priv = amdgpu_atombios_encoder_get_lcd_info(amdgpu_encoder);
		} else if (amdgpu_encoder->devices & (ATOM_DEVICE_CRT_SUPPORT)) {
			drm_encoder_init(dev, encoder, &dce_v10_0_encoder_funcs,
					 DRM_MODE_ENCODER_DAC, NULL);
			amdgpu_encoder->enc_priv = amdgpu_atombios_encoder_get_dig_info(amdgpu_encoder);
		} else {
			drm_encoder_init(dev, encoder, &dce_v10_0_encoder_funcs,
					 DRM_MODE_ENCODER_TMDS, NULL);
			amdgpu_encoder->enc_priv = amdgpu_atombios_encoder_get_dig_info(amdgpu_encoder);
		}
		drm_encoder_helper_add(encoder, &dce_v10_0_dig_helper_funcs);
		break;
	case ENCODER_OBJECT_ID_SI170B:
	case ENCODER_OBJECT_ID_CH7303:
	case ENCODER_OBJECT_ID_EXTERNAL_SDVOA:
	case ENCODER_OBJECT_ID_EXTERNAL_SDVOB:
	case ENCODER_OBJECT_ID_TITFP513:
	case ENCODER_OBJECT_ID_VT1623:
	case ENCODER_OBJECT_ID_HDMI_SI1930:
	case ENCODER_OBJECT_ID_TRAVIS:
	case ENCODER_OBJECT_ID_NUTMEG:
		/* these are handled by the primary encoders */
		amdgpu_encoder->is_ext_encoder = true;
		if (amdgpu_encoder->devices & (ATOM_DEVICE_LCD_SUPPORT))
			drm_encoder_init(dev, encoder, &dce_v10_0_encoder_funcs,
					 DRM_MODE_ENCODER_LVDS, NULL);
		else if (amdgpu_encoder->devices & (ATOM_DEVICE_CRT_SUPPORT))
			drm_encoder_init(dev, encoder, &dce_v10_0_encoder_funcs,
					 DRM_MODE_ENCODER_DAC, NULL);
		else
			drm_encoder_init(dev, encoder, &dce_v10_0_encoder_funcs,
					 DRM_MODE_ENCODER_TMDS, NULL);
		drm_encoder_helper_add(encoder, &dce_v10_0_ext_helper_funcs);
		break;
	}
}

static const struct amdgpu_display_funcs dce_v10_0_display_funcs = {
	.set_vga_render_state = &dce_v10_0_set_vga_render_state,
	.bandwidth_update = &dce_v10_0_bandwidth_update,
	.vblank_get_counter = &dce_v10_0_vblank_get_counter,
	.vblank_wait = &dce_v10_0_vblank_wait,
	.is_display_hung = &dce_v10_0_is_display_hung,
	.backlight_set_level = &amdgpu_atombios_encoder_set_backlight_level,
	.backlight_get_level = &amdgpu_atombios_encoder_get_backlight_level,
	.hpd_sense = &dce_v10_0_hpd_sense,
	.hpd_set_polarity = &dce_v10_0_hpd_set_polarity,
	.hpd_get_gpio_reg = &dce_v10_0_hpd_get_gpio_reg,
	.page_flip = &dce_v10_0_page_flip,
	.page_flip_get_scanoutpos = &dce_v10_0_crtc_get_scanoutpos,
	.add_encoder = &dce_v10_0_encoder_add,
	.add_connector = &amdgpu_connector_add,
	.stop_mc_access = &dce_v10_0_stop_mc_access,
	.resume_mc_access = &dce_v10_0_resume_mc_access,
};

static void dce_v10_0_set_display_funcs(struct amdgpu_device *adev)
{
	if (adev->mode_info.funcs == NULL)
		adev->mode_info.funcs = &dce_v10_0_display_funcs;
}

static const struct amdgpu_irq_src_funcs dce_v10_0_crtc_irq_funcs = {
	.set = dce_v10_0_set_crtc_irq_state,
	.process = dce_v10_0_crtc_irq,
};

static const struct amdgpu_irq_src_funcs dce_v10_0_pageflip_irq_funcs = {
	.set = dce_v10_0_set_pageflip_irq_state,
	.process = dce_v10_0_pageflip_irq,
};

static const struct amdgpu_irq_src_funcs dce_v10_0_hpd_irq_funcs = {
	.set = dce_v10_0_set_hpd_irq_state,
	.process = dce_v10_0_hpd_irq,
};

static void dce_v10_0_set_irq_funcs(struct amdgpu_device *adev)
{
	adev->crtc_irq.num_types = AMDGPU_CRTC_IRQ_LAST;
	adev->crtc_irq.funcs = &dce_v10_0_crtc_irq_funcs;

	adev->pageflip_irq.num_types = AMDGPU_PAGEFLIP_IRQ_LAST;
	adev->pageflip_irq.funcs = &dce_v10_0_pageflip_irq_funcs;

	adev->hpd_irq.num_types = AMDGPU_HPD_LAST;
	adev->hpd_irq.funcs = &dce_v10_0_hpd_irq_funcs;
}<|MERGE_RESOLUTION|>--- conflicted
+++ resolved
@@ -3182,33 +3182,17 @@
 	return 0;
 }
 
-<<<<<<< HEAD
-static int dce_v10_0_check_soft_reset(void *handle)
+static bool dce_v10_0_check_soft_reset(void *handle)
 {
 	struct amdgpu_device *adev = (struct amdgpu_device *)handle;
 
-	if (dce_v10_0_is_display_hung(adev))
-		adev->ip_block_status[AMD_IP_BLOCK_TYPE_DCE].hang = true;
-	else
-		adev->ip_block_status[AMD_IP_BLOCK_TYPE_DCE].hang = false;
-
-	return 0;
-=======
-static bool dce_v10_0_check_soft_reset(void *handle)
-{
-	struct amdgpu_device *adev = (struct amdgpu_device *)handle;
-
 	return dce_v10_0_is_display_hung(adev);
->>>>>>> d06e622d
 }
 
 static int dce_v10_0_soft_reset(void *handle)
 {
 	u32 srbm_soft_reset = 0, tmp;
 	struct amdgpu_device *adev = (struct amdgpu_device *)handle;
-
-	if (!adev->ip_block_status[AMD_IP_BLOCK_TYPE_DCE].hang)
-		return 0;
 
 	if (dce_v10_0_is_display_hung(adev))
 		srbm_soft_reset |= SRBM_SOFT_RESET__SOFT_RESET_DC_MASK;
