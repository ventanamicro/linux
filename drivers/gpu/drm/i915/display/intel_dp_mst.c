--- conflicted
+++ resolved
@@ -209,18 +209,6 @@
 					    num_joined_pipes);
 }
 
-<<<<<<< HEAD
-static int mst_stream_find_vcpi_slots_for_bpp(struct intel_dp *intel_dp,
-					      struct intel_crtc_state *crtc_state,
-					      int max_bpp, int min_bpp,
-					      struct link_config_limits *limits,
-					      struct drm_connector_state *conn_state,
-					      int step, bool dsc)
-{
-	struct intel_display *display = to_intel_display(intel_dp);
-	struct drm_atomic_state *state = crtc_state->uapi.state;
-	struct drm_dp_mst_topology_state *mst_state;
-=======
 int intel_dp_mtp_tu_compute_config(struct intel_dp *intel_dp,
 				   struct intel_crtc_state *crtc_state,
 				   int max_bpp, int min_bpp,
@@ -229,7 +217,6 @@
 {
 	struct intel_display *display = to_intel_display(intel_dp);
 	struct drm_atomic_state *state = crtc_state->uapi.state;
->>>>>>> 15133582
 	struct intel_connector *connector =
 		to_intel_connector(conn_state->connector);
 	const struct drm_display_mode *adjusted_mode =
@@ -284,48 +271,6 @@
 					 link_bpp_x16,
 					 &crtc_state->dp_m_n);
 
-<<<<<<< HEAD
-		/*
-		 * The TU size programmed to the HW determines which slots in
-		 * an MTP frame are used for this stream, which needs to match
-		 * the payload size programmed to the first downstream branch
-		 * device's payload table.
-		 *
-		 * Note that atm the payload's PBN value DRM core sends via
-		 * the ALLOCATE_PAYLOAD side-band message matches the payload
-		 * size (which it calculates from the PBN value) it programs
-		 * to the first branch device's payload table. The allocation
-		 * in the payload table could be reduced though (to
-		 * crtc_state->dp_m_n.tu), provided that the driver doesn't
-		 * enable SSC on the corresponding link.
-		 */
-		pbn.full = dfixed_const(intel_dp_mst_calc_pbn(adjusted_mode->crtc_clock,
-							      link_bpp_x16,
-							      remote_bw_overhead));
-		remote_tu = DIV_ROUND_UP(pbn.full, mst_state->pbn_div.full);
-
-		/*
-		 * Aligning the TUs ensures that symbols consisting of multiple
-		 * (4) symbol cycles don't get split between two consecutive
-		 * MTPs, as required by Bspec.
-		 * TODO: remove the alignment restriction for 128b/132b links
-		 * on some platforms, where Bspec allows this.
-		 */
-		remote_tu = ALIGN(remote_tu, 4 / crtc_state->lane_count);
-
-		/*
-		 * Also align PBNs accordingly, since MST core will derive its
-		 * own copy of TU from the PBN in drm_dp_atomic_find_time_slots().
-		 * The above comment about the difference between the PBN
-		 * allocated for the whole path and the TUs allocated for the
-		 * first branch device's link also applies here.
-		 */
-		pbn.full = remote_tu * mst_state->pbn_div.full;
-		crtc_state->pbn = dfixed_trunc(pbn);
-
-		drm_WARN_ON(display->drm, remote_tu < crtc_state->dp_m_n.tu);
-		crtc_state->dp_m_n.tu = remote_tu;
-=======
 		if (intel_dp->is_mst) {
 			int remote_bw_overhead;
 			int remote_tu;
@@ -387,7 +332,6 @@
 			else
 				slots = -EINVAL;
 		}
->>>>>>> 15133582
 
 		if (slots == -EDEADLK)
 			return slots;
@@ -402,17 +346,7 @@
 	if (slots < 0) {
 		drm_dbg_kms(display->drm, "failed finding vcpi slots:%d\n",
 			    slots);
-<<<<<<< HEAD
-	} else {
-		if (!dsc)
-			crtc_state->pipe_bpp = bpp;
-		else
-			crtc_state->dsc.compressed_bpp_x16 = fxp_q4_from_int(bpp);
-		drm_dbg_kms(display->drm, "Got %d slots for pipe bpp %d dsc %d\n",
-			    slots, bpp, dsc);
-=======
 		return slots;
->>>>>>> 15133582
 	}
 
 	if (!dsc)
@@ -426,19 +360,12 @@
 	return 0;
 }
 
-<<<<<<< HEAD
-static int mst_stream_compute_link_config(struct intel_dp *intel_dp,
-					  struct intel_crtc_state *crtc_state,
-					  struct drm_connector_state *conn_state,
-					  struct link_config_limits *limits)
-=======
 static int mst_stream_find_vcpi_slots_for_bpp(struct intel_dp *intel_dp,
 					      struct intel_crtc_state *crtc_state,
 					      int max_bpp, int min_bpp,
 					      struct link_config_limits *limits,
 					      struct drm_connector_state *conn_state,
 					      int step, bool dsc)
->>>>>>> 15133582
 {
 	struct drm_atomic_state *state = crtc_state->uapi.state;
 	struct drm_dp_mst_topology_state *mst_state;
@@ -467,24 +394,11 @@
 	 * FIXME: allocate the BW according to link_bpp, which in the case of
 	 * YUV420 is only half of the pipe bpp value.
 	 */
-<<<<<<< HEAD
-	slots = mst_stream_find_vcpi_slots_for_bpp(intel_dp, crtc_state,
-						   fxp_q4_to_int(limits->link.max_bpp_x16),
-						   fxp_q4_to_int(limits->link.min_bpp_x16),
-						   limits,
-						   conn_state, 2 * 3, false);
-
-	if (slots < 0)
-		return slots;
-
-	return 0;
-=======
 	return mst_stream_find_vcpi_slots_for_bpp(intel_dp, crtc_state,
 						  fxp_q4_to_int(limits->link.max_bpp_x16),
 						  fxp_q4_to_int(limits->link.min_bpp_x16),
 						  limits,
 						  conn_state, 2 * 3, false);
->>>>>>> 15133582
 }
 
 static int mst_stream_dsc_compute_link_config(struct intel_dp *intel_dp,
@@ -494,27 +408,12 @@
 {
 	struct intel_display *display = to_intel_display(intel_dp);
 	struct intel_connector *connector = to_intel_connector(conn_state->connector);
-<<<<<<< HEAD
-	struct drm_i915_private *i915 = to_i915(connector->base.dev);
-	int slots = -EINVAL;
-=======
->>>>>>> 15133582
 	int i, num_bpc;
 	u8 dsc_bpc[3] = {};
 	int min_bpp, max_bpp, sink_min_bpp, sink_max_bpp;
 	int min_compressed_bpp, max_compressed_bpp;
 
-<<<<<<< HEAD
-	/* Max DSC Input BPC for ICL is 10 and for TGL+ is 12 */
-	if (DISPLAY_VER(display) >= 12)
-		dsc_max_bpc = min_t(u8, 12, conn_state->max_requested_bpc);
-	else
-		dsc_max_bpc = min_t(u8, 10, conn_state->max_requested_bpc);
-
-	max_bpp = min_t(u8, dsc_max_bpc * 3, limits->pipe.max_bpp);
-=======
 	max_bpp = limits->pipe.max_bpp;
->>>>>>> 15133582
 	min_bpp = limits->pipe.min_bpp;
 
 	num_bpc = drm_dp_dsc_sink_supported_input_bpcs(connector->dp.dsc_dpcd,
@@ -556,20 +455,9 @@
 	min_compressed_bpp = intel_dp_dsc_nearest_valid_bpp(display, min_compressed_bpp,
 							    crtc_state->pipe_bpp);
 
-<<<<<<< HEAD
-	slots = mst_stream_find_vcpi_slots_for_bpp(intel_dp, crtc_state, max_compressed_bpp,
-						   min_compressed_bpp, limits,
-						   conn_state, 1, true);
-
-	if (slots < 0)
-		return slots;
-
-	return 0;
-=======
 	return mst_stream_find_vcpi_slots_for_bpp(intel_dp, crtc_state, max_compressed_bpp,
 						  min_compressed_bpp, limits,
 						  conn_state, 1, true);
->>>>>>> 15133582
 }
 
 static int mst_stream_update_slots(struct intel_dp *intel_dp,
@@ -641,11 +529,7 @@
 		return true;
 
 	if (!dsc) {
-<<<<<<< HEAD
-		if (intel_dp_supports_dsc(connector, crtc_state)) {
-=======
 		if (intel_dp_supports_dsc(intel_dp, connector, crtc_state)) {
->>>>>>> 15133582
 			drm_dbg_kms(display->drm,
 				    "[CRTC:%d:%s][CONNECTOR:%d:%s] DSC needed by hblank expansion quirk\n",
 				    crtc->base.base.id, crtc->base.name,
@@ -697,38 +581,8 @@
 				 bool dsc,
 				 struct link_config_limits *limits)
 {
-<<<<<<< HEAD
-	/*
-	 * for MST we always configure max link bw - the spec doesn't
-	 * seem to suggest we should do otherwise.
-	 */
-	limits->min_rate = limits->max_rate =
-		intel_dp_max_link_rate(intel_dp);
-
-	limits->min_lane_count = limits->max_lane_count =
-		intel_dp_max_lane_count(intel_dp);
-
-	limits->pipe.min_bpp = intel_dp_min_bpp(crtc_state->output_format);
-	/*
-	 * FIXME: If all the streams can't fit into the link with
-	 * their current pipe_bpp we should reduce pipe_bpp across
-	 * the board until things start to fit. Until then we
-	 * limit to <= 8bpc since that's what was hardcoded for all
-	 * MST streams previously. This hack should be removed once
-	 * we have the proper retry logic in place.
-	 */
-	limits->pipe.max_bpp = min(crtc_state->pipe_bpp, 24);
-
-	intel_dp_test_compute_config(intel_dp, crtc_state, limits);
-
-	if (!intel_dp_compute_config_link_bpp_limits(intel_dp,
-						     crtc_state,
-						     dsc,
-						     limits))
-=======
 	if (!intel_dp_compute_config_limits(intel_dp, crtc_state, false, dsc,
 					    limits))
->>>>>>> 15133582
 		return false;
 
 	return adjust_limits_for_dsc_hblank_expansion_quirk(intel_dp,
@@ -743,10 +597,6 @@
 				     struct drm_connector_state *conn_state)
 {
 	struct intel_display *display = to_intel_display(encoder);
-<<<<<<< HEAD
-	struct drm_i915_private *dev_priv = to_i915(encoder->base.dev);
-=======
->>>>>>> 15133582
 	struct intel_atomic_state *state = to_intel_atomic_state(conn_state->state);
 	struct intel_crtc *crtc = to_intel_crtc(pipe_config->uapi.crtc);
 	struct intel_dp *intel_dp = to_primary_dp(encoder);
