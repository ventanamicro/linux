--- conflicted
+++ resolved
@@ -360,8 +360,6 @@
 	return message->status;
 }
 
-<<<<<<< HEAD
-=======
 static bool amd_spi_supports_op(struct spi_mem *mem,
 				const struct spi_mem_op *op)
 {
@@ -471,7 +469,6 @@
 	.supports_op = amd_spi_supports_op,
 };
 
->>>>>>> 0c383648
 static int amd_spi_host_transfer(struct spi_controller *host,
 				   struct spi_message *msg)
 {
@@ -523,10 +520,7 @@
 	host->min_speed_hz = AMD_SPI_MIN_HZ;
 	host->setup = amd_spi_host_setup;
 	host->transfer_one_message = amd_spi_host_transfer;
-<<<<<<< HEAD
-=======
 	host->mem_ops = &amd_spi_mem_ops;
->>>>>>> 0c383648
 	host->max_transfer_size = amd_spi_max_transfer_size;
 	host->max_message_size = amd_spi_max_transfer_size;
 
