// SPDX-License-Identifier: GPL-2.0
/*
 * phylink models the MAC to optional PHY connection, supporting
 * technologies such as SFP cages where the PHY is hot-pluggable.
 *
 * Copyright (C) 2015 Russell King
 */
#include <linux/acpi.h>
#include <linux/ethtool.h>
#include <linux/export.h>
#include <linux/gpio/consumer.h>
#include <linux/netdevice.h>
#include <linux/of.h>
#include <linux/of_mdio.h>
#include <linux/phy.h>
#include <linux/phy_fixed.h>
#include <linux/phylink.h>
#include <linux/rtnetlink.h>
#include <linux/spinlock.h>
#include <linux/timer.h>
#include <linux/workqueue.h>

#include "sfp.h"
#include "swphy.h"

#define SUPPORTED_INTERFACES \
	(SUPPORTED_TP | SUPPORTED_MII | SUPPORTED_FIBRE | \
	 SUPPORTED_BNC | SUPPORTED_AUI | SUPPORTED_Backplane)
#define ADVERTISED_INTERFACES \
	(ADVERTISED_TP | ADVERTISED_MII | ADVERTISED_FIBRE | \
	 ADVERTISED_BNC | ADVERTISED_AUI | ADVERTISED_Backplane)

enum {
	PHYLINK_DISABLE_STOPPED,
	PHYLINK_DISABLE_LINK,
	PHYLINK_DISABLE_MAC_WOL,

	PCS_STATE_DOWN = 0,
	PCS_STATE_STARTING,
	PCS_STATE_STARTED,
};

/**
 * struct phylink - internal data type for phylink
 */
struct phylink {
	/* private: */
	struct net_device *netdev;
	const struct phylink_mac_ops *mac_ops;
	struct phylink_config *config;
	struct phylink_pcs *pcs;
	struct device *dev;
	unsigned int old_link_state:1;

	unsigned long phylink_disable_state; /* bitmask of disables */
	struct phy_device *phydev;
	phy_interface_t link_interface;	/* PHY_INTERFACE_xxx */
	u8 cfg_link_an_mode;		/* MLO_AN_xxx */
	u8 cur_link_an_mode;
	u8 link_port;			/* The current non-phy ethtool port */
	__ETHTOOL_DECLARE_LINK_MODE_MASK(supported);

	/* The link configuration settings */
	struct phylink_link_state link_config;

	/* The current settings */
	phy_interface_t cur_interface;

	struct gpio_desc *link_gpio;
	unsigned int link_irq;
	struct timer_list link_poll;
	void (*get_fixed_state)(struct net_device *dev,
				struct phylink_link_state *s);

	struct mutex state_mutex;
	struct phylink_link_state phy_state;
	struct work_struct resolve;
	unsigned int pcs_neg_mode;
	unsigned int pcs_state;

<<<<<<< HEAD
	bool mac_link_dropped;
=======
	bool link_failed;
	bool using_mac_select_pcs;
>>>>>>> cfaaa7d0

	struct sfp_bus *sfp_bus;
	bool sfp_may_have_phy;
	DECLARE_PHY_INTERFACE_MASK(sfp_interfaces);
	__ETHTOOL_DECLARE_LINK_MODE_MASK(sfp_support);
	u8 sfp_port;
};

#define phylink_printk(level, pl, fmt, ...) \
	do { \
		if ((pl)->config->type == PHYLINK_NETDEV) \
			netdev_printk(level, (pl)->netdev, fmt, ##__VA_ARGS__); \
		else if ((pl)->config->type == PHYLINK_DEV) \
			dev_printk(level, (pl)->dev, fmt, ##__VA_ARGS__); \
	} while (0)

#define phylink_err(pl, fmt, ...) \
	phylink_printk(KERN_ERR, pl, fmt, ##__VA_ARGS__)
#define phylink_warn(pl, fmt, ...) \
	phylink_printk(KERN_WARNING, pl, fmt, ##__VA_ARGS__)
#define phylink_info(pl, fmt, ...) \
	phylink_printk(KERN_INFO, pl, fmt, ##__VA_ARGS__)
#if defined(CONFIG_DYNAMIC_DEBUG)
#define phylink_dbg(pl, fmt, ...) \
do {									\
	if ((pl)->config->type == PHYLINK_NETDEV)			\
		netdev_dbg((pl)->netdev, fmt, ##__VA_ARGS__);		\
	else if ((pl)->config->type == PHYLINK_DEV)			\
		dev_dbg((pl)->dev, fmt, ##__VA_ARGS__);			\
} while (0)
#elif defined(DEBUG)
#define phylink_dbg(pl, fmt, ...)					\
	phylink_printk(KERN_DEBUG, pl, fmt, ##__VA_ARGS__)
#else
#define phylink_dbg(pl, fmt, ...)					\
({									\
	if (0)								\
		phylink_printk(KERN_DEBUG, pl, fmt, ##__VA_ARGS__);	\
})
#endif

static const phy_interface_t phylink_sfp_interface_preference[] = {
	PHY_INTERFACE_MODE_25GBASER,
	PHY_INTERFACE_MODE_USXGMII,
	PHY_INTERFACE_MODE_10GBASER,
	PHY_INTERFACE_MODE_5GBASER,
	PHY_INTERFACE_MODE_2500BASEX,
	PHY_INTERFACE_MODE_SGMII,
	PHY_INTERFACE_MODE_1000BASEX,
	PHY_INTERFACE_MODE_100BASEX,
};

static DECLARE_PHY_INTERFACE_MASK(phylink_sfp_interfaces);

/**
 * phylink_set_port_modes() - set the port type modes in the ethtool mask
 * @mask: ethtool link mode mask
 *
 * Sets all the port type modes in the ethtool mask.  MAC drivers should
 * use this in their 'validate' callback.
 */
void phylink_set_port_modes(unsigned long *mask)
{
	phylink_set(mask, TP);
	phylink_set(mask, AUI);
	phylink_set(mask, MII);
	phylink_set(mask, FIBRE);
	phylink_set(mask, BNC);
	phylink_set(mask, Backplane);
}
EXPORT_SYMBOL_GPL(phylink_set_port_modes);

static int phylink_is_empty_linkmode(const unsigned long *linkmode)
{
	__ETHTOOL_DECLARE_LINK_MODE_MASK(tmp) = { 0, };

	phylink_set_port_modes(tmp);
	phylink_set(tmp, Autoneg);
	phylink_set(tmp, Pause);
	phylink_set(tmp, Asym_Pause);

	return linkmode_subset(linkmode, tmp);
}

static const char *phylink_an_mode_str(unsigned int mode)
{
	static const char *modestr[] = {
		[MLO_AN_PHY] = "phy",
		[MLO_AN_FIXED] = "fixed",
		[MLO_AN_INBAND] = "inband",
	};

	return mode < ARRAY_SIZE(modestr) ? modestr[mode] : "unknown";
}

static unsigned int phylink_interface_signal_rate(phy_interface_t interface)
{
	switch (interface) {
	case PHY_INTERFACE_MODE_SGMII:
	case PHY_INTERFACE_MODE_1000BASEX: /* 1.25Mbd */
		return 1250;
	case PHY_INTERFACE_MODE_2500BASEX: /* 3.125Mbd */
		return 3125;
	case PHY_INTERFACE_MODE_5GBASER: /* 5.15625Mbd */
		return 5156;
	case PHY_INTERFACE_MODE_10GBASER: /* 10.3125Mbd */
		return 10313;
	default:
		return 0;
	}
}

/**
 * phylink_interface_max_speed() - get the maximum speed of a phy interface
 * @interface: phy interface mode defined by &typedef phy_interface_t
 *
 * Determine the maximum speed of a phy interface. This is intended to help
 * determine the correct speed to pass to the MAC when the phy is performing
 * rate matching.
 *
 * Return: The maximum speed of @interface
 */
static int phylink_interface_max_speed(phy_interface_t interface)
{
	switch (interface) {
	case PHY_INTERFACE_MODE_100BASEX:
	case PHY_INTERFACE_MODE_REVRMII:
	case PHY_INTERFACE_MODE_RMII:
	case PHY_INTERFACE_MODE_SMII:
	case PHY_INTERFACE_MODE_REVMII:
	case PHY_INTERFACE_MODE_MII:
		return SPEED_100;

	case PHY_INTERFACE_MODE_TBI:
	case PHY_INTERFACE_MODE_MOCA:
	case PHY_INTERFACE_MODE_RTBI:
	case PHY_INTERFACE_MODE_1000BASEX:
	case PHY_INTERFACE_MODE_1000BASEKX:
	case PHY_INTERFACE_MODE_TRGMII:
	case PHY_INTERFACE_MODE_RGMII_TXID:
	case PHY_INTERFACE_MODE_RGMII_RXID:
	case PHY_INTERFACE_MODE_RGMII_ID:
	case PHY_INTERFACE_MODE_RGMII:
	case PHY_INTERFACE_MODE_PSGMII:
	case PHY_INTERFACE_MODE_QSGMII:
	case PHY_INTERFACE_MODE_QUSGMII:
	case PHY_INTERFACE_MODE_SGMII:
	case PHY_INTERFACE_MODE_GMII:
		return SPEED_1000;

	case PHY_INTERFACE_MODE_2500BASEX:
	case PHY_INTERFACE_MODE_10G_QXGMII:
		return SPEED_2500;

	case PHY_INTERFACE_MODE_5GBASER:
		return SPEED_5000;

	case PHY_INTERFACE_MODE_XGMII:
	case PHY_INTERFACE_MODE_RXAUI:
	case PHY_INTERFACE_MODE_XAUI:
	case PHY_INTERFACE_MODE_10GBASER:
	case PHY_INTERFACE_MODE_10GKR:
	case PHY_INTERFACE_MODE_USXGMII:
		return SPEED_10000;

	case PHY_INTERFACE_MODE_25GBASER:
		return SPEED_25000;

	case PHY_INTERFACE_MODE_XLGMII:
		return SPEED_40000;

	case PHY_INTERFACE_MODE_INTERNAL:
	case PHY_INTERFACE_MODE_NA:
	case PHY_INTERFACE_MODE_MAX:
		/* No idea! Garbage in, unknown out */
		return SPEED_UNKNOWN;
	}

	/* If we get here, someone forgot to add an interface mode above */
	WARN_ON_ONCE(1);
	return SPEED_UNKNOWN;
}

/**
 * phylink_caps_to_linkmodes() - Convert capabilities to ethtool link modes
 * @linkmodes: ethtool linkmode mask (must be already initialised)
 * @caps: bitmask of MAC capabilities
 *
 * Set all possible pause, speed and duplex linkmodes in @linkmodes that are
 * supported by the @caps. @linkmodes must have been initialised previously.
 */
static void phylink_caps_to_linkmodes(unsigned long *linkmodes,
				      unsigned long caps)
{
	if (caps & MAC_SYM_PAUSE)
		__set_bit(ETHTOOL_LINK_MODE_Pause_BIT, linkmodes);

	if (caps & MAC_ASYM_PAUSE)
		__set_bit(ETHTOOL_LINK_MODE_Asym_Pause_BIT, linkmodes);

	if (caps & MAC_10HD) {
		__set_bit(ETHTOOL_LINK_MODE_10baseT_Half_BIT, linkmodes);
		__set_bit(ETHTOOL_LINK_MODE_10baseT1S_Half_BIT, linkmodes);
		__set_bit(ETHTOOL_LINK_MODE_10baseT1S_P2MP_Half_BIT, linkmodes);
	}

	if (caps & MAC_10FD) {
		__set_bit(ETHTOOL_LINK_MODE_10baseT_Full_BIT, linkmodes);
		__set_bit(ETHTOOL_LINK_MODE_10baseT1L_Full_BIT, linkmodes);
		__set_bit(ETHTOOL_LINK_MODE_10baseT1S_Full_BIT, linkmodes);
	}

	if (caps & MAC_100HD) {
		__set_bit(ETHTOOL_LINK_MODE_100baseT_Half_BIT, linkmodes);
		__set_bit(ETHTOOL_LINK_MODE_100baseFX_Half_BIT, linkmodes);
	}

	if (caps & MAC_100FD) {
		__set_bit(ETHTOOL_LINK_MODE_100baseT_Full_BIT, linkmodes);
		__set_bit(ETHTOOL_LINK_MODE_100baseT1_Full_BIT, linkmodes);
		__set_bit(ETHTOOL_LINK_MODE_100baseFX_Full_BIT, linkmodes);
	}

	if (caps & MAC_1000HD)
		__set_bit(ETHTOOL_LINK_MODE_1000baseT_Half_BIT, linkmodes);

	if (caps & MAC_1000FD) {
		__set_bit(ETHTOOL_LINK_MODE_1000baseT_Full_BIT, linkmodes);
		__set_bit(ETHTOOL_LINK_MODE_1000baseKX_Full_BIT, linkmodes);
		__set_bit(ETHTOOL_LINK_MODE_1000baseX_Full_BIT, linkmodes);
		__set_bit(ETHTOOL_LINK_MODE_1000baseT1_Full_BIT, linkmodes);
	}

	if (caps & MAC_2500FD) {
		__set_bit(ETHTOOL_LINK_MODE_2500baseT_Full_BIT, linkmodes);
		__set_bit(ETHTOOL_LINK_MODE_2500baseX_Full_BIT, linkmodes);
	}

	if (caps & MAC_5000FD)
		__set_bit(ETHTOOL_LINK_MODE_5000baseT_Full_BIT, linkmodes);

	if (caps & MAC_10000FD) {
		__set_bit(ETHTOOL_LINK_MODE_10000baseT_Full_BIT, linkmodes);
		__set_bit(ETHTOOL_LINK_MODE_10000baseKX4_Full_BIT, linkmodes);
		__set_bit(ETHTOOL_LINK_MODE_10000baseKR_Full_BIT, linkmodes);
		__set_bit(ETHTOOL_LINK_MODE_10000baseR_FEC_BIT, linkmodes);
		__set_bit(ETHTOOL_LINK_MODE_10000baseCR_Full_BIT, linkmodes);
		__set_bit(ETHTOOL_LINK_MODE_10000baseSR_Full_BIT, linkmodes);
		__set_bit(ETHTOOL_LINK_MODE_10000baseLR_Full_BIT, linkmodes);
		__set_bit(ETHTOOL_LINK_MODE_10000baseLRM_Full_BIT, linkmodes);
		__set_bit(ETHTOOL_LINK_MODE_10000baseER_Full_BIT, linkmodes);
	}

	if (caps & MAC_25000FD) {
		__set_bit(ETHTOOL_LINK_MODE_25000baseCR_Full_BIT, linkmodes);
		__set_bit(ETHTOOL_LINK_MODE_25000baseKR_Full_BIT, linkmodes);
		__set_bit(ETHTOOL_LINK_MODE_25000baseSR_Full_BIT, linkmodes);
	}

	if (caps & MAC_40000FD) {
		__set_bit(ETHTOOL_LINK_MODE_40000baseKR4_Full_BIT, linkmodes);
		__set_bit(ETHTOOL_LINK_MODE_40000baseCR4_Full_BIT, linkmodes);
		__set_bit(ETHTOOL_LINK_MODE_40000baseSR4_Full_BIT, linkmodes);
		__set_bit(ETHTOOL_LINK_MODE_40000baseLR4_Full_BIT, linkmodes);
	}

	if (caps & MAC_50000FD) {
		__set_bit(ETHTOOL_LINK_MODE_50000baseCR2_Full_BIT, linkmodes);
		__set_bit(ETHTOOL_LINK_MODE_50000baseKR2_Full_BIT, linkmodes);
		__set_bit(ETHTOOL_LINK_MODE_50000baseSR2_Full_BIT, linkmodes);
		__set_bit(ETHTOOL_LINK_MODE_50000baseKR_Full_BIT, linkmodes);
		__set_bit(ETHTOOL_LINK_MODE_50000baseSR_Full_BIT, linkmodes);
		__set_bit(ETHTOOL_LINK_MODE_50000baseCR_Full_BIT, linkmodes);
		__set_bit(ETHTOOL_LINK_MODE_50000baseLR_ER_FR_Full_BIT,
			  linkmodes);
		__set_bit(ETHTOOL_LINK_MODE_50000baseDR_Full_BIT, linkmodes);
	}

	if (caps & MAC_56000FD) {
		__set_bit(ETHTOOL_LINK_MODE_56000baseKR4_Full_BIT, linkmodes);
		__set_bit(ETHTOOL_LINK_MODE_56000baseCR4_Full_BIT, linkmodes);
		__set_bit(ETHTOOL_LINK_MODE_56000baseSR4_Full_BIT, linkmodes);
		__set_bit(ETHTOOL_LINK_MODE_56000baseLR4_Full_BIT, linkmodes);
	}

	if (caps & MAC_100000FD) {
		__set_bit(ETHTOOL_LINK_MODE_100000baseKR4_Full_BIT, linkmodes);
		__set_bit(ETHTOOL_LINK_MODE_100000baseSR4_Full_BIT, linkmodes);
		__set_bit(ETHTOOL_LINK_MODE_100000baseCR4_Full_BIT, linkmodes);
		__set_bit(ETHTOOL_LINK_MODE_100000baseLR4_ER4_Full_BIT,
			  linkmodes);
		__set_bit(ETHTOOL_LINK_MODE_100000baseKR2_Full_BIT, linkmodes);
		__set_bit(ETHTOOL_LINK_MODE_100000baseSR2_Full_BIT, linkmodes);
		__set_bit(ETHTOOL_LINK_MODE_100000baseCR2_Full_BIT, linkmodes);
		__set_bit(ETHTOOL_LINK_MODE_100000baseLR2_ER2_FR2_Full_BIT,
			  linkmodes);
		__set_bit(ETHTOOL_LINK_MODE_100000baseDR2_Full_BIT, linkmodes);
		__set_bit(ETHTOOL_LINK_MODE_100000baseKR_Full_BIT, linkmodes);
		__set_bit(ETHTOOL_LINK_MODE_100000baseSR_Full_BIT, linkmodes);
		__set_bit(ETHTOOL_LINK_MODE_100000baseLR_ER_FR_Full_BIT,
			  linkmodes);
		__set_bit(ETHTOOL_LINK_MODE_100000baseCR_Full_BIT, linkmodes);
		__set_bit(ETHTOOL_LINK_MODE_100000baseDR_Full_BIT, linkmodes);
	}

	if (caps & MAC_200000FD) {
		__set_bit(ETHTOOL_LINK_MODE_200000baseKR4_Full_BIT, linkmodes);
		__set_bit(ETHTOOL_LINK_MODE_200000baseSR4_Full_BIT, linkmodes);
		__set_bit(ETHTOOL_LINK_MODE_200000baseLR4_ER4_FR4_Full_BIT,
			  linkmodes);
		__set_bit(ETHTOOL_LINK_MODE_200000baseDR4_Full_BIT, linkmodes);
		__set_bit(ETHTOOL_LINK_MODE_200000baseCR4_Full_BIT, linkmodes);
		__set_bit(ETHTOOL_LINK_MODE_200000baseKR2_Full_BIT, linkmodes);
		__set_bit(ETHTOOL_LINK_MODE_200000baseSR2_Full_BIT, linkmodes);
		__set_bit(ETHTOOL_LINK_MODE_200000baseLR2_ER2_FR2_Full_BIT,
			  linkmodes);
		__set_bit(ETHTOOL_LINK_MODE_200000baseDR2_Full_BIT, linkmodes);
		__set_bit(ETHTOOL_LINK_MODE_200000baseCR2_Full_BIT, linkmodes);
	}

	if (caps & MAC_400000FD) {
		__set_bit(ETHTOOL_LINK_MODE_400000baseKR8_Full_BIT, linkmodes);
		__set_bit(ETHTOOL_LINK_MODE_400000baseSR8_Full_BIT, linkmodes);
		__set_bit(ETHTOOL_LINK_MODE_400000baseLR8_ER8_FR8_Full_BIT,
			  linkmodes);
		__set_bit(ETHTOOL_LINK_MODE_400000baseDR8_Full_BIT, linkmodes);
		__set_bit(ETHTOOL_LINK_MODE_400000baseCR8_Full_BIT, linkmodes);
		__set_bit(ETHTOOL_LINK_MODE_400000baseKR4_Full_BIT, linkmodes);
		__set_bit(ETHTOOL_LINK_MODE_400000baseSR4_Full_BIT, linkmodes);
		__set_bit(ETHTOOL_LINK_MODE_400000baseLR4_ER4_FR4_Full_BIT,
			  linkmodes);
		__set_bit(ETHTOOL_LINK_MODE_400000baseDR4_Full_BIT, linkmodes);
		__set_bit(ETHTOOL_LINK_MODE_400000baseCR4_Full_BIT, linkmodes);
	}
}

static struct {
	unsigned long mask;
	int speed;
	unsigned int duplex;
} phylink_caps_params[] = {
	{ MAC_400000FD, SPEED_400000, DUPLEX_FULL },
	{ MAC_200000FD, SPEED_200000, DUPLEX_FULL },
	{ MAC_100000FD, SPEED_100000, DUPLEX_FULL },
	{ MAC_56000FD,  SPEED_56000,  DUPLEX_FULL },
	{ MAC_50000FD,  SPEED_50000,  DUPLEX_FULL },
	{ MAC_40000FD,  SPEED_40000,  DUPLEX_FULL },
	{ MAC_25000FD,  SPEED_25000,  DUPLEX_FULL },
	{ MAC_20000FD,  SPEED_20000,  DUPLEX_FULL },
	{ MAC_10000FD,  SPEED_10000,  DUPLEX_FULL },
	{ MAC_5000FD,   SPEED_5000,   DUPLEX_FULL },
	{ MAC_2500FD,   SPEED_2500,   DUPLEX_FULL },
	{ MAC_1000FD,   SPEED_1000,   DUPLEX_FULL },
	{ MAC_1000HD,   SPEED_1000,   DUPLEX_HALF },
	{ MAC_100FD,    SPEED_100,    DUPLEX_FULL },
	{ MAC_100HD,    SPEED_100,    DUPLEX_HALF },
	{ MAC_10FD,     SPEED_10,     DUPLEX_FULL },
	{ MAC_10HD,     SPEED_10,     DUPLEX_HALF },
};

/**
 * phylink_limit_mac_speed - limit the phylink_config to a maximum speed
 * @config: pointer to a &struct phylink_config
 * @max_speed: maximum speed
 *
 * Mask off MAC capabilities for speeds higher than the @max_speed parameter.
 * Any further motifications of config.mac_capabilities will override this.
 */
void phylink_limit_mac_speed(struct phylink_config *config, u32 max_speed)
{
	int i;

	for (i = 0; i < ARRAY_SIZE(phylink_caps_params) &&
		    phylink_caps_params[i].speed > max_speed; i++)
		config->mac_capabilities &= ~phylink_caps_params[i].mask;
}
EXPORT_SYMBOL_GPL(phylink_limit_mac_speed);

/**
 * phylink_cap_from_speed_duplex - Get mac capability from speed/duplex
 * @speed: the speed to search for
 * @duplex: the duplex to search for
 *
 * Find the mac capability for a given speed and duplex.
 *
 * Return: A mask with the mac capability patching @speed and @duplex, or 0 if
 *         there were no matches.
 */
static unsigned long phylink_cap_from_speed_duplex(int speed,
						   unsigned int duplex)
{
	int i;

	for (i = 0; i < ARRAY_SIZE(phylink_caps_params); i++) {
		if (speed == phylink_caps_params[i].speed &&
		    duplex == phylink_caps_params[i].duplex)
			return phylink_caps_params[i].mask;
	}

	return 0;
}

/**
 * phylink_get_capabilities() - get capabilities for a given MAC
 * @interface: phy interface mode defined by &typedef phy_interface_t
 * @mac_capabilities: bitmask of MAC capabilities
 * @rate_matching: type of rate matching being performed
 *
 * Get the MAC capabilities that are supported by the @interface mode and
 * @mac_capabilities.
 */
static unsigned long phylink_get_capabilities(phy_interface_t interface,
					      unsigned long mac_capabilities,
					      int rate_matching)
{
	int max_speed = phylink_interface_max_speed(interface);
	unsigned long caps = MAC_SYM_PAUSE | MAC_ASYM_PAUSE;
	unsigned long matched_caps = 0;

	switch (interface) {
	case PHY_INTERFACE_MODE_USXGMII:
		caps |= MAC_10000FD | MAC_5000FD;
		fallthrough;

	case PHY_INTERFACE_MODE_10G_QXGMII:
		caps |= MAC_2500FD;
		fallthrough;

	case PHY_INTERFACE_MODE_RGMII_TXID:
	case PHY_INTERFACE_MODE_RGMII_RXID:
	case PHY_INTERFACE_MODE_RGMII_ID:
	case PHY_INTERFACE_MODE_RGMII:
	case PHY_INTERFACE_MODE_PSGMII:
	case PHY_INTERFACE_MODE_QSGMII:
	case PHY_INTERFACE_MODE_QUSGMII:
	case PHY_INTERFACE_MODE_SGMII:
	case PHY_INTERFACE_MODE_GMII:
		caps |= MAC_1000HD | MAC_1000FD;
		fallthrough;

	case PHY_INTERFACE_MODE_REVRMII:
	case PHY_INTERFACE_MODE_RMII:
	case PHY_INTERFACE_MODE_SMII:
	case PHY_INTERFACE_MODE_REVMII:
	case PHY_INTERFACE_MODE_MII:
		caps |= MAC_10HD | MAC_10FD;
		fallthrough;

	case PHY_INTERFACE_MODE_100BASEX:
		caps |= MAC_100HD | MAC_100FD;
		break;

	case PHY_INTERFACE_MODE_TBI:
	case PHY_INTERFACE_MODE_MOCA:
	case PHY_INTERFACE_MODE_RTBI:
	case PHY_INTERFACE_MODE_1000BASEX:
		caps |= MAC_1000HD;
		fallthrough;
	case PHY_INTERFACE_MODE_1000BASEKX:
	case PHY_INTERFACE_MODE_TRGMII:
		caps |= MAC_1000FD;
		break;

	case PHY_INTERFACE_MODE_2500BASEX:
		caps |= MAC_2500FD;
		break;

	case PHY_INTERFACE_MODE_5GBASER:
		caps |= MAC_5000FD;
		break;

	case PHY_INTERFACE_MODE_XGMII:
	case PHY_INTERFACE_MODE_RXAUI:
	case PHY_INTERFACE_MODE_XAUI:
	case PHY_INTERFACE_MODE_10GBASER:
	case PHY_INTERFACE_MODE_10GKR:
		caps |= MAC_10000FD;
		break;

	case PHY_INTERFACE_MODE_25GBASER:
		caps |= MAC_25000FD;
		break;

	case PHY_INTERFACE_MODE_XLGMII:
		caps |= MAC_40000FD;
		break;

	case PHY_INTERFACE_MODE_INTERNAL:
		caps |= ~0;
		break;

	case PHY_INTERFACE_MODE_NA:
	case PHY_INTERFACE_MODE_MAX:
		break;
	}

	switch (rate_matching) {
	case RATE_MATCH_OPEN_LOOP:
		/* TODO */
		fallthrough;
	case RATE_MATCH_NONE:
		matched_caps = 0;
		break;
	case RATE_MATCH_PAUSE: {
		/* The MAC must support asymmetric pause towards the local
		 * device for this. We could allow just symmetric pause, but
		 * then we might have to renegotiate if the link partner
		 * doesn't support pause. This is because there's no way to
		 * accept pause frames without transmitting them if we only
		 * support symmetric pause.
		 */
		if (!(mac_capabilities & MAC_SYM_PAUSE) ||
		    !(mac_capabilities & MAC_ASYM_PAUSE))
			break;

		/* We can't adapt if the MAC doesn't support the interface's
		 * max speed at full duplex.
		 */
		if (mac_capabilities &
		    phylink_cap_from_speed_duplex(max_speed, DUPLEX_FULL))
			matched_caps = GENMASK(__fls(caps), __fls(MAC_10HD));
		break;
	}
	case RATE_MATCH_CRS:
		/* The MAC must support half duplex at the interface's max
		 * speed.
		 */
		if (mac_capabilities &
		    phylink_cap_from_speed_duplex(max_speed, DUPLEX_HALF)) {
			matched_caps = GENMASK(__fls(caps), __fls(MAC_10HD));
			matched_caps &= mac_capabilities;
		}
		break;
	}

	return (caps & mac_capabilities) | matched_caps;
}

/**
 * phylink_validate_mask_caps() - Restrict link modes based on caps
 * @supported: ethtool bitmask for supported link modes.
 * @state: pointer to a &struct phylink_link_state.
 * @mac_capabilities: bitmask of MAC capabilities
 *
 * Calculate the supported link modes based on @mac_capabilities, and restrict
 * @supported and @state based on that. Use this function if your capabiliies
 * aren't constant, such as if they vary depending on the interface.
 */
static void phylink_validate_mask_caps(unsigned long *supported,
				       struct phylink_link_state *state,
				       unsigned long mac_capabilities)
{
	__ETHTOOL_DECLARE_LINK_MODE_MASK(mask) = { 0, };
	unsigned long caps;

	phylink_set_port_modes(mask);
	phylink_set(mask, Autoneg);
	caps = phylink_get_capabilities(state->interface, mac_capabilities,
					state->rate_matching);
	phylink_caps_to_linkmodes(mask, caps);

	linkmode_and(supported, supported, mask);
	linkmode_and(state->advertising, state->advertising, mask);
}

static int phylink_validate_mac_and_pcs(struct phylink *pl,
					unsigned long *supported,
					struct phylink_link_state *state)
{
	struct phylink_pcs *pcs = NULL;
	unsigned long capabilities;
	int ret;

	/* Get the PCS for this interface mode */
	if (pl->mac_ops->mac_select_pcs) {
		pcs = pl->mac_ops->mac_select_pcs(pl->config, state->interface);
		if (IS_ERR(pcs))
			return PTR_ERR(pcs);
	}

	if (pcs) {
		/* The PCS, if present, must be setup before phylink_create()
		 * has been called. If the ops is not initialised, print an
		 * error and backtrace rather than oopsing the kernel.
		 */
		if (!pcs->ops) {
			phylink_err(pl, "interface %s: uninitialised PCS\n",
				    phy_modes(state->interface));
			dump_stack();
			return -EINVAL;
		}

		/* Validate the link parameters with the PCS */
		if (pcs->ops->pcs_validate) {
			ret = pcs->ops->pcs_validate(pcs, supported, state);
			if (ret < 0 || phylink_is_empty_linkmode(supported))
				return -EINVAL;

			/* Ensure the advertising mask is a subset of the
			 * supported mask.
			 */
			linkmode_and(state->advertising, state->advertising,
				     supported);
		}
	}

	/* Then validate the link parameters with the MAC */
	if (pl->mac_ops->mac_get_caps)
		capabilities = pl->mac_ops->mac_get_caps(pl->config,
							 state->interface);
	else
		capabilities = pl->config->mac_capabilities;

	phylink_validate_mask_caps(supported, state, capabilities);

	return phylink_is_empty_linkmode(supported) ? -EINVAL : 0;
}

static void phylink_validate_one(struct phylink *pl, struct phy_device *phy,
				 const unsigned long *supported,
				 const struct phylink_link_state *state,
				 phy_interface_t interface,
				 unsigned long *accum_supported,
				 unsigned long *accum_advertising)
{
	__ETHTOOL_DECLARE_LINK_MODE_MASK(tmp_supported);
	struct phylink_link_state tmp_state;

	linkmode_copy(tmp_supported, supported);

	tmp_state = *state;
	tmp_state.interface = interface;

	if (phy)
		tmp_state.rate_matching = phy_get_rate_matching(phy, interface);

	if (!phylink_validate_mac_and_pcs(pl, tmp_supported, &tmp_state)) {
		phylink_dbg(pl, " interface %u (%s) rate match %s supports %*pbl\n",
			    interface, phy_modes(interface),
			    phy_rate_matching_to_str(tmp_state.rate_matching),
			    __ETHTOOL_LINK_MODE_MASK_NBITS, tmp_supported);

		linkmode_or(accum_supported, accum_supported, tmp_supported);
		linkmode_or(accum_advertising, accum_advertising,
			    tmp_state.advertising);
	}
}

static int phylink_validate_mask(struct phylink *pl, struct phy_device *phy,
				 unsigned long *supported,
				 struct phylink_link_state *state,
				 const unsigned long *interfaces)
{
	__ETHTOOL_DECLARE_LINK_MODE_MASK(all_adv) = { 0, };
	__ETHTOOL_DECLARE_LINK_MODE_MASK(all_s) = { 0, };
	int interface;

	for_each_set_bit(interface, interfaces, PHY_INTERFACE_MODE_MAX)
		phylink_validate_one(pl, phy, supported, state, interface,
				     all_s, all_adv);

	linkmode_copy(supported, all_s);
	linkmode_copy(state->advertising, all_adv);

	return phylink_is_empty_linkmode(supported) ? -EINVAL : 0;
}

static int phylink_validate(struct phylink *pl, unsigned long *supported,
			    struct phylink_link_state *state)
{
	const unsigned long *interfaces = pl->config->supported_interfaces;

	if (state->interface == PHY_INTERFACE_MODE_NA)
		return phylink_validate_mask(pl, NULL, supported, state,
					     interfaces);

	if (!test_bit(state->interface, interfaces))
		return -EINVAL;

	return phylink_validate_mac_and_pcs(pl, supported, state);
}

static int phylink_parse_fixedlink(struct phylink *pl,
				   const struct fwnode_handle *fwnode)
{
	__ETHTOOL_DECLARE_LINK_MODE_MASK(mask) = { 0, };
	struct fwnode_handle *fixed_node;
	const struct phy_setting *s;
	struct gpio_desc *desc;
	u32 speed;
	int ret;

	fixed_node = fwnode_get_named_child_node(fwnode, "fixed-link");
	if (fixed_node) {
		ret = fwnode_property_read_u32(fixed_node, "speed", &speed);

		pl->link_config.speed = speed;
		pl->link_config.duplex = DUPLEX_HALF;

		if (fwnode_property_read_bool(fixed_node, "full-duplex"))
			pl->link_config.duplex = DUPLEX_FULL;

		/* We treat the "pause" and "asym-pause" terminology as
		 * defining the link partner's ability.
		 */
		if (fwnode_property_read_bool(fixed_node, "pause"))
			__set_bit(ETHTOOL_LINK_MODE_Pause_BIT,
				  pl->link_config.lp_advertising);
		if (fwnode_property_read_bool(fixed_node, "asym-pause"))
			__set_bit(ETHTOOL_LINK_MODE_Asym_Pause_BIT,
				  pl->link_config.lp_advertising);

		if (ret == 0) {
			desc = fwnode_gpiod_get_index(fixed_node, "link", 0,
						      GPIOD_IN, "?");

			if (!IS_ERR(desc))
				pl->link_gpio = desc;
			else if (desc == ERR_PTR(-EPROBE_DEFER))
				ret = -EPROBE_DEFER;
		}
		fwnode_handle_put(fixed_node);

		if (ret)
			return ret;
	} else {
		u32 prop[5];

		ret = fwnode_property_read_u32_array(fwnode, "fixed-link",
						     NULL, 0);
		if (ret != ARRAY_SIZE(prop)) {
			phylink_err(pl, "broken fixed-link?\n");
			return -EINVAL;
		}

		ret = fwnode_property_read_u32_array(fwnode, "fixed-link",
						     prop, ARRAY_SIZE(prop));
		if (!ret) {
			pl->link_config.duplex = prop[1] ?
						DUPLEX_FULL : DUPLEX_HALF;
			pl->link_config.speed = prop[2];
			if (prop[3])
				__set_bit(ETHTOOL_LINK_MODE_Pause_BIT,
					  pl->link_config.lp_advertising);
			if (prop[4])
				__set_bit(ETHTOOL_LINK_MODE_Asym_Pause_BIT,
					  pl->link_config.lp_advertising);
		}
	}

	if (pl->link_config.speed > SPEED_1000 &&
	    pl->link_config.duplex != DUPLEX_FULL)
		phylink_warn(pl, "fixed link specifies half duplex for %dMbps link?\n",
			     pl->link_config.speed);

	linkmode_fill(pl->supported);
	linkmode_copy(pl->link_config.advertising, pl->supported);
	phylink_validate(pl, pl->supported, &pl->link_config);

	s = phy_lookup_setting(pl->link_config.speed, pl->link_config.duplex,
			       pl->supported, true);

	linkmode_set_bit(ETHTOOL_LINK_MODE_Pause_BIT, mask);
	linkmode_set_bit(ETHTOOL_LINK_MODE_Asym_Pause_BIT, mask);
	linkmode_set_bit(ETHTOOL_LINK_MODE_Autoneg_BIT, mask);
	linkmode_and(pl->supported, pl->supported, mask);

	phylink_set(pl->supported, MII);

	if (s) {
		__set_bit(s->bit, pl->supported);
		__set_bit(s->bit, pl->link_config.lp_advertising);
	} else {
		phylink_warn(pl, "fixed link %s duplex %dMbps not recognised\n",
			     pl->link_config.duplex == DUPLEX_FULL ? "full" : "half",
			     pl->link_config.speed);
	}

	linkmode_and(pl->link_config.advertising, pl->link_config.advertising,
		     pl->supported);

	pl->link_config.link = 1;
	pl->link_config.an_complete = 1;

	return 0;
}

static int phylink_parse_mode(struct phylink *pl,
			      const struct fwnode_handle *fwnode)
{
	struct fwnode_handle *dn;
	const char *managed;
	unsigned long caps;

	if (pl->config->default_an_inband)
		pl->cfg_link_an_mode = MLO_AN_INBAND;

	dn = fwnode_get_named_child_node(fwnode, "fixed-link");
	if (dn || fwnode_property_present(fwnode, "fixed-link"))
		pl->cfg_link_an_mode = MLO_AN_FIXED;
	fwnode_handle_put(dn);

	if ((fwnode_property_read_string(fwnode, "managed", &managed) == 0 &&
	     strcmp(managed, "in-band-status") == 0)) {
		if (pl->cfg_link_an_mode == MLO_AN_FIXED) {
			phylink_err(pl,
				    "can't use both fixed-link and in-band-status\n");
			return -EINVAL;
		}

		pl->cfg_link_an_mode = MLO_AN_INBAND;
	}

	if (pl->cfg_link_an_mode == MLO_AN_INBAND) {
		linkmode_zero(pl->supported);
		phylink_set(pl->supported, MII);
		phylink_set(pl->supported, Autoneg);
		phylink_set(pl->supported, Asym_Pause);
		phylink_set(pl->supported, Pause);

		switch (pl->link_config.interface) {
		case PHY_INTERFACE_MODE_SGMII:
		case PHY_INTERFACE_MODE_PSGMII:
		case PHY_INTERFACE_MODE_QSGMII:
		case PHY_INTERFACE_MODE_QUSGMII:
		case PHY_INTERFACE_MODE_RGMII:
		case PHY_INTERFACE_MODE_RGMII_ID:
		case PHY_INTERFACE_MODE_RGMII_RXID:
		case PHY_INTERFACE_MODE_RGMII_TXID:
		case PHY_INTERFACE_MODE_RTBI:
		case PHY_INTERFACE_MODE_1000BASEX:
		case PHY_INTERFACE_MODE_2500BASEX:
		case PHY_INTERFACE_MODE_5GBASER:
		case PHY_INTERFACE_MODE_25GBASER:
		case PHY_INTERFACE_MODE_USXGMII:
		case PHY_INTERFACE_MODE_10G_QXGMII:
		case PHY_INTERFACE_MODE_10GKR:
		case PHY_INTERFACE_MODE_10GBASER:
		case PHY_INTERFACE_MODE_XLGMII:
			caps = ~(MAC_SYM_PAUSE | MAC_ASYM_PAUSE);
			caps = phylink_get_capabilities(pl->link_config.interface, caps,
							RATE_MATCH_NONE);
			phylink_caps_to_linkmodes(pl->supported, caps);
			break;

		default:
			phylink_err(pl,
				    "incorrect link mode %s for in-band status\n",
				    phy_modes(pl->link_config.interface));
			return -EINVAL;
		}

		linkmode_copy(pl->link_config.advertising, pl->supported);

		if (phylink_validate(pl, pl->supported, &pl->link_config)) {
			phylink_err(pl,
				    "failed to validate link configuration for in-band status\n");
			return -EINVAL;
		}
	}

	return 0;
}

static void phylink_apply_manual_flow(struct phylink *pl,
				      struct phylink_link_state *state)
{
	/* If autoneg is disabled, pause AN is also disabled */
	if (!linkmode_test_bit(ETHTOOL_LINK_MODE_Autoneg_BIT,
			       state->advertising))
		state->pause &= ~MLO_PAUSE_AN;

	/* Manual configuration of pause modes */
	if (!(pl->link_config.pause & MLO_PAUSE_AN))
		state->pause = pl->link_config.pause;
}

static void phylink_resolve_an_pause(struct phylink_link_state *state)
{
	bool tx_pause, rx_pause;

	if (state->duplex == DUPLEX_FULL) {
		linkmode_resolve_pause(state->advertising,
				       state->lp_advertising,
				       &tx_pause, &rx_pause);
		if (tx_pause)
			state->pause |= MLO_PAUSE_TX;
		if (rx_pause)
			state->pause |= MLO_PAUSE_RX;
	}
}

static void phylink_pcs_pre_config(struct phylink_pcs *pcs,
				   phy_interface_t interface)
{
	if (pcs && pcs->ops->pcs_pre_config)
		pcs->ops->pcs_pre_config(pcs, interface);
}

static int phylink_pcs_post_config(struct phylink_pcs *pcs,
				   phy_interface_t interface)
{
	int err = 0;

	if (pcs && pcs->ops->pcs_post_config)
		err = pcs->ops->pcs_post_config(pcs, interface);

	return err;
}

static void phylink_pcs_disable(struct phylink_pcs *pcs)
{
	if (pcs && pcs->ops->pcs_disable)
		pcs->ops->pcs_disable(pcs);
}

static int phylink_pcs_enable(struct phylink_pcs *pcs)
{
	int err = 0;

	if (pcs && pcs->ops->pcs_enable)
		err = pcs->ops->pcs_enable(pcs);

	return err;
}

static int phylink_pcs_config(struct phylink_pcs *pcs, unsigned int neg_mode,
			      const struct phylink_link_state *state,
			      bool permit_pause_to_mac)
{
	if (!pcs)
		return 0;

	return pcs->ops->pcs_config(pcs, neg_mode, state->interface,
				    state->advertising, permit_pause_to_mac);
}

static void phylink_pcs_link_up(struct phylink_pcs *pcs, unsigned int neg_mode,
				phy_interface_t interface, int speed,
				int duplex)
{
	if (pcs && pcs->ops->pcs_link_up)
		pcs->ops->pcs_link_up(pcs, neg_mode, interface, speed, duplex);
}

static void phylink_pcs_poll_stop(struct phylink *pl)
{
	if (pl->cfg_link_an_mode == MLO_AN_INBAND)
		del_timer(&pl->link_poll);
}

static void phylink_pcs_poll_start(struct phylink *pl)
{
	if (pl->pcs && pl->pcs->poll && pl->cfg_link_an_mode == MLO_AN_INBAND)
		mod_timer(&pl->link_poll, jiffies + HZ);
}

int phylink_pcs_pre_init(struct phylink *pl, struct phylink_pcs *pcs)
{
	int ret = 0;

	/* Signal to PCS driver that MAC requires RX clock for init */
	if (pl->config->mac_requires_rxc)
		pcs->rxc_always_on = true;

	if (pcs->ops->pcs_pre_init)
		ret = pcs->ops->pcs_pre_init(pcs);

	return ret;
}
EXPORT_SYMBOL_GPL(phylink_pcs_pre_init);

static void phylink_mac_config(struct phylink *pl,
			       const struct phylink_link_state *state)
{
	struct phylink_link_state st = *state;

	/* Stop drivers incorrectly using these */
	linkmode_zero(st.lp_advertising);
	st.speed = SPEED_UNKNOWN;
	st.duplex = DUPLEX_UNKNOWN;
	st.an_complete = false;
	st.link = false;

	phylink_dbg(pl,
		    "%s: mode=%s/%s/%s adv=%*pb pause=%02x\n",
		    __func__, phylink_an_mode_str(pl->cur_link_an_mode),
		    phy_modes(st.interface),
		    phy_rate_matching_to_str(st.rate_matching),
		    __ETHTOOL_LINK_MODE_MASK_NBITS, st.advertising,
		    st.pause);

	pl->mac_ops->mac_config(pl->config, pl->cur_link_an_mode, &st);
}

static void phylink_pcs_an_restart(struct phylink *pl)
{
	if (pl->pcs && linkmode_test_bit(ETHTOOL_LINK_MODE_Autoneg_BIT,
					 pl->link_config.advertising) &&
	    phy_interface_mode_is_8023z(pl->link_config.interface) &&
	    phylink_autoneg_inband(pl->cur_link_an_mode))
		pl->pcs->ops->pcs_an_restart(pl->pcs);
}

/**
 * phylink_pcs_neg_mode() - helper to determine PCS inband mode
 * @mode: one of %MLO_AN_FIXED, %MLO_AN_PHY, %MLO_AN_INBAND.
 * @interface: interface mode to be used
 * @advertising: adertisement ethtool link mode mask
 *
 * Determines the negotiation mode to be used by the PCS, and returns
 * one of:
 *
 * - %PHYLINK_PCS_NEG_NONE: interface mode does not support inband
 * - %PHYLINK_PCS_NEG_OUTBAND: an out of band mode (e.g. reading the PHY)
 *   will be used.
 * - %PHYLINK_PCS_NEG_INBAND_DISABLED: inband mode selected but autoneg
 *   disabled
 * - %PHYLINK_PCS_NEG_INBAND_ENABLED: inband mode selected and autoneg enabled
 *
 * Note: this is for cases where the PCS itself is involved in negotiation
 * (e.g. Clause 37, SGMII and similar) not Clause 73.
 */
static unsigned int phylink_pcs_neg_mode(unsigned int mode,
					 phy_interface_t interface,
					 const unsigned long *advertising)
{
	unsigned int neg_mode;

	switch (interface) {
	case PHY_INTERFACE_MODE_SGMII:
	case PHY_INTERFACE_MODE_QSGMII:
	case PHY_INTERFACE_MODE_QUSGMII:
	case PHY_INTERFACE_MODE_USXGMII:
	case PHY_INTERFACE_MODE_10G_QXGMII:
		/* These protocols are designed for use with a PHY which
		 * communicates its negotiation result back to the MAC via
		 * inband communication. Note: there exist PHYs that run
		 * with SGMII but do not send the inband data.
		 */
		if (!phylink_autoneg_inband(mode))
			neg_mode = PHYLINK_PCS_NEG_OUTBAND;
		else
			neg_mode = PHYLINK_PCS_NEG_INBAND_ENABLED;
		break;

	case PHY_INTERFACE_MODE_1000BASEX:
	case PHY_INTERFACE_MODE_2500BASEX:
		/* 1000base-X is designed for use media-side for Fibre
		 * connections, and thus the Autoneg bit needs to be
		 * taken into account. We also do this for 2500base-X
		 * as well, but drivers may not support this, so may
		 * need to override this.
		 */
		if (!phylink_autoneg_inband(mode))
			neg_mode = PHYLINK_PCS_NEG_OUTBAND;
		else if (linkmode_test_bit(ETHTOOL_LINK_MODE_Autoneg_BIT,
					   advertising))
			neg_mode = PHYLINK_PCS_NEG_INBAND_ENABLED;
		else
			neg_mode = PHYLINK_PCS_NEG_INBAND_DISABLED;
		break;

	default:
		neg_mode = PHYLINK_PCS_NEG_NONE;
		break;
	}

	return neg_mode;
}

static void phylink_major_config(struct phylink *pl, bool restart,
				  const struct phylink_link_state *state)
{
	struct phylink_pcs *pcs = NULL;
	bool pcs_changed = false;
	unsigned int rate_kbd;
	unsigned int neg_mode;
	int err;

	phylink_dbg(pl, "major config %s\n", phy_modes(state->interface));

	pl->pcs_neg_mode = phylink_pcs_neg_mode(pl->cur_link_an_mode,
						state->interface,
						state->advertising);

	if (pl->mac_ops->mac_select_pcs) {
		pcs = pl->mac_ops->mac_select_pcs(pl->config, state->interface);
		if (IS_ERR(pcs)) {
			phylink_err(pl,
				    "mac_select_pcs unexpectedly failed: %pe\n",
				    pcs);
			return;
		}

		pcs_changed = pl->pcs != pcs;
	}

	phylink_pcs_poll_stop(pl);

	if (pl->mac_ops->mac_prepare) {
		err = pl->mac_ops->mac_prepare(pl->config, pl->cur_link_an_mode,
					       state->interface);
		if (err < 0) {
			phylink_err(pl, "mac_prepare failed: %pe\n",
				    ERR_PTR(err));
			return;
		}
	}

	/* If we have a new PCS, switch to the new PCS after preparing the MAC
	 * for the change.
	 */
	if (pcs_changed) {
		phylink_pcs_disable(pl->pcs);

		if (pl->pcs)
			pl->pcs->phylink = NULL;

		pcs->phylink = pl;

		pl->pcs = pcs;
	}

	if (pl->pcs)
		phylink_pcs_pre_config(pl->pcs, state->interface);

	phylink_mac_config(pl, state);

	if (pl->pcs)
		phylink_pcs_post_config(pl->pcs, state->interface);

	if (pl->pcs_state == PCS_STATE_STARTING || pcs_changed)
		phylink_pcs_enable(pl->pcs);

	neg_mode = pl->cur_link_an_mode;
	if (pl->pcs && pl->pcs->neg_mode)
		neg_mode = pl->pcs_neg_mode;

	err = phylink_pcs_config(pl->pcs, neg_mode, state,
				 !!(pl->link_config.pause & MLO_PAUSE_AN));
	if (err < 0)
		phylink_err(pl, "pcs_config failed: %pe\n",
			    ERR_PTR(err));
	else if (err > 0)
		restart = true;

	if (restart)
		phylink_pcs_an_restart(pl);

	if (pl->mac_ops->mac_finish) {
		err = pl->mac_ops->mac_finish(pl->config, pl->cur_link_an_mode,
					      state->interface);
		if (err < 0)
			phylink_err(pl, "mac_finish failed: %pe\n",
				    ERR_PTR(err));
	}

	if (pl->sfp_bus) {
		rate_kbd = phylink_interface_signal_rate(state->interface);
		if (rate_kbd)
			sfp_upstream_set_signal_rate(pl->sfp_bus, rate_kbd);
	}

	phylink_pcs_poll_start(pl);
}

/*
 * Reconfigure for a change of inband advertisement.
 * If we have a separate PCS, we only need to call its pcs_config() method,
 * and then restart AN if it indicates something changed. Otherwise, we do
 * the full MAC reconfiguration.
 */
static int phylink_change_inband_advert(struct phylink *pl)
{
	unsigned int neg_mode;
	int ret;

	if (test_bit(PHYLINK_DISABLE_STOPPED, &pl->phylink_disable_state))
		return 0;

	phylink_dbg(pl, "%s: mode=%s/%s adv=%*pb pause=%02x\n", __func__,
		    phylink_an_mode_str(pl->cur_link_an_mode),
		    phy_modes(pl->link_config.interface),
		    __ETHTOOL_LINK_MODE_MASK_NBITS, pl->link_config.advertising,
		    pl->link_config.pause);

	/* Recompute the PCS neg mode */
	pl->pcs_neg_mode = phylink_pcs_neg_mode(pl->cur_link_an_mode,
					pl->link_config.interface,
					pl->link_config.advertising);

	neg_mode = pl->cur_link_an_mode;
	if (pl->pcs->neg_mode)
		neg_mode = pl->pcs_neg_mode;

	/* Modern PCS-based method; update the advert at the PCS, and
	 * restart negotiation if the pcs_config() helper indicates that
	 * the programmed advertisement has changed.
	 */
	ret = phylink_pcs_config(pl->pcs, neg_mode, &pl->link_config,
				 !!(pl->link_config.pause & MLO_PAUSE_AN));
	if (ret < 0)
		return ret;

	if (ret > 0)
		phylink_pcs_an_restart(pl);

	return 0;
}

static void phylink_mac_pcs_get_state(struct phylink *pl,
				      struct phylink_link_state *state)
{
	linkmode_copy(state->advertising, pl->link_config.advertising);
	linkmode_zero(state->lp_advertising);
	state->interface = pl->link_config.interface;
	state->rate_matching = pl->link_config.rate_matching;
	if (linkmode_test_bit(ETHTOOL_LINK_MODE_Autoneg_BIT,
			      state->advertising)) {
		state->speed = SPEED_UNKNOWN;
		state->duplex = DUPLEX_UNKNOWN;
		state->pause = MLO_PAUSE_NONE;
	} else {
		state->speed =  pl->link_config.speed;
		state->duplex = pl->link_config.duplex;
		state->pause = pl->link_config.pause;
	}
	state->an_complete = 0;
	state->link = 1;

	if (pl->pcs)
		pl->pcs->ops->pcs_get_state(pl->pcs, state);
	else
		state->link = 0;
}

/* The fixed state is... fixed except for the link state,
 * which may be determined by a GPIO or a callback.
 */
static void phylink_get_fixed_state(struct phylink *pl,
				    struct phylink_link_state *state)
{
	*state = pl->link_config;
	if (pl->config->get_fixed_state)
		pl->config->get_fixed_state(pl->config, state);
	else if (pl->link_gpio)
		state->link = !!gpiod_get_value_cansleep(pl->link_gpio);

	state->pause = MLO_PAUSE_NONE;
	phylink_resolve_an_pause(state);
}

static void phylink_mac_initial_config(struct phylink *pl, bool force_restart)
{
	struct phylink_link_state link_state;

	switch (pl->cur_link_an_mode) {
	case MLO_AN_PHY:
		link_state = pl->phy_state;
		break;

	case MLO_AN_FIXED:
		phylink_get_fixed_state(pl, &link_state);
		break;

	case MLO_AN_INBAND:
		link_state = pl->link_config;
		if (link_state.interface == PHY_INTERFACE_MODE_SGMII)
			link_state.pause = MLO_PAUSE_NONE;
		break;

	default: /* can't happen */
		return;
	}

	link_state.link = false;

	phylink_apply_manual_flow(pl, &link_state);
	phylink_major_config(pl, force_restart, &link_state);
}

static const char *phylink_pause_to_str(int pause)
{
	switch (pause & MLO_PAUSE_TXRX_MASK) {
	case MLO_PAUSE_TX | MLO_PAUSE_RX:
		return "rx/tx";
	case MLO_PAUSE_TX:
		return "tx";
	case MLO_PAUSE_RX:
		return "rx";
	default:
		return "off";
	}
}

static void phylink_link_up(struct phylink *pl,
			    struct phylink_link_state link_state)
{
	struct net_device *ndev = pl->netdev;
	unsigned int neg_mode;
	int speed, duplex;
	bool rx_pause;

	speed = link_state.speed;
	duplex = link_state.duplex;
	rx_pause = !!(link_state.pause & MLO_PAUSE_RX);

	switch (link_state.rate_matching) {
	case RATE_MATCH_PAUSE:
		/* The PHY is doing rate matchion from the media rate (in
		 * the link_state) to the interface speed, and will send
		 * pause frames to the MAC to limit its transmission speed.
		 */
		speed = phylink_interface_max_speed(link_state.interface);
		duplex = DUPLEX_FULL;
		rx_pause = true;
		break;

	case RATE_MATCH_CRS:
		/* The PHY is doing rate matchion from the media rate (in
		 * the link_state) to the interface speed, and will cause
		 * collisions to the MAC to limit its transmission speed.
		 */
		speed = phylink_interface_max_speed(link_state.interface);
		duplex = DUPLEX_HALF;
		break;
	}

	pl->cur_interface = link_state.interface;

	neg_mode = pl->cur_link_an_mode;
	if (pl->pcs && pl->pcs->neg_mode)
		neg_mode = pl->pcs_neg_mode;

	phylink_pcs_link_up(pl->pcs, neg_mode, pl->cur_interface, speed,
			    duplex);

	pl->mac_ops->mac_link_up(pl->config, pl->phydev, pl->cur_link_an_mode,
				 pl->cur_interface, speed, duplex,
				 !!(link_state.pause & MLO_PAUSE_TX), rx_pause);

	if (ndev)
		netif_carrier_on(ndev);

	phylink_info(pl,
		     "Link is Up - %s/%s - flow control %s\n",
		     phy_speed_to_str(link_state.speed),
		     phy_duplex_to_str(link_state.duplex),
		     phylink_pause_to_str(link_state.pause));
}

static void phylink_link_down(struct phylink *pl)
{
	struct net_device *ndev = pl->netdev;

	if (ndev)
		netif_carrier_off(ndev);
	pl->mac_ops->mac_link_down(pl->config, pl->cur_link_an_mode,
				   pl->cur_interface);
	phylink_info(pl, "Link is Down\n");
}

static void phylink_resolve(struct work_struct *w)
{
	struct phylink *pl = container_of(w, struct phylink, resolve);
	struct phylink_link_state link_state;
	struct net_device *ndev = pl->netdev;
	bool mac_config = false;
	bool retrigger = false;
	bool cur_link_state;

	mutex_lock(&pl->state_mutex);
	if (pl->netdev)
		cur_link_state = netif_carrier_ok(ndev);
	else
		cur_link_state = pl->old_link_state;

	if (pl->phylink_disable_state) {
		pl->link_failed = false;
		link_state.link = false;
	} else if (pl->link_failed) {
		link_state.link = false;
		retrigger = true;
	} else if (pl->cur_link_an_mode == MLO_AN_FIXED) {
		phylink_get_fixed_state(pl, &link_state);
		mac_config = link_state.link;
	} else if (pl->cur_link_an_mode == MLO_AN_PHY) {
		link_state = pl->phy_state;
		mac_config = link_state.link;
	} else {
		phylink_mac_pcs_get_state(pl, &link_state);

		/* The PCS may have a latching link-fail indicator. If the link
		 * was up, bring the link down and re-trigger the resolve.
		 * Otherwise, re-read the PCS state to get the current status
		 * of the link.
		 */
		if (!link_state.link) {
			if (cur_link_state)
				retrigger = true;
			else
				phylink_mac_pcs_get_state(pl, &link_state);
		}

		/* If we have a phy, the "up" state is the union of both the
		 * PHY and the MAC
		 */
		if (pl->phydev)
			link_state.link &= pl->phy_state.link;

		/* Only update if the PHY link is up */
		if (pl->phydev && pl->phy_state.link) {
			/* If the interface has changed, force a link down
			 * event if the link isn't already down, and re-resolve.
			 */
			if (link_state.interface != pl->phy_state.interface) {
				retrigger = true;
				link_state.link = false;
			}

			link_state.interface = pl->phy_state.interface;

			/* If we are doing rate matching, then the link
			 * speed/duplex comes from the PHY
			 */
			if (pl->phy_state.rate_matching) {
				link_state.rate_matching =
					pl->phy_state.rate_matching;
				link_state.speed = pl->phy_state.speed;
				link_state.duplex = pl->phy_state.duplex;
			}

			/* If we have a PHY, we need to update with the PHY
			 * flow control bits.
			 */
			link_state.pause = pl->phy_state.pause;
			mac_config = true;
		}
	}

	if (pl->cur_link_an_mode != MLO_AN_FIXED)
		phylink_apply_manual_flow(pl, &link_state);

	if (mac_config) {
		if (link_state.interface != pl->link_config.interface) {
			/* The interface has changed, force the link down and
			 * then reconfigure.
			 */
			if (cur_link_state) {
				phylink_link_down(pl);
				cur_link_state = false;
			}
			phylink_major_config(pl, false, &link_state);
			pl->link_config.interface = link_state.interface;
		}
	}

	if (link_state.link != cur_link_state) {
		pl->old_link_state = link_state.link;
		if (!link_state.link)
			phylink_link_down(pl);
		else
			phylink_link_up(pl, link_state);
	}
	if (!link_state.link && retrigger) {
		pl->link_failed = false;
		queue_work(system_power_efficient_wq, &pl->resolve);
	}
	mutex_unlock(&pl->state_mutex);
}

static void phylink_run_resolve(struct phylink *pl)
{
	if (!pl->phylink_disable_state)
		queue_work(system_power_efficient_wq, &pl->resolve);
}

static void phylink_run_resolve_and_disable(struct phylink *pl, int bit)
{
	unsigned long state = pl->phylink_disable_state;

	set_bit(bit, &pl->phylink_disable_state);
	if (state == 0) {
		queue_work(system_power_efficient_wq, &pl->resolve);
		flush_work(&pl->resolve);
	}
}

static void phylink_enable_and_run_resolve(struct phylink *pl, int bit)
{
	clear_bit(bit, &pl->phylink_disable_state);
	phylink_run_resolve(pl);
}

static void phylink_fixed_poll(struct timer_list *t)
{
	struct phylink *pl = container_of(t, struct phylink, link_poll);

	mod_timer(t, jiffies + HZ);

	phylink_run_resolve(pl);
}

static const struct sfp_upstream_ops sfp_phylink_ops;

static int phylink_register_sfp(struct phylink *pl,
				const struct fwnode_handle *fwnode)
{
	struct sfp_bus *bus;
	int ret;

	if (!fwnode)
		return 0;

	bus = sfp_bus_find_fwnode(fwnode);
	if (IS_ERR(bus)) {
		phylink_err(pl, "unable to attach SFP bus: %pe\n", bus);
		return PTR_ERR(bus);
	}

	pl->sfp_bus = bus;

	ret = sfp_bus_add_upstream(bus, pl, &sfp_phylink_ops);
	sfp_bus_put(bus);

	return ret;
}

/**
 * phylink_set_fixed_link() - set the fixed link
 * @pl: a pointer to a &struct phylink returned from phylink_create()
 * @state: a pointer to a struct phylink_link_state.
 *
 * This function is used when the link parameters are known and do not change,
 * making it suitable for certain types of network connections.
 *
 * Returns: zero on success or negative error code.
 */
int phylink_set_fixed_link(struct phylink *pl,
			   const struct phylink_link_state *state)
{
	const struct phy_setting *s;
	unsigned long *adv;

	if (pl->cfg_link_an_mode != MLO_AN_PHY || !state ||
	    !test_bit(PHYLINK_DISABLE_STOPPED, &pl->phylink_disable_state))
		return -EINVAL;

	s = phy_lookup_setting(state->speed, state->duplex,
			       pl->supported, true);
	if (!s)
		return -EINVAL;

	adv = pl->link_config.advertising;
	linkmode_zero(adv);
	linkmode_set_bit(s->bit, adv);
	linkmode_set_bit(ETHTOOL_LINK_MODE_Autoneg_BIT, adv);

	pl->link_config.speed = state->speed;
	pl->link_config.duplex = state->duplex;
	pl->link_config.link = 1;
	pl->link_config.an_complete = 1;

	pl->cfg_link_an_mode = MLO_AN_FIXED;
	pl->cur_link_an_mode = pl->cfg_link_an_mode;

	return 0;
}
EXPORT_SYMBOL_GPL(phylink_set_fixed_link);

/**
 * phylink_create() - create a phylink instance
 * @config: a pointer to the target &struct phylink_config
 * @fwnode: a pointer to a &struct fwnode_handle describing the network
 *	interface
 * @iface: the desired link mode defined by &typedef phy_interface_t
 * @mac_ops: a pointer to a &struct phylink_mac_ops for the MAC.
 *
 * Create a new phylink instance, and parse the link parameters found in @np.
 * This will parse in-band modes, fixed-link or SFP configuration.
 *
 * Note: the rtnl lock must not be held when calling this function.
 *
 * Returns a pointer to a &struct phylink, or an error-pointer value. Users
 * must use IS_ERR() to check for errors from this function.
 */
struct phylink *phylink_create(struct phylink_config *config,
			       const struct fwnode_handle *fwnode,
			       phy_interface_t iface,
			       const struct phylink_mac_ops *mac_ops)
{
	struct phylink *pl;
	int ret;

	/* Validate the supplied configuration */
	if (phy_interface_empty(config->supported_interfaces)) {
		dev_err(config->dev,
			"phylink: error: empty supported_interfaces\n");
		return ERR_PTR(-EINVAL);
	}

	pl = kzalloc(sizeof(*pl), GFP_KERNEL);
	if (!pl)
		return ERR_PTR(-ENOMEM);

	mutex_init(&pl->state_mutex);
	INIT_WORK(&pl->resolve, phylink_resolve);

	pl->config = config;
	if (config->type == PHYLINK_NETDEV) {
		pl->netdev = to_net_dev(config->dev);
		netif_carrier_off(pl->netdev);
	} else if (config->type == PHYLINK_DEV) {
		pl->dev = config->dev;
	} else {
		kfree(pl);
		return ERR_PTR(-EINVAL);
	}

	pl->phy_state.interface = iface;
	pl->link_interface = iface;
	if (iface == PHY_INTERFACE_MODE_MOCA)
		pl->link_port = PORT_BNC;
	else
		pl->link_port = PORT_MII;
	pl->link_config.interface = iface;
	pl->link_config.pause = MLO_PAUSE_AN;
	pl->link_config.speed = SPEED_UNKNOWN;
	pl->link_config.duplex = DUPLEX_UNKNOWN;
	pl->pcs_state = PCS_STATE_DOWN;
	pl->mac_ops = mac_ops;
	__set_bit(PHYLINK_DISABLE_STOPPED, &pl->phylink_disable_state);
	timer_setup(&pl->link_poll, phylink_fixed_poll, 0);

	linkmode_fill(pl->supported);
	linkmode_copy(pl->link_config.advertising, pl->supported);
	phylink_validate(pl, pl->supported, &pl->link_config);

	ret = phylink_parse_mode(pl, fwnode);
	if (ret < 0) {
		kfree(pl);
		return ERR_PTR(ret);
	}

	if (pl->cfg_link_an_mode == MLO_AN_FIXED) {
		ret = phylink_parse_fixedlink(pl, fwnode);
		if (ret < 0) {
			kfree(pl);
			return ERR_PTR(ret);
		}
	}

	pl->cur_link_an_mode = pl->cfg_link_an_mode;

	ret = phylink_register_sfp(pl, fwnode);
	if (ret < 0) {
		kfree(pl);
		return ERR_PTR(ret);
	}

	return pl;
}
EXPORT_SYMBOL_GPL(phylink_create);

/**
 * phylink_destroy() - cleanup and destroy the phylink instance
 * @pl: a pointer to a &struct phylink returned from phylink_create()
 *
 * Destroy a phylink instance. Any PHY that has been attached must have been
 * cleaned up via phylink_disconnect_phy() prior to calling this function.
 *
 * Note: the rtnl lock must not be held when calling this function.
 */
void phylink_destroy(struct phylink *pl)
{
	sfp_bus_del_upstream(pl->sfp_bus);
	if (pl->link_gpio)
		gpiod_put(pl->link_gpio);

	cancel_work_sync(&pl->resolve);
	kfree(pl);
}
EXPORT_SYMBOL_GPL(phylink_destroy);

/**
 * phylink_expects_phy() - Determine if phylink expects a phy to be attached
 * @pl: a pointer to a &struct phylink returned from phylink_create()
 *
 * When using fixed-link mode, or in-band mode with 1000base-X or 2500base-X,
 * no PHY is needed.
 *
 * Returns true if phylink will be expecting a PHY.
 */
bool phylink_expects_phy(struct phylink *pl)
{
	if (pl->cfg_link_an_mode == MLO_AN_FIXED ||
	    (pl->cfg_link_an_mode == MLO_AN_INBAND &&
	     phy_interface_mode_is_8023z(pl->link_config.interface)))
		return false;
	return true;
}
EXPORT_SYMBOL_GPL(phylink_expects_phy);

static void phylink_phy_change(struct phy_device *phydev, bool up)
{
	struct phylink *pl = phydev->phylink;
	bool tx_pause, rx_pause;

	phy_get_pause(phydev, &tx_pause, &rx_pause);

	mutex_lock(&pl->state_mutex);
	pl->phy_state.speed = phydev->speed;
	pl->phy_state.duplex = phydev->duplex;
	pl->phy_state.rate_matching = phydev->rate_matching;
	pl->phy_state.pause = MLO_PAUSE_NONE;
	if (tx_pause)
		pl->phy_state.pause |= MLO_PAUSE_TX;
	if (rx_pause)
		pl->phy_state.pause |= MLO_PAUSE_RX;
	pl->phy_state.interface = phydev->interface;
	pl->phy_state.link = up;
	if (!up)
		pl->link_failed = true;
	mutex_unlock(&pl->state_mutex);

	phylink_run_resolve(pl);

	phylink_dbg(pl, "phy link %s %s/%s/%s/%s/%s\n", up ? "up" : "down",
		    phy_modes(phydev->interface),
		    phy_speed_to_str(phydev->speed),
		    phy_duplex_to_str(phydev->duplex),
		    phy_rate_matching_to_str(phydev->rate_matching),
		    phylink_pause_to_str(pl->phy_state.pause));
}

static int phylink_validate_phy(struct phylink *pl, struct phy_device *phy,
				unsigned long *supported,
				struct phylink_link_state *state)
{
	DECLARE_PHY_INTERFACE_MASK(interfaces);

	/* If the PHY provides a bitmap of the interfaces it will be using
	 * depending on the negotiated media speeds, use this to validate
	 * which ethtool link modes can be used.
	 */
	if (!phy_interface_empty(phy->possible_interfaces)) {
		/* We only care about the union of the PHY's interfaces and
		 * those which the host supports.
		 */
		phy_interface_and(interfaces, phy->possible_interfaces,
				  pl->config->supported_interfaces);

		if (phy_interface_empty(interfaces)) {
			phylink_err(pl, "PHY has no common interfaces\n");
			return -EINVAL;
		}

		if (phy_on_sfp(phy)) {
			/* If the PHY is on a SFP, limit the interfaces to
			 * those that can be used with a SFP module.
			 */
			phy_interface_and(interfaces, interfaces,
					  phylink_sfp_interfaces);

			if (phy_interface_empty(interfaces)) {
				phylink_err(pl, "SFP PHY's possible interfaces becomes empty\n");
				return -EINVAL;
			}
		}

		phylink_dbg(pl, "PHY %s uses interfaces %*pbl, validating %*pbl\n",
			    phydev_name(phy),
			    (int)PHY_INTERFACE_MODE_MAX,
			    phy->possible_interfaces,
			    (int)PHY_INTERFACE_MODE_MAX, interfaces);

		return phylink_validate_mask(pl, phy, supported, state,
					     interfaces);
	}

	phylink_dbg(pl, "PHY %s doesn't supply possible interfaces\n",
		    phydev_name(phy));

	/* Check whether we would use rate matching for the proposed interface
	 * mode.
	 */
	state->rate_matching = phy_get_rate_matching(phy, state->interface);

	/* Clause 45 PHYs may switch their Serdes lane between, e.g. 10GBASE-R,
	 * 5GBASE-R, 2500BASE-X and SGMII if they are not using rate matching.
	 * For some interface modes (e.g. RXAUI, XAUI and USXGMII) switching
	 * their Serdes is either unnecessary or not reasonable.
	 *
	 * For these which switch interface modes, we really need to know which
	 * interface modes the PHY supports to properly work out which ethtool
	 * linkmodes can be supported. For now, as a work-around, we validate
	 * against all interface modes, which may lead to more ethtool link
	 * modes being advertised than are actually supported.
	 */
	if (phy->is_c45 && state->rate_matching == RATE_MATCH_NONE &&
	    state->interface != PHY_INTERFACE_MODE_RXAUI &&
	    state->interface != PHY_INTERFACE_MODE_XAUI &&
	    state->interface != PHY_INTERFACE_MODE_USXGMII)
		state->interface = PHY_INTERFACE_MODE_NA;

	return phylink_validate(pl, supported, state);
}

static int phylink_bringup_phy(struct phylink *pl, struct phy_device *phy,
			       phy_interface_t interface)
{
	struct phylink_link_state config;
	__ETHTOOL_DECLARE_LINK_MODE_MASK(supported);
	char *irq_str;
	int ret;

	/*
	 * This is the new way of dealing with flow control for PHYs,
	 * as described by Timur Tabi in commit 529ed1275263 ("net: phy:
	 * phy drivers should not set SUPPORTED_[Asym_]Pause") except
	 * using our validate call to the MAC, we rely upon the MAC
	 * clearing the bits from both supported and advertising fields.
	 */
	phy_support_asym_pause(phy);

	memset(&config, 0, sizeof(config));
	linkmode_copy(supported, phy->supported);
	linkmode_copy(config.advertising, phy->advertising);
	config.interface = interface;

	ret = phylink_validate_phy(pl, phy, supported, &config);
	if (ret) {
		phylink_warn(pl, "validation of %s with support %*pb and advertisement %*pb failed: %pe\n",
			     phy_modes(config.interface),
			     __ETHTOOL_LINK_MODE_MASK_NBITS, phy->supported,
			     __ETHTOOL_LINK_MODE_MASK_NBITS, config.advertising,
			     ERR_PTR(ret));
		return ret;
	}

	phy->phylink = pl;
	phy->phy_link_change = phylink_phy_change;

	irq_str = phy_attached_info_irq(phy);
	phylink_info(pl,
		     "PHY [%s] driver [%s] (irq=%s)\n",
		     dev_name(&phy->mdio.dev), phy->drv->name, irq_str);
	kfree(irq_str);

	mutex_lock(&phy->lock);
	mutex_lock(&pl->state_mutex);
	pl->phydev = phy;
	pl->phy_state.interface = interface;
	pl->phy_state.pause = MLO_PAUSE_NONE;
	pl->phy_state.speed = SPEED_UNKNOWN;
	pl->phy_state.duplex = DUPLEX_UNKNOWN;
	pl->phy_state.rate_matching = RATE_MATCH_NONE;
	linkmode_copy(pl->supported, supported);
	linkmode_copy(pl->link_config.advertising, config.advertising);

	/* Restrict the phy advertisement according to the MAC support. */
	linkmode_copy(phy->advertising, config.advertising);
	mutex_unlock(&pl->state_mutex);
	mutex_unlock(&phy->lock);

	phylink_dbg(pl,
		    "phy: %s setting supported %*pb advertising %*pb\n",
		    phy_modes(interface),
		    __ETHTOOL_LINK_MODE_MASK_NBITS, pl->supported,
		    __ETHTOOL_LINK_MODE_MASK_NBITS, phy->advertising);

	if (phy_interrupt_is_valid(phy))
		phy_request_interrupt(phy);

	if (pl->config->mac_managed_pm)
		phy->mac_managed_pm = true;

	return 0;
}

static int phylink_attach_phy(struct phylink *pl, struct phy_device *phy,
			      phy_interface_t interface)
{
	u32 flags = 0;

	if (WARN_ON(pl->cfg_link_an_mode == MLO_AN_FIXED ||
		    (pl->cfg_link_an_mode == MLO_AN_INBAND &&
		     phy_interface_mode_is_8023z(interface) && !pl->sfp_bus)))
		return -EINVAL;

	if (pl->phydev)
		return -EBUSY;

	if (pl->config->mac_requires_rxc)
		flags |= PHY_F_RXC_ALWAYS_ON;

	return phy_attach_direct(pl->netdev, phy, flags, interface);
}

/**
 * phylink_connect_phy() - connect a PHY to the phylink instance
 * @pl: a pointer to a &struct phylink returned from phylink_create()
 * @phy: a pointer to a &struct phy_device.
 *
 * Connect @phy to the phylink instance specified by @pl by calling
 * phy_attach_direct(). Configure the @phy according to the MAC driver's
 * capabilities, start the PHYLIB state machine and enable any interrupts
 * that the PHY supports.
 *
 * This updates the phylink's ethtool supported and advertising link mode
 * masks.
 *
 * Returns 0 on success or a negative errno.
 */
int phylink_connect_phy(struct phylink *pl, struct phy_device *phy)
{
	int ret;

	/* Use PHY device/driver interface */
	if (pl->link_interface == PHY_INTERFACE_MODE_NA) {
		pl->link_interface = phy->interface;
		pl->link_config.interface = pl->link_interface;
	}

	ret = phylink_attach_phy(pl, phy, pl->link_interface);
	if (ret < 0)
		return ret;

	ret = phylink_bringup_phy(pl, phy, pl->link_config.interface);
	if (ret)
		phy_detach(phy);

	return ret;
}
EXPORT_SYMBOL_GPL(phylink_connect_phy);

/**
 * phylink_of_phy_connect() - connect the PHY specified in the DT mode.
 * @pl: a pointer to a &struct phylink returned from phylink_create()
 * @dn: a pointer to a &struct device_node.
 * @flags: PHY-specific flags to communicate to the PHY device driver
 *
 * Connect the phy specified in the device node @dn to the phylink instance
 * specified by @pl. Actions specified in phylink_connect_phy() will be
 * performed.
 *
 * Returns 0 on success or a negative errno.
 */
int phylink_of_phy_connect(struct phylink *pl, struct device_node *dn,
			   u32 flags)
{
	return phylink_fwnode_phy_connect(pl, of_fwnode_handle(dn), flags);
}
EXPORT_SYMBOL_GPL(phylink_of_phy_connect);

/**
 * phylink_fwnode_phy_connect() - connect the PHY specified in the fwnode.
 * @pl: a pointer to a &struct phylink returned from phylink_create()
 * @fwnode: a pointer to a &struct fwnode_handle.
 * @flags: PHY-specific flags to communicate to the PHY device driver
 *
 * Connect the phy specified @fwnode to the phylink instance specified
 * by @pl.
 *
 * Returns 0 on success or a negative errno.
 */
int phylink_fwnode_phy_connect(struct phylink *pl,
			       const struct fwnode_handle *fwnode,
			       u32 flags)
{
	struct fwnode_handle *phy_fwnode;
	struct phy_device *phy_dev;
	int ret;

	/* Fixed links and 802.3z are handled without needing a PHY */
	if (pl->cfg_link_an_mode == MLO_AN_FIXED ||
	    (pl->cfg_link_an_mode == MLO_AN_INBAND &&
	     phy_interface_mode_is_8023z(pl->link_interface)))
		return 0;

	phy_fwnode = fwnode_get_phy_node(fwnode);
	if (IS_ERR(phy_fwnode)) {
		if (pl->cfg_link_an_mode == MLO_AN_PHY)
			return -ENODEV;
		return 0;
	}

	phy_dev = fwnode_phy_find_device(phy_fwnode);
	/* We're done with the phy_node handle */
	fwnode_handle_put(phy_fwnode);
	if (!phy_dev)
		return -ENODEV;

	/* Use PHY device/driver interface */
	if (pl->link_interface == PHY_INTERFACE_MODE_NA) {
		pl->link_interface = phy_dev->interface;
		pl->link_config.interface = pl->link_interface;
	}

	if (pl->config->mac_requires_rxc)
		flags |= PHY_F_RXC_ALWAYS_ON;

	ret = phy_attach_direct(pl->netdev, phy_dev, flags,
				pl->link_interface);
	phy_device_free(phy_dev);
	if (ret)
		return ret;

	ret = phylink_bringup_phy(pl, phy_dev, pl->link_config.interface);
	if (ret)
		phy_detach(phy_dev);

	return ret;
}
EXPORT_SYMBOL_GPL(phylink_fwnode_phy_connect);

/**
 * phylink_disconnect_phy() - disconnect any PHY attached to the phylink
 *   instance.
 * @pl: a pointer to a &struct phylink returned from phylink_create()
 *
 * Disconnect any current PHY from the phylink instance described by @pl.
 */
void phylink_disconnect_phy(struct phylink *pl)
{
	struct phy_device *phy;

	ASSERT_RTNL();

	phy = pl->phydev;
	if (phy) {
		mutex_lock(&phy->lock);
		mutex_lock(&pl->state_mutex);
		pl->phydev = NULL;
		mutex_unlock(&pl->state_mutex);
		mutex_unlock(&phy->lock);
		flush_work(&pl->resolve);

		phy_disconnect(phy);
	}
}
EXPORT_SYMBOL_GPL(phylink_disconnect_phy);

static void phylink_link_changed(struct phylink *pl, bool up, const char *what)
{
	if (!up)
		pl->link_failed = true;
	phylink_run_resolve(pl);
	phylink_dbg(pl, "%s link %s\n", what, up ? "up" : "down");
}

/**
 * phylink_mac_change() - notify phylink of a change in MAC state
 * @pl: a pointer to a &struct phylink returned from phylink_create()
 * @up: indicates whether the link is currently up.
 *
 * The MAC driver should call this driver when the state of its link
 * changes (eg, link failure, new negotiation results, etc.)
 */
void phylink_mac_change(struct phylink *pl, bool up)
{
	phylink_link_changed(pl, up, "mac");
}
EXPORT_SYMBOL_GPL(phylink_mac_change);

/**
 * phylink_pcs_change() - notify phylink of a change to PCS link state
 * @pcs: pointer to &struct phylink_pcs
 * @up: indicates whether the link is currently up.
 *
 * The PCS driver should call this when the state of its link changes
 * (e.g. link failure, new negotiation results, etc.) Note: it should
 * not determine "up" by reading the BMSR. If in doubt about the link
 * state at interrupt time, then pass true if pcs_get_state() returns
 * the latched link-down state, otherwise pass false.
 */
void phylink_pcs_change(struct phylink_pcs *pcs, bool up)
{
	struct phylink *pl = pcs->phylink;

	if (pl)
		phylink_link_changed(pl, up, "pcs");
}
EXPORT_SYMBOL_GPL(phylink_pcs_change);

static irqreturn_t phylink_link_handler(int irq, void *data)
{
	struct phylink *pl = data;

	phylink_run_resolve(pl);

	return IRQ_HANDLED;
}

/**
 * phylink_start() - start a phylink instance
 * @pl: a pointer to a &struct phylink returned from phylink_create()
 *
 * Start the phylink instance specified by @pl, configuring the MAC for the
 * desired link mode(s) and negotiation style. This should be called from the
 * network device driver's &struct net_device_ops ndo_open() method.
 */
void phylink_start(struct phylink *pl)
{
	bool poll = false;

	ASSERT_RTNL();

	phylink_info(pl, "configuring for %s/%s link mode\n",
		     phylink_an_mode_str(pl->cur_link_an_mode),
		     phy_modes(pl->link_config.interface));

	/* Always set the carrier off */
	if (pl->netdev)
		netif_carrier_off(pl->netdev);

	pl->pcs_state = PCS_STATE_STARTING;

	/* Apply the link configuration to the MAC when starting. This allows
	 * a fixed-link to start with the correct parameters, and also
	 * ensures that we set the appropriate advertisement for Serdes links.
	 *
	 * Restart autonegotiation if using 802.3z to ensure that the link
	 * parameters are properly negotiated.  This is necessary for DSA
	 * switches using 802.3z negotiation to ensure they see our modes.
	 */
	phylink_mac_initial_config(pl, true);

	pl->pcs_state = PCS_STATE_STARTED;

	phylink_enable_and_run_resolve(pl, PHYLINK_DISABLE_STOPPED);

	if (pl->cfg_link_an_mode == MLO_AN_FIXED && pl->link_gpio) {
		int irq = gpiod_to_irq(pl->link_gpio);

		if (irq > 0) {
			if (!request_irq(irq, phylink_link_handler,
					 IRQF_TRIGGER_RISING |
					 IRQF_TRIGGER_FALLING,
					 "netdev link", pl))
				pl->link_irq = irq;
			else
				irq = 0;
		}
		if (irq <= 0)
			poll = true;
	}

	if (pl->cfg_link_an_mode == MLO_AN_FIXED)
		poll |= pl->config->poll_fixed_state;

	if (poll)
		mod_timer(&pl->link_poll, jiffies + HZ);
	if (pl->phydev)
		phy_start(pl->phydev);
	if (pl->sfp_bus)
		sfp_upstream_start(pl->sfp_bus);
}
EXPORT_SYMBOL_GPL(phylink_start);

/**
 * phylink_stop() - stop a phylink instance
 * @pl: a pointer to a &struct phylink returned from phylink_create()
 *
 * Stop the phylink instance specified by @pl. This should be called from the
 * network device driver's &struct net_device_ops ndo_stop() method.  The
 * network device's carrier state should not be changed prior to calling this
 * function.
 *
 * This will synchronously bring down the link if the link is not already
 * down (in other words, it will trigger a mac_link_down() method call.)
 */
void phylink_stop(struct phylink *pl)
{
	ASSERT_RTNL();

	if (pl->sfp_bus)
		sfp_upstream_stop(pl->sfp_bus);
	if (pl->phydev)
		phy_stop(pl->phydev);
	del_timer_sync(&pl->link_poll);
	if (pl->link_irq) {
		free_irq(pl->link_irq, pl);
		pl->link_irq = 0;
	}

	phylink_run_resolve_and_disable(pl, PHYLINK_DISABLE_STOPPED);

	pl->pcs_state = PCS_STATE_DOWN;

	phylink_pcs_disable(pl->pcs);
}
EXPORT_SYMBOL_GPL(phylink_stop);

/**
 * phylink_suspend() - handle a network device suspend event
 * @pl: a pointer to a &struct phylink returned from phylink_create()
 * @mac_wol: true if the MAC needs to receive packets for Wake-on-Lan
 *
 * Handle a network device suspend event. There are several cases:
 *
 * - If Wake-on-Lan is not active, we can bring down the link between
 *   the MAC and PHY by calling phylink_stop().
 * - If Wake-on-Lan is active, and being handled only by the PHY, we
 *   can also bring down the link between the MAC and PHY.
 * - If Wake-on-Lan is active, but being handled by the MAC, the MAC
 *   still needs to receive packets, so we can not bring the link down.
 */
void phylink_suspend(struct phylink *pl, bool mac_wol)
{
	ASSERT_RTNL();

	if (mac_wol && (!pl->netdev || pl->netdev->ethtool->wol_enabled)) {
		/* Wake-on-Lan enabled, MAC handling */
		mutex_lock(&pl->state_mutex);

		/* Stop the resolver bringing the link up */
		__set_bit(PHYLINK_DISABLE_MAC_WOL, &pl->phylink_disable_state);

		/* Disable the carrier, to prevent transmit timeouts,
		 * but one would hope all packets have been sent. This
		 * also means phylink_resolve() will do nothing.
		 */
		if (pl->netdev)
			netif_carrier_off(pl->netdev);
		else
			pl->old_link_state = false;

		/* We do not call mac_link_down() here as we want the
		 * link to remain up to receive the WoL packets.
		 */
		mutex_unlock(&pl->state_mutex);
	} else {
		phylink_stop(pl);
	}
}
EXPORT_SYMBOL_GPL(phylink_suspend);

/**
 * phylink_resume() - handle a network device resume event
 * @pl: a pointer to a &struct phylink returned from phylink_create()
 *
 * Undo the effects of phylink_suspend(), returning the link to an
 * operational state.
 */
void phylink_resume(struct phylink *pl)
{
	ASSERT_RTNL();

	if (test_bit(PHYLINK_DISABLE_MAC_WOL, &pl->phylink_disable_state)) {
		/* Wake-on-Lan enabled, MAC handling */

		/* Call mac_link_down() so we keep the overall state balanced.
		 * Do this under the state_mutex lock for consistency. This
		 * will cause a "Link Down" message to be printed during
		 * resume, which is harmless - the true link state will be
		 * printed when we run a resolve.
		 */
		mutex_lock(&pl->state_mutex);
		phylink_link_down(pl);
		mutex_unlock(&pl->state_mutex);

		/* Re-apply the link parameters so that all the settings get
		 * restored to the MAC.
		 */
		phylink_mac_initial_config(pl, true);

		/* Re-enable and re-resolve the link parameters */
		phylink_enable_and_run_resolve(pl, PHYLINK_DISABLE_MAC_WOL);
	} else {
		phylink_start(pl);
	}
}
EXPORT_SYMBOL_GPL(phylink_resume);

/**
 * phylink_ethtool_get_wol() - get the wake on lan parameters for the PHY
 * @pl: a pointer to a &struct phylink returned from phylink_create()
 * @wol: a pointer to &struct ethtool_wolinfo to hold the read parameters
 *
 * Read the wake on lan parameters from the PHY attached to the phylink
 * instance specified by @pl. If no PHY is currently attached, report no
 * support for wake on lan.
 */
void phylink_ethtool_get_wol(struct phylink *pl, struct ethtool_wolinfo *wol)
{
	ASSERT_RTNL();

	wol->supported = 0;
	wol->wolopts = 0;

	if (pl->phydev)
		phy_ethtool_get_wol(pl->phydev, wol);
}
EXPORT_SYMBOL_GPL(phylink_ethtool_get_wol);

/**
 * phylink_ethtool_set_wol() - set wake on lan parameters
 * @pl: a pointer to a &struct phylink returned from phylink_create()
 * @wol: a pointer to &struct ethtool_wolinfo for the desired parameters
 *
 * Set the wake on lan parameters for the PHY attached to the phylink
 * instance specified by @pl. If no PHY is attached, returns %EOPNOTSUPP
 * error.
 *
 * Returns zero on success or negative errno code.
 */
int phylink_ethtool_set_wol(struct phylink *pl, struct ethtool_wolinfo *wol)
{
	int ret = -EOPNOTSUPP;

	ASSERT_RTNL();

	if (pl->phydev)
		ret = phy_ethtool_set_wol(pl->phydev, wol);

	return ret;
}
EXPORT_SYMBOL_GPL(phylink_ethtool_set_wol);

static phy_interface_t phylink_sfp_select_interface(struct phylink *pl,
						const unsigned long *link_modes)
{
	phy_interface_t interface;

	interface = sfp_select_interface(pl->sfp_bus, link_modes);
	if (interface == PHY_INTERFACE_MODE_NA) {
		phylink_err(pl,
			    "selection of interface failed, advertisement %*pb\n",
			    __ETHTOOL_LINK_MODE_MASK_NBITS,
			    link_modes);
		return interface;
	}

	if (!test_bit(interface, pl->config->supported_interfaces)) {
		phylink_err(pl,
			    "selection of interface failed, SFP selected %s (%u) but MAC supports %*pbl\n",
			    phy_modes(interface), interface,
			    (int)PHY_INTERFACE_MODE_MAX,
			    pl->config->supported_interfaces);
		return PHY_INTERFACE_MODE_NA;
	}

	return interface;
}

static void phylink_merge_link_mode(unsigned long *dst, const unsigned long *b)
{
	__ETHTOOL_DECLARE_LINK_MODE_MASK(mask);

	linkmode_zero(mask);
	phylink_set_port_modes(mask);

	linkmode_and(dst, dst, mask);
	linkmode_or(dst, dst, b);
}

static void phylink_get_ksettings(const struct phylink_link_state *state,
				  struct ethtool_link_ksettings *kset)
{
	phylink_merge_link_mode(kset->link_modes.advertising, state->advertising);
	linkmode_copy(kset->link_modes.lp_advertising, state->lp_advertising);
	if (kset->base.rate_matching == RATE_MATCH_NONE) {
		kset->base.speed = state->speed;
		kset->base.duplex = state->duplex;
	}
	kset->base.autoneg = linkmode_test_bit(ETHTOOL_LINK_MODE_Autoneg_BIT,
					       state->advertising) ?
				AUTONEG_ENABLE : AUTONEG_DISABLE;
}

/**
 * phylink_ethtool_ksettings_get() - get the current link settings
 * @pl: a pointer to a &struct phylink returned from phylink_create()
 * @kset: a pointer to a &struct ethtool_link_ksettings to hold link settings
 *
 * Read the current link settings for the phylink instance specified by @pl.
 * This will be the link settings read from the MAC, PHY or fixed link
 * settings depending on the current negotiation mode.
 */
int phylink_ethtool_ksettings_get(struct phylink *pl,
				  struct ethtool_link_ksettings *kset)
{
	struct phylink_link_state link_state;

	ASSERT_RTNL();

	if (pl->phydev)
		phy_ethtool_ksettings_get(pl->phydev, kset);
	else
		kset->base.port = pl->link_port;

	linkmode_copy(kset->link_modes.supported, pl->supported);

	switch (pl->cur_link_an_mode) {
	case MLO_AN_FIXED:
		/* We are using fixed settings. Report these as the
		 * current link settings - and note that these also
		 * represent the supported speeds/duplex/pause modes.
		 */
		phylink_get_fixed_state(pl, &link_state);
		phylink_get_ksettings(&link_state, kset);
		break;

	case MLO_AN_INBAND:
		/* If there is a phy attached, then use the reported
		 * settings from the phy with no modification.
		 */
		if (pl->phydev)
			break;

		phylink_mac_pcs_get_state(pl, &link_state);

		/* The MAC is reporting the link results from its own PCS
		 * layer via in-band status. Report these as the current
		 * link settings.
		 */
		phylink_get_ksettings(&link_state, kset);
		break;
	}

	return 0;
}
EXPORT_SYMBOL_GPL(phylink_ethtool_ksettings_get);

/**
 * phylink_ethtool_ksettings_set() - set the link settings
 * @pl: a pointer to a &struct phylink returned from phylink_create()
 * @kset: a pointer to a &struct ethtool_link_ksettings for the desired modes
 */
int phylink_ethtool_ksettings_set(struct phylink *pl,
				  const struct ethtool_link_ksettings *kset)
{
	__ETHTOOL_DECLARE_LINK_MODE_MASK(support);
	struct phylink_link_state config;
	const struct phy_setting *s;

	ASSERT_RTNL();

	if (pl->phydev) {
		struct ethtool_link_ksettings phy_kset = *kset;

		linkmode_and(phy_kset.link_modes.advertising,
			     phy_kset.link_modes.advertising,
			     pl->supported);

		/* We can rely on phylib for this update; we also do not need
		 * to update the pl->link_config settings:
		 * - the configuration returned via ksettings_get() will come
		 *   from phylib whenever a PHY is present.
		 * - link_config.interface will be updated by the PHY calling
		 *   back via phylink_phy_change() and a subsequent resolve.
		 * - initial link configuration for PHY mode comes from the
		 *   last phy state updated via phylink_phy_change().
		 * - other configuration changes (e.g. pause modes) are
		 *   performed directly via phylib.
		 * - if in in-band mode with a PHY, the link configuration
		 *   is passed on the link from the PHY, and all of
		 *   link_config.{speed,duplex,an_enabled,pause} are not used.
		 * - the only possible use would be link_config.advertising
		 *   pause modes when in 1000base-X mode with a PHY, but in
		 *   the presence of a PHY, this should not be changed as that
		 *   should be determined from the media side advertisement.
		 */
		return phy_ethtool_ksettings_set(pl->phydev, &phy_kset);
	}

	config = pl->link_config;
	/* Mask out unsupported advertisements */
	linkmode_and(config.advertising, kset->link_modes.advertising,
		     pl->supported);

	/* FIXME: should we reject autoneg if phy/mac does not support it? */
	switch (kset->base.autoneg) {
	case AUTONEG_DISABLE:
		/* Autonegotiation disabled, select a suitable speed and
		 * duplex.
		 */
		s = phy_lookup_setting(kset->base.speed, kset->base.duplex,
				       pl->supported, false);
		if (!s)
			return -EINVAL;

		/* If we have a fixed link, refuse to change link parameters.
		 * If the link parameters match, accept them but do nothing.
		 */
		if (pl->cur_link_an_mode == MLO_AN_FIXED) {
			if (s->speed != pl->link_config.speed ||
			    s->duplex != pl->link_config.duplex)
				return -EINVAL;
			return 0;
		}

		config.speed = s->speed;
		config.duplex = s->duplex;
		break;

	case AUTONEG_ENABLE:
		/* If we have a fixed link, allow autonegotiation (since that
		 * is our default case) but do not allow the advertisement to
		 * be changed. If the advertisement matches, simply return.
		 */
		if (pl->cur_link_an_mode == MLO_AN_FIXED) {
			if (!linkmode_equal(config.advertising,
					    pl->link_config.advertising))
				return -EINVAL;
			return 0;
		}

		config.speed = SPEED_UNKNOWN;
		config.duplex = DUPLEX_UNKNOWN;
		break;

	default:
		return -EINVAL;
	}

	/* We have ruled out the case with a PHY attached, and the
	 * fixed-link cases.  All that is left are in-band links.
	 */
	linkmode_mod_bit(ETHTOOL_LINK_MODE_Autoneg_BIT, config.advertising,
			 kset->base.autoneg == AUTONEG_ENABLE);

	/* If this link is with an SFP, ensure that changes to advertised modes
	 * also cause the associated interface to be selected such that the
	 * link can be configured correctly.
	 */
	if (pl->sfp_bus) {
		config.interface = phylink_sfp_select_interface(pl,
							config.advertising);
		if (config.interface == PHY_INTERFACE_MODE_NA)
			return -EINVAL;

		/* Revalidate with the selected interface */
		linkmode_copy(support, pl->supported);
		if (phylink_validate(pl, support, &config)) {
			phylink_err(pl, "validation of %s/%s with support %*pb failed\n",
				    phylink_an_mode_str(pl->cur_link_an_mode),
				    phy_modes(config.interface),
				    __ETHTOOL_LINK_MODE_MASK_NBITS, support);
			return -EINVAL;
		}
	} else {
		/* Validate without changing the current supported mask. */
		linkmode_copy(support, pl->supported);
		if (phylink_validate(pl, support, &config))
			return -EINVAL;
	}

	/* If autonegotiation is enabled, we must have an advertisement */
	if (linkmode_test_bit(ETHTOOL_LINK_MODE_Autoneg_BIT,
			      config.advertising) &&
	    phylink_is_empty_linkmode(config.advertising))
		return -EINVAL;

	mutex_lock(&pl->state_mutex);
	pl->link_config.speed = config.speed;
	pl->link_config.duplex = config.duplex;

	if (pl->link_config.interface != config.interface) {
		/* The interface changed, e.g. 1000base-X <-> 2500base-X */
		/* We need to force the link down, then change the interface */
		if (pl->old_link_state) {
			phylink_link_down(pl);
			pl->old_link_state = false;
		}
		if (!test_bit(PHYLINK_DISABLE_STOPPED,
			      &pl->phylink_disable_state))
			phylink_major_config(pl, false, &config);
		pl->link_config.interface = config.interface;
		linkmode_copy(pl->link_config.advertising, config.advertising);
	} else if (!linkmode_equal(pl->link_config.advertising,
				   config.advertising)) {
		linkmode_copy(pl->link_config.advertising, config.advertising);
		phylink_change_inband_advert(pl);
	}
	mutex_unlock(&pl->state_mutex);

	return 0;
}
EXPORT_SYMBOL_GPL(phylink_ethtool_ksettings_set);

/**
 * phylink_ethtool_nway_reset() - restart negotiation
 * @pl: a pointer to a &struct phylink returned from phylink_create()
 *
 * Restart negotiation for the phylink instance specified by @pl. This will
 * cause any attached phy to restart negotiation with the link partner, and
 * if the MAC is in a BaseX mode, the MAC will also be requested to restart
 * negotiation.
 *
 * Returns zero on success, or negative error code.
 */
int phylink_ethtool_nway_reset(struct phylink *pl)
{
	int ret = 0;

	ASSERT_RTNL();

	if (pl->phydev)
		ret = phy_restart_aneg(pl->phydev);
	phylink_pcs_an_restart(pl);

	return ret;
}
EXPORT_SYMBOL_GPL(phylink_ethtool_nway_reset);

/**
 * phylink_ethtool_get_pauseparam() - get the current pause parameters
 * @pl: a pointer to a &struct phylink returned from phylink_create()
 * @pause: a pointer to a &struct ethtool_pauseparam
 */
void phylink_ethtool_get_pauseparam(struct phylink *pl,
				    struct ethtool_pauseparam *pause)
{
	ASSERT_RTNL();

	pause->autoneg = !!(pl->link_config.pause & MLO_PAUSE_AN);
	pause->rx_pause = !!(pl->link_config.pause & MLO_PAUSE_RX);
	pause->tx_pause = !!(pl->link_config.pause & MLO_PAUSE_TX);
}
EXPORT_SYMBOL_GPL(phylink_ethtool_get_pauseparam);

/**
 * phylink_ethtool_set_pauseparam() - set the current pause parameters
 * @pl: a pointer to a &struct phylink returned from phylink_create()
 * @pause: a pointer to a &struct ethtool_pauseparam
 */
int phylink_ethtool_set_pauseparam(struct phylink *pl,
				   struct ethtool_pauseparam *pause)
{
	struct phylink_link_state *config = &pl->link_config;
	bool manual_changed;
	int pause_state;

	ASSERT_RTNL();

	if (pl->cur_link_an_mode == MLO_AN_FIXED)
		return -EOPNOTSUPP;

	if (!phylink_test(pl->supported, Pause) &&
	    !phylink_test(pl->supported, Asym_Pause))
		return -EOPNOTSUPP;

	if (!phylink_test(pl->supported, Asym_Pause) &&
	    pause->rx_pause != pause->tx_pause)
		return -EINVAL;

	pause_state = 0;
	if (pause->autoneg)
		pause_state |= MLO_PAUSE_AN;
	if (pause->rx_pause)
		pause_state |= MLO_PAUSE_RX;
	if (pause->tx_pause)
		pause_state |= MLO_PAUSE_TX;

	mutex_lock(&pl->state_mutex);
	/*
	 * See the comments for linkmode_set_pause(), wrt the deficiencies
	 * with the current implementation.  A solution to this issue would
	 * be:
	 * ethtool  Local device
	 *  rx  tx  Pause AsymDir
	 *  0   0   0     0
	 *  1   0   1     1
	 *  0   1   0     1
	 *  1   1   1     1
	 * and then use the ethtool rx/tx enablement status to mask the
	 * rx/tx pause resolution.
	 */
	linkmode_set_pause(config->advertising, pause->tx_pause,
			   pause->rx_pause);

	manual_changed = (config->pause ^ pause_state) & MLO_PAUSE_AN ||
			 (!(pause_state & MLO_PAUSE_AN) &&
			   (config->pause ^ pause_state) & MLO_PAUSE_TXRX_MASK);

	config->pause = pause_state;

	/* Update our in-band advertisement, triggering a renegotiation if
	 * the advertisement changed.
	 */
	if (!pl->phydev)
		phylink_change_inband_advert(pl);

	mutex_unlock(&pl->state_mutex);

	/* If we have a PHY, a change of the pause frame advertisement will
	 * cause phylib to renegotiate (if AN is enabled) which will in turn
	 * call our phylink_phy_change() and trigger a resolve.  Note that
	 * we can't hold our state mutex while calling phy_set_asym_pause().
	 */
	if (pl->phydev)
		phy_set_asym_pause(pl->phydev, pause->rx_pause,
				   pause->tx_pause);

	/* If the manual pause settings changed, make sure we trigger a
	 * resolve to update their state; we can not guarantee that the
	 * link will cycle.
	 */
	if (manual_changed) {
		pl->link_failed = true;
		phylink_run_resolve(pl);
	}

	return 0;
}
EXPORT_SYMBOL_GPL(phylink_ethtool_set_pauseparam);

/**
 * phylink_get_eee_err() - read the energy efficient ethernet error
 *   counter
 * @pl: a pointer to a &struct phylink returned from phylink_create().
 *
 * Read the Energy Efficient Ethernet error counter from the PHY associated
 * with the phylink instance specified by @pl.
 *
 * Returns positive error counter value, or negative error code.
 */
int phylink_get_eee_err(struct phylink *pl)
{
	int ret = 0;

	ASSERT_RTNL();

	if (pl->phydev)
		ret = phy_get_eee_err(pl->phydev);

	return ret;
}
EXPORT_SYMBOL_GPL(phylink_get_eee_err);

/**
 * phylink_init_eee() - init and check the EEE features
 * @pl: a pointer to a &struct phylink returned from phylink_create()
 * @clk_stop_enable: allow PHY to stop receive clock
 *
 * Must be called either with RTNL held or within mac_link_up()
 */
int phylink_init_eee(struct phylink *pl, bool clk_stop_enable)
{
	int ret = -EOPNOTSUPP;

	if (pl->phydev)
		ret = phy_init_eee(pl->phydev, clk_stop_enable);

	return ret;
}
EXPORT_SYMBOL_GPL(phylink_init_eee);

/**
 * phylink_ethtool_get_eee() - read the energy efficient ethernet parameters
 * @pl: a pointer to a &struct phylink returned from phylink_create()
 * @eee: a pointer to a &struct ethtool_keee for the read parameters
 */
int phylink_ethtool_get_eee(struct phylink *pl, struct ethtool_keee *eee)
{
	int ret = -EOPNOTSUPP;

	ASSERT_RTNL();

	if (pl->phydev)
		ret = phy_ethtool_get_eee(pl->phydev, eee);

	return ret;
}
EXPORT_SYMBOL_GPL(phylink_ethtool_get_eee);

/**
 * phylink_ethtool_set_eee() - set the energy efficient ethernet parameters
 * @pl: a pointer to a &struct phylink returned from phylink_create()
 * @eee: a pointer to a &struct ethtool_keee for the desired parameters
 */
int phylink_ethtool_set_eee(struct phylink *pl, struct ethtool_keee *eee)
{
	int ret = -EOPNOTSUPP;

	ASSERT_RTNL();

	if (pl->phydev)
		ret = phy_ethtool_set_eee(pl->phydev, eee);

	return ret;
}
EXPORT_SYMBOL_GPL(phylink_ethtool_set_eee);

/* This emulates MII registers for a fixed-mode phy operating as per the
 * passed in state. "aneg" defines if we report negotiation is possible.
 *
 * FIXME: should deal with negotiation state too.
 */
static int phylink_mii_emul_read(unsigned int reg,
				 struct phylink_link_state *state)
{
	struct fixed_phy_status fs;
	unsigned long *lpa = state->lp_advertising;
	int val;

	fs.link = state->link;
	fs.speed = state->speed;
	fs.duplex = state->duplex;
	fs.pause = test_bit(ETHTOOL_LINK_MODE_Pause_BIT, lpa);
	fs.asym_pause = test_bit(ETHTOOL_LINK_MODE_Asym_Pause_BIT, lpa);

	val = swphy_read_reg(reg, &fs);
	if (reg == MII_BMSR) {
		if (!state->an_complete)
			val &= ~BMSR_ANEGCOMPLETE;
	}
	return val;
}

static int phylink_phy_read(struct phylink *pl, unsigned int phy_id,
			    unsigned int reg)
{
	struct phy_device *phydev = pl->phydev;
	int prtad, devad;

	if (mdio_phy_id_is_c45(phy_id)) {
		prtad = mdio_phy_id_prtad(phy_id);
		devad = mdio_phy_id_devad(phy_id);
		return mdiobus_c45_read(pl->phydev->mdio.bus, prtad, devad,
					reg);
	}

	if (phydev->is_c45) {
		switch (reg) {
		case MII_BMCR:
		case MII_BMSR:
		case MII_PHYSID1:
		case MII_PHYSID2:
			devad = __ffs(phydev->c45_ids.mmds_present);
			break;
		case MII_ADVERTISE:
		case MII_LPA:
			if (!(phydev->c45_ids.mmds_present & MDIO_DEVS_AN))
				return -EINVAL;
			devad = MDIO_MMD_AN;
			if (reg == MII_ADVERTISE)
				reg = MDIO_AN_ADVERTISE;
			else
				reg = MDIO_AN_LPA;
			break;
		default:
			return -EINVAL;
		}
		prtad = phy_id;
		return mdiobus_c45_read(pl->phydev->mdio.bus, prtad, devad,
					reg);
	}

	return mdiobus_read(pl->phydev->mdio.bus, phy_id, reg);
}

static int phylink_phy_write(struct phylink *pl, unsigned int phy_id,
			     unsigned int reg, unsigned int val)
{
	struct phy_device *phydev = pl->phydev;
	int prtad, devad;

	if (mdio_phy_id_is_c45(phy_id)) {
		prtad = mdio_phy_id_prtad(phy_id);
		devad = mdio_phy_id_devad(phy_id);
		return mdiobus_c45_write(pl->phydev->mdio.bus, prtad, devad,
					 reg, val);
	}

	if (phydev->is_c45) {
		switch (reg) {
		case MII_BMCR:
		case MII_BMSR:
		case MII_PHYSID1:
		case MII_PHYSID2:
			devad = __ffs(phydev->c45_ids.mmds_present);
			break;
		case MII_ADVERTISE:
		case MII_LPA:
			if (!(phydev->c45_ids.mmds_present & MDIO_DEVS_AN))
				return -EINVAL;
			devad = MDIO_MMD_AN;
			if (reg == MII_ADVERTISE)
				reg = MDIO_AN_ADVERTISE;
			else
				reg = MDIO_AN_LPA;
			break;
		default:
			return -EINVAL;
		}
		return mdiobus_c45_write(pl->phydev->mdio.bus, phy_id, devad,
					 reg, val);
	}

	return mdiobus_write(phydev->mdio.bus, phy_id, reg, val);
}

static int phylink_mii_read(struct phylink *pl, unsigned int phy_id,
			    unsigned int reg)
{
	struct phylink_link_state state;
	int val = 0xffff;

	switch (pl->cur_link_an_mode) {
	case MLO_AN_FIXED:
		if (phy_id == 0) {
			phylink_get_fixed_state(pl, &state);
			val = phylink_mii_emul_read(reg, &state);
		}
		break;

	case MLO_AN_PHY:
		return -EOPNOTSUPP;

	case MLO_AN_INBAND:
		if (phy_id == 0) {
			phylink_mac_pcs_get_state(pl, &state);
			val = phylink_mii_emul_read(reg, &state);
		}
		break;
	}

	return val & 0xffff;
}

static int phylink_mii_write(struct phylink *pl, unsigned int phy_id,
			     unsigned int reg, unsigned int val)
{
	switch (pl->cur_link_an_mode) {
	case MLO_AN_FIXED:
		break;

	case MLO_AN_PHY:
		return -EOPNOTSUPP;

	case MLO_AN_INBAND:
		break;
	}

	return 0;
}

/**
 * phylink_mii_ioctl() - generic mii ioctl interface
 * @pl: a pointer to a &struct phylink returned from phylink_create()
 * @ifr: a pointer to a &struct ifreq for socket ioctls
 * @cmd: ioctl cmd to execute
 *
 * Perform the specified MII ioctl on the PHY attached to the phylink instance
 * specified by @pl. If no PHY is attached, emulate the presence of the PHY.
 *
 * Returns: zero on success or negative error code.
 *
 * %SIOCGMIIPHY:
 *  read register from the current PHY.
 * %SIOCGMIIREG:
 *  read register from the specified PHY.
 * %SIOCSMIIREG:
 *  set a register on the specified PHY.
 */
int phylink_mii_ioctl(struct phylink *pl, struct ifreq *ifr, int cmd)
{
	struct mii_ioctl_data *mii = if_mii(ifr);
	int  ret;

	ASSERT_RTNL();

	if (pl->phydev) {
		/* PHYs only exist for MLO_AN_PHY and SGMII */
		switch (cmd) {
		case SIOCGMIIPHY:
			mii->phy_id = pl->phydev->mdio.addr;
			fallthrough;

		case SIOCGMIIREG:
			ret = phylink_phy_read(pl, mii->phy_id, mii->reg_num);
			if (ret >= 0) {
				mii->val_out = ret;
				ret = 0;
			}
			break;

		case SIOCSMIIREG:
			ret = phylink_phy_write(pl, mii->phy_id, mii->reg_num,
						mii->val_in);
			break;

		default:
			ret = phy_mii_ioctl(pl->phydev, ifr, cmd);
			break;
		}
	} else {
		switch (cmd) {
		case SIOCGMIIPHY:
			mii->phy_id = 0;
			fallthrough;

		case SIOCGMIIREG:
			ret = phylink_mii_read(pl, mii->phy_id, mii->reg_num);
			if (ret >= 0) {
				mii->val_out = ret;
				ret = 0;
			}
			break;

		case SIOCSMIIREG:
			ret = phylink_mii_write(pl, mii->phy_id, mii->reg_num,
						mii->val_in);
			break;

		default:
			ret = -EOPNOTSUPP;
			break;
		}
	}

	return ret;
}
EXPORT_SYMBOL_GPL(phylink_mii_ioctl);

/**
 * phylink_speed_down() - set the non-SFP PHY to lowest speed supported by both
 *   link partners
 * @pl: a pointer to a &struct phylink returned from phylink_create()
 * @sync: perform action synchronously
 *
 * If we have a PHY that is not part of a SFP module, then set the speed
 * as described in the phy_speed_down() function. Please see this function
 * for a description of the @sync parameter.
 *
 * Returns zero if there is no PHY, otherwise as per phy_speed_down().
 */
int phylink_speed_down(struct phylink *pl, bool sync)
{
	int ret = 0;

	ASSERT_RTNL();

	if (!pl->sfp_bus && pl->phydev)
		ret = phy_speed_down(pl->phydev, sync);

	return ret;
}
EXPORT_SYMBOL_GPL(phylink_speed_down);

/**
 * phylink_speed_up() - restore the advertised speeds prior to the call to
 *   phylink_speed_down()
 * @pl: a pointer to a &struct phylink returned from phylink_create()
 *
 * If we have a PHY that is not part of a SFP module, then restore the
 * PHY speeds as per phy_speed_up().
 *
 * Returns zero if there is no PHY, otherwise as per phy_speed_up().
 */
int phylink_speed_up(struct phylink *pl)
{
	int ret = 0;

	ASSERT_RTNL();

	if (!pl->sfp_bus && pl->phydev)
		ret = phy_speed_up(pl->phydev);

	return ret;
}
EXPORT_SYMBOL_GPL(phylink_speed_up);

static void phylink_sfp_attach(void *upstream, struct sfp_bus *bus)
{
	struct phylink *pl = upstream;

	pl->netdev->sfp_bus = bus;
}

static void phylink_sfp_detach(void *upstream, struct sfp_bus *bus)
{
	struct phylink *pl = upstream;

	pl->netdev->sfp_bus = NULL;
}

static phy_interface_t phylink_choose_sfp_interface(struct phylink *pl,
						    const unsigned long *intf)
{
	phy_interface_t interface;
	size_t i;

	interface = PHY_INTERFACE_MODE_NA;
	for (i = 0; i < ARRAY_SIZE(phylink_sfp_interface_preference); i++)
		if (test_bit(phylink_sfp_interface_preference[i], intf)) {
			interface = phylink_sfp_interface_preference[i];
			break;
		}

	return interface;
}

static void phylink_sfp_set_config(struct phylink *pl, u8 mode,
				   unsigned long *supported,
				   struct phylink_link_state *state)
{
	bool changed = false;

	phylink_dbg(pl, "requesting link mode %s/%s with support %*pb\n",
		    phylink_an_mode_str(mode), phy_modes(state->interface),
		    __ETHTOOL_LINK_MODE_MASK_NBITS, supported);

	if (!linkmode_equal(pl->supported, supported)) {
		linkmode_copy(pl->supported, supported);
		changed = true;
	}

	if (!linkmode_equal(pl->link_config.advertising, state->advertising)) {
		linkmode_copy(pl->link_config.advertising, state->advertising);
		changed = true;
	}

	if (pl->cur_link_an_mode != mode ||
	    pl->link_config.interface != state->interface) {
		pl->cur_link_an_mode = mode;
		pl->link_config.interface = state->interface;

		changed = true;

		phylink_info(pl, "switched to %s/%s link mode\n",
			     phylink_an_mode_str(mode),
			     phy_modes(state->interface));
	}

	if (changed && !test_bit(PHYLINK_DISABLE_STOPPED,
				 &pl->phylink_disable_state))
		phylink_mac_initial_config(pl, false);
}

static int phylink_sfp_config_phy(struct phylink *pl, u8 mode,
				  struct phy_device *phy)
{
	__ETHTOOL_DECLARE_LINK_MODE_MASK(support);
	struct phylink_link_state config;
	int ret;

	linkmode_copy(support, phy->supported);

	memset(&config, 0, sizeof(config));
	linkmode_copy(config.advertising, phy->advertising);
	config.interface = PHY_INTERFACE_MODE_NA;
	config.speed = SPEED_UNKNOWN;
	config.duplex = DUPLEX_UNKNOWN;
	config.pause = MLO_PAUSE_AN;

	/* Ignore errors if we're expecting a PHY to attach later */
	ret = phylink_validate(pl, support, &config);
	if (ret) {
		phylink_err(pl, "validation with support %*pb failed: %pe\n",
			    __ETHTOOL_LINK_MODE_MASK_NBITS, support,
			    ERR_PTR(ret));
		return ret;
	}

	config.interface = phylink_sfp_select_interface(pl, config.advertising);
	if (config.interface == PHY_INTERFACE_MODE_NA)
		return -EINVAL;

	/* Attach the PHY so that the PHY is present when we do the major
	 * configuration step.
	 */
	ret = phylink_attach_phy(pl, phy, config.interface);
	if (ret < 0)
		return ret;

	/* This will validate the configuration for us. */
	ret = phylink_bringup_phy(pl, phy, config.interface);
	if (ret < 0) {
		phy_detach(phy);
		return ret;
	}

	pl->link_port = pl->sfp_port;

	phylink_sfp_set_config(pl, mode, support, &config);

	return 0;
}

static int phylink_sfp_config_optical(struct phylink *pl)
{
	__ETHTOOL_DECLARE_LINK_MODE_MASK(support);
	DECLARE_PHY_INTERFACE_MASK(interfaces);
	struct phylink_link_state config;
	phy_interface_t interface;
	int ret;

	phylink_dbg(pl, "optical SFP: interfaces=[mac=%*pbl, sfp=%*pbl]\n",
		    (int)PHY_INTERFACE_MODE_MAX,
		    pl->config->supported_interfaces,
		    (int)PHY_INTERFACE_MODE_MAX,
		    pl->sfp_interfaces);

	/* Find the union of the supported interfaces by the PCS/MAC and
	 * the SFP module.
	 */
	phy_interface_and(interfaces, pl->config->supported_interfaces,
			  pl->sfp_interfaces);
	if (phy_interface_empty(interfaces)) {
		phylink_err(pl, "unsupported SFP module: no common interface modes\n");
		return -EINVAL;
	}

	memset(&config, 0, sizeof(config));
	linkmode_copy(support, pl->sfp_support);
	linkmode_copy(config.advertising, pl->sfp_support);
	config.speed = SPEED_UNKNOWN;
	config.duplex = DUPLEX_UNKNOWN;
	config.pause = MLO_PAUSE_AN;

	/* For all the interfaces that are supported, reduce the sfp_support
	 * mask to only those link modes that can be supported.
	 */
	ret = phylink_validate_mask(pl, NULL, pl->sfp_support, &config,
				    interfaces);
	if (ret) {
		phylink_err(pl, "unsupported SFP module: validation with support %*pb failed\n",
			    __ETHTOOL_LINK_MODE_MASK_NBITS, support);
		return ret;
	}

	interface = phylink_choose_sfp_interface(pl, interfaces);
	if (interface == PHY_INTERFACE_MODE_NA) {
		phylink_err(pl, "failed to select SFP interface\n");
		return -EINVAL;
	}

	phylink_dbg(pl, "optical SFP: chosen %s interface\n",
		    phy_modes(interface));

	config.interface = interface;

	/* Ignore errors if we're expecting a PHY to attach later */
	ret = phylink_validate(pl, support, &config);
	if (ret) {
		phylink_err(pl, "validation with support %*pb failed: %pe\n",
			    __ETHTOOL_LINK_MODE_MASK_NBITS, support,
			    ERR_PTR(ret));
		return ret;
	}

	pl->link_port = pl->sfp_port;

	phylink_sfp_set_config(pl, MLO_AN_INBAND, pl->sfp_support, &config);

	return 0;
}

static int phylink_sfp_module_insert(void *upstream,
				     const struct sfp_eeprom_id *id)
{
	struct phylink *pl = upstream;

	ASSERT_RTNL();

	linkmode_zero(pl->sfp_support);
	phy_interface_zero(pl->sfp_interfaces);
	sfp_parse_support(pl->sfp_bus, id, pl->sfp_support, pl->sfp_interfaces);
	pl->sfp_port = sfp_parse_port(pl->sfp_bus, id, pl->sfp_support);

	/* If this module may have a PHY connecting later, defer until later */
	pl->sfp_may_have_phy = sfp_may_have_phy(pl->sfp_bus, id);
	if (pl->sfp_may_have_phy)
		return 0;

	return phylink_sfp_config_optical(pl);
}

static int phylink_sfp_module_start(void *upstream)
{
	struct phylink *pl = upstream;

	/* If this SFP module has a PHY, start the PHY now. */
	if (pl->phydev) {
		phy_start(pl->phydev);
		return 0;
	}

	/* If the module may have a PHY but we didn't detect one we
	 * need to configure the MAC here.
	 */
	if (!pl->sfp_may_have_phy)
		return 0;

	return phylink_sfp_config_optical(pl);
}

static void phylink_sfp_module_stop(void *upstream)
{
	struct phylink *pl = upstream;

	/* If this SFP module has a PHY, stop it. */
	if (pl->phydev)
		phy_stop(pl->phydev);
}

static void phylink_sfp_link_down(void *upstream)
{
	struct phylink *pl = upstream;

	ASSERT_RTNL();

	phylink_run_resolve_and_disable(pl, PHYLINK_DISABLE_LINK);
}

static void phylink_sfp_link_up(void *upstream)
{
	struct phylink *pl = upstream;

	ASSERT_RTNL();

	phylink_enable_and_run_resolve(pl, PHYLINK_DISABLE_LINK);
}

/* The Broadcom BCM84881 in the Methode DM7052 is unable to provide a SGMII
 * or 802.3z control word, so inband will not work.
 */
static bool phylink_phy_no_inband(struct phy_device *phy)
{
	return phy->is_c45 && phy_id_compare(phy->c45_ids.device_ids[1],
					     0xae025150, 0xfffffff0);
}

static int phylink_sfp_connect_phy(void *upstream, struct phy_device *phy)
{
	struct phylink *pl = upstream;
	u8 mode;

	/*
	 * This is the new way of dealing with flow control for PHYs,
	 * as described by Timur Tabi in commit 529ed1275263 ("net: phy:
	 * phy drivers should not set SUPPORTED_[Asym_]Pause") except
	 * using our validate call to the MAC, we rely upon the MAC
	 * clearing the bits from both supported and advertising fields.
	 */
	phy_support_asym_pause(phy);

	if (phylink_phy_no_inband(phy))
		mode = MLO_AN_PHY;
	else
		mode = MLO_AN_INBAND;

	/* Set the PHY's host supported interfaces */
	phy_interface_and(phy->host_interfaces, phylink_sfp_interfaces,
			  pl->config->supported_interfaces);

	/* Do the initial configuration */
	return phylink_sfp_config_phy(pl, mode, phy);
}

static void phylink_sfp_disconnect_phy(void *upstream,
				       struct phy_device *phydev)
{
	phylink_disconnect_phy(upstream);
}

static const struct sfp_upstream_ops sfp_phylink_ops = {
	.attach = phylink_sfp_attach,
	.detach = phylink_sfp_detach,
	.module_insert = phylink_sfp_module_insert,
	.module_start = phylink_sfp_module_start,
	.module_stop = phylink_sfp_module_stop,
	.link_up = phylink_sfp_link_up,
	.link_down = phylink_sfp_link_down,
	.connect_phy = phylink_sfp_connect_phy,
	.disconnect_phy = phylink_sfp_disconnect_phy,
};

/* Helpers for MAC drivers */

static struct {
	int bit;
	int speed;
} phylink_c73_priority_resolution[] = {
	{ ETHTOOL_LINK_MODE_100000baseCR4_Full_BIT, SPEED_100000 },
	{ ETHTOOL_LINK_MODE_100000baseKR4_Full_BIT, SPEED_100000 },
	/* 100GBASE-KP4 and 100GBASE-CR10 not supported */
	{ ETHTOOL_LINK_MODE_40000baseCR4_Full_BIT, SPEED_40000 },
	{ ETHTOOL_LINK_MODE_40000baseKR4_Full_BIT, SPEED_40000 },
	{ ETHTOOL_LINK_MODE_10000baseKR_Full_BIT, SPEED_10000 },
	{ ETHTOOL_LINK_MODE_10000baseKX4_Full_BIT, SPEED_10000 },
	/* 5GBASE-KR not supported */
	{ ETHTOOL_LINK_MODE_2500baseX_Full_BIT, SPEED_2500 },
	{ ETHTOOL_LINK_MODE_1000baseKX_Full_BIT, SPEED_1000 },
};

void phylink_resolve_c73(struct phylink_link_state *state)
{
	int i;

	for (i = 0; i < ARRAY_SIZE(phylink_c73_priority_resolution); i++) {
		int bit = phylink_c73_priority_resolution[i].bit;
		if (linkmode_test_bit(bit, state->advertising) &&
		    linkmode_test_bit(bit, state->lp_advertising))
			break;
	}

	if (i < ARRAY_SIZE(phylink_c73_priority_resolution)) {
		state->speed = phylink_c73_priority_resolution[i].speed;
		state->duplex = DUPLEX_FULL;
	} else {
		/* negotiation failure */
		state->link = false;
	}

	phylink_resolve_an_pause(state);
}
EXPORT_SYMBOL_GPL(phylink_resolve_c73);

static void phylink_decode_c37_word(struct phylink_link_state *state,
				    uint16_t config_reg, int speed)
{
	int fd_bit;

	if (speed == SPEED_2500)
		fd_bit = ETHTOOL_LINK_MODE_2500baseX_Full_BIT;
	else
		fd_bit = ETHTOOL_LINK_MODE_1000baseX_Full_BIT;

	mii_lpa_mod_linkmode_x(state->lp_advertising, config_reg, fd_bit);

	if (linkmode_test_bit(fd_bit, state->advertising) &&
	    linkmode_test_bit(fd_bit, state->lp_advertising)) {
		state->speed = speed;
		state->duplex = DUPLEX_FULL;
	} else {
		/* negotiation failure */
		state->link = false;
	}

	phylink_resolve_an_pause(state);
}

static void phylink_decode_sgmii_word(struct phylink_link_state *state,
				      uint16_t config_reg)
{
	if (!(config_reg & LPA_SGMII_LINK)) {
		state->link = false;
		return;
	}

	switch (config_reg & LPA_SGMII_SPD_MASK) {
	case LPA_SGMII_10:
		state->speed = SPEED_10;
		break;
	case LPA_SGMII_100:
		state->speed = SPEED_100;
		break;
	case LPA_SGMII_1000:
		state->speed = SPEED_1000;
		break;
	default:
		state->link = false;
		return;
	}
	if (config_reg & LPA_SGMII_FULL_DUPLEX)
		state->duplex = DUPLEX_FULL;
	else
		state->duplex = DUPLEX_HALF;
}

/**
 * phylink_decode_usxgmii_word() - decode the USXGMII word from a MAC PCS
 * @state: a pointer to a struct phylink_link_state.
 * @lpa: a 16 bit value which stores the USXGMII auto-negotiation word
 *
 * Helper for MAC PCS supporting the USXGMII protocol and the auto-negotiation
 * code word.  Decode the USXGMII code word and populate the corresponding fields
 * (speed, duplex) into the phylink_link_state structure.
 */
void phylink_decode_usxgmii_word(struct phylink_link_state *state,
				 uint16_t lpa)
{
	switch (lpa & MDIO_USXGMII_SPD_MASK) {
	case MDIO_USXGMII_10:
		state->speed = SPEED_10;
		break;
	case MDIO_USXGMII_100:
		state->speed = SPEED_100;
		break;
	case MDIO_USXGMII_1000:
		state->speed = SPEED_1000;
		break;
	case MDIO_USXGMII_2500:
		state->speed = SPEED_2500;
		break;
	case MDIO_USXGMII_5000:
		state->speed = SPEED_5000;
		break;
	case MDIO_USXGMII_10G:
		state->speed = SPEED_10000;
		break;
	default:
		state->link = false;
		return;
	}

	if (lpa & MDIO_USXGMII_FULL_DUPLEX)
		state->duplex = DUPLEX_FULL;
	else
		state->duplex = DUPLEX_HALF;
}
EXPORT_SYMBOL_GPL(phylink_decode_usxgmii_word);

/**
 * phylink_decode_usgmii_word() - decode the USGMII word from a MAC PCS
 * @state: a pointer to a struct phylink_link_state.
 * @lpa: a 16 bit value which stores the USGMII auto-negotiation word
 *
 * Helper for MAC PCS supporting the USGMII protocol and the auto-negotiation
 * code word.  Decode the USGMII code word and populate the corresponding fields
 * (speed, duplex) into the phylink_link_state structure. The structure for this
 * word is the same as the USXGMII word, except it only supports speeds up to
 * 1Gbps.
 */
static void phylink_decode_usgmii_word(struct phylink_link_state *state,
				       uint16_t lpa)
{
	switch (lpa & MDIO_USXGMII_SPD_MASK) {
	case MDIO_USXGMII_10:
		state->speed = SPEED_10;
		break;
	case MDIO_USXGMII_100:
		state->speed = SPEED_100;
		break;
	case MDIO_USXGMII_1000:
		state->speed = SPEED_1000;
		break;
	default:
		state->link = false;
		return;
	}

	if (lpa & MDIO_USXGMII_FULL_DUPLEX)
		state->duplex = DUPLEX_FULL;
	else
		state->duplex = DUPLEX_HALF;
}

/**
 * phylink_mii_c22_pcs_decode_state() - Decode MAC PCS state from MII registers
 * @state: a pointer to a &struct phylink_link_state.
 * @bmsr: The value of the %MII_BMSR register
 * @lpa: The value of the %MII_LPA register
 *
 * Helper for MAC PCS supporting the 802.3 clause 22 register set for
 * clause 37 negotiation and/or SGMII control.
 *
 * Parse the Clause 37 or Cisco SGMII link partner negotiation word into
 * the phylink @state structure. This is suitable to be used for implementing
 * the pcs_get_state() member of the struct phylink_pcs_ops structure if
 * accessing @bmsr and @lpa cannot be done with MDIO directly.
 */
void phylink_mii_c22_pcs_decode_state(struct phylink_link_state *state,
				      u16 bmsr, u16 lpa)
{
	state->link = !!(bmsr & BMSR_LSTATUS);
	state->an_complete = !!(bmsr & BMSR_ANEGCOMPLETE);
	/* If there is no link or autonegotiation is disabled, the LP advertisement
	 * data is not meaningful, so don't go any further.
	 */
	if (!state->link || !linkmode_test_bit(ETHTOOL_LINK_MODE_Autoneg_BIT,
					       state->advertising))
		return;

	switch (state->interface) {
	case PHY_INTERFACE_MODE_1000BASEX:
		phylink_decode_c37_word(state, lpa, SPEED_1000);
		break;

	case PHY_INTERFACE_MODE_2500BASEX:
		phylink_decode_c37_word(state, lpa, SPEED_2500);
		break;

	case PHY_INTERFACE_MODE_SGMII:
	case PHY_INTERFACE_MODE_QSGMII:
		phylink_decode_sgmii_word(state, lpa);
		break;
	case PHY_INTERFACE_MODE_QUSGMII:
		phylink_decode_usgmii_word(state, lpa);
		break;

	default:
		state->link = false;
		break;
	}
}
EXPORT_SYMBOL_GPL(phylink_mii_c22_pcs_decode_state);

/**
 * phylink_mii_c22_pcs_get_state() - read the MAC PCS state
 * @pcs: a pointer to a &struct mdio_device.
 * @state: a pointer to a &struct phylink_link_state.
 *
 * Helper for MAC PCS supporting the 802.3 clause 22 register set for
 * clause 37 negotiation and/or SGMII control.
 *
 * Read the MAC PCS state from the MII device configured in @config and
 * parse the Clause 37 or Cisco SGMII link partner negotiation word into
 * the phylink @state structure. This is suitable to be directly plugged
 * into the pcs_get_state() member of the struct phylink_pcs_ops
 * structure.
 */
void phylink_mii_c22_pcs_get_state(struct mdio_device *pcs,
				   struct phylink_link_state *state)
{
	int bmsr, lpa;

	bmsr = mdiodev_read(pcs, MII_BMSR);
	lpa = mdiodev_read(pcs, MII_LPA);
	if (bmsr < 0 || lpa < 0) {
		state->link = false;
		return;
	}

	phylink_mii_c22_pcs_decode_state(state, bmsr, lpa);
}
EXPORT_SYMBOL_GPL(phylink_mii_c22_pcs_get_state);

/**
 * phylink_mii_c22_pcs_encode_advertisement() - configure the clause 37 PCS
 *	advertisement
 * @interface: the PHY interface mode being configured
 * @advertising: the ethtool advertisement mask
 *
 * Helper for MAC PCS supporting the 802.3 clause 22 register set for
 * clause 37 negotiation and/or SGMII control.
 *
 * Encode the clause 37 PCS advertisement as specified by @interface and
 * @advertising.
 *
 * Return: The new value for @adv, or ``-EINVAL`` if it should not be changed.
 */
int phylink_mii_c22_pcs_encode_advertisement(phy_interface_t interface,
					     const unsigned long *advertising)
{
	u16 adv;

	switch (interface) {
	case PHY_INTERFACE_MODE_1000BASEX:
	case PHY_INTERFACE_MODE_2500BASEX:
		adv = ADVERTISE_1000XFULL;
		if (linkmode_test_bit(ETHTOOL_LINK_MODE_Pause_BIT,
				      advertising))
			adv |= ADVERTISE_1000XPAUSE;
		if (linkmode_test_bit(ETHTOOL_LINK_MODE_Asym_Pause_BIT,
				      advertising))
			adv |= ADVERTISE_1000XPSE_ASYM;
		return adv;
	case PHY_INTERFACE_MODE_SGMII:
	case PHY_INTERFACE_MODE_QSGMII:
		return 0x0001;
	default:
		/* Nothing to do for other modes */
		return -EINVAL;
	}
}
EXPORT_SYMBOL_GPL(phylink_mii_c22_pcs_encode_advertisement);

/**
 * phylink_mii_c22_pcs_config() - configure clause 22 PCS
 * @pcs: a pointer to a &struct mdio_device.
 * @interface: the PHY interface mode being configured
 * @advertising: the ethtool advertisement mask
 * @neg_mode: PCS negotiation mode
 *
 * Configure a Clause 22 PCS PHY with the appropriate negotiation
 * parameters for the @mode, @interface and @advertising parameters.
 * Returns negative error number on failure, zero if the advertisement
 * has not changed, or positive if there is a change.
 */
int phylink_mii_c22_pcs_config(struct mdio_device *pcs,
			       phy_interface_t interface,
			       const unsigned long *advertising,
			       unsigned int neg_mode)
{
	bool changed = 0;
	u16 bmcr;
	int ret, adv;

	adv = phylink_mii_c22_pcs_encode_advertisement(interface, advertising);
	if (adv >= 0) {
		ret = mdiobus_modify_changed(pcs->bus, pcs->addr,
					     MII_ADVERTISE, 0xffff, adv);
		if (ret < 0)
			return ret;
		changed = ret;
	}

	if (neg_mode == PHYLINK_PCS_NEG_INBAND_ENABLED)
		bmcr = BMCR_ANENABLE;
	else
		bmcr = 0;

	/* Configure the inband state. Ensure ISOLATE bit is disabled */
	ret = mdiodev_modify(pcs, MII_BMCR, BMCR_ANENABLE | BMCR_ISOLATE, bmcr);
	if (ret < 0)
		return ret;

	return changed;
}
EXPORT_SYMBOL_GPL(phylink_mii_c22_pcs_config);

/**
 * phylink_mii_c22_pcs_an_restart() - restart 802.3z autonegotiation
 * @pcs: a pointer to a &struct mdio_device.
 *
 * Helper for MAC PCS supporting the 802.3 clause 22 register set for
 * clause 37 negotiation.
 *
 * Restart the clause 37 negotiation with the link partner. This is
 * suitable to be directly plugged into the pcs_get_state() member
 * of the struct phylink_pcs_ops structure.
 */
void phylink_mii_c22_pcs_an_restart(struct mdio_device *pcs)
{
	int val = mdiodev_read(pcs, MII_BMCR);

	if (val >= 0) {
		val |= BMCR_ANRESTART;

		mdiodev_write(pcs, MII_BMCR, val);
	}
}
EXPORT_SYMBOL_GPL(phylink_mii_c22_pcs_an_restart);

void phylink_mii_c45_pcs_get_state(struct mdio_device *pcs,
				   struct phylink_link_state *state)
{
	struct mii_bus *bus = pcs->bus;
	int addr = pcs->addr;
	int stat;

	stat = mdiobus_c45_read(bus, addr, MDIO_MMD_PCS, MDIO_STAT1);
	if (stat < 0) {
		state->link = false;
		return;
	}

	state->link = !!(stat & MDIO_STAT1_LSTATUS);
	if (!state->link)
		return;

	switch (state->interface) {
	case PHY_INTERFACE_MODE_10GBASER:
		state->speed = SPEED_10000;
		state->duplex = DUPLEX_FULL;
		break;

	default:
		break;
	}
}
EXPORT_SYMBOL_GPL(phylink_mii_c45_pcs_get_state);

static int __init phylink_init(void)
{
	for (int i = 0; i < ARRAY_SIZE(phylink_sfp_interface_preference); ++i)
		__set_bit(phylink_sfp_interface_preference[i],
			  phylink_sfp_interfaces);

	return 0;
}

module_init(phylink_init);

MODULE_LICENSE("GPL v2");
MODULE_DESCRIPTION("phylink models the MAC to optional PHY connection");<|MERGE_RESOLUTION|>--- conflicted
+++ resolved
@@ -78,12 +78,7 @@
 	unsigned int pcs_neg_mode;
 	unsigned int pcs_state;
 
-<<<<<<< HEAD
-	bool mac_link_dropped;
-=======
 	bool link_failed;
-	bool using_mac_select_pcs;
->>>>>>> cfaaa7d0
 
 	struct sfp_bus *sfp_bus;
 	bool sfp_may_have_phy;
