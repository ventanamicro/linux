--- conflicted
+++ resolved
@@ -99,12 +99,8 @@
 					       const unsigned long *scan_mask)
 {
 	struct inv_icm42600_state *st = iio_device_get_drvdata(indio_dev);
-<<<<<<< HEAD
-	struct inv_sensors_timestamp *ts = iio_priv(indio_dev);
-=======
 	struct inv_icm42600_sensor_state *accel_st = iio_priv(indio_dev);
 	struct inv_sensors_timestamp *ts = &accel_st->ts;
->>>>>>> 0c383648
 	struct inv_icm42600_sensor_conf conf = INV_ICM42600_SENSOR_CONF_INIT;
 	unsigned int fifo_en = 0;
 	unsigned int sleep_temp = 0;
@@ -331,12 +327,8 @@
 					int val, int val2)
 {
 	struct inv_icm42600_state *st = iio_device_get_drvdata(indio_dev);
-<<<<<<< HEAD
-	struct inv_sensors_timestamp *ts = iio_priv(indio_dev);
-=======
 	struct inv_icm42600_sensor_state *accel_st = iio_priv(indio_dev);
 	struct inv_sensors_timestamp *ts = &accel_st->ts;
->>>>>>> 0c383648
 	struct device *dev = regmap_get_device(st->map);
 	unsigned int idx;
 	struct inv_icm42600_sensor_conf conf = INV_ICM42600_SENSOR_CONF_INIT;
@@ -734,13 +726,8 @@
 {
 	struct device *dev = regmap_get_device(st->map);
 	const char *name;
-<<<<<<< HEAD
-	struct inv_sensors_timestamp_chip ts_chip;
-	struct inv_sensors_timestamp *ts;
-=======
 	struct inv_icm42600_sensor_state *accel_st;
 	struct inv_sensors_timestamp_chip ts_chip;
->>>>>>> 0c383648
 	struct iio_dev *indio_dev;
 	int ret;
 
@@ -753,8 +740,6 @@
 		return ERR_PTR(-ENOMEM);
 	accel_st = iio_priv(indio_dev);
 
-<<<<<<< HEAD
-=======
 	switch (st->chip) {
 	case INV_CHIP_ICM42686:
 		accel_st->scales = inv_icm42686_accel_scale;
@@ -766,7 +751,6 @@
 		break;
 	}
 
->>>>>>> 0c383648
 	/*
 	 * clock period is 32kHz (31250ns)
 	 * jitter is +/- 2% (20 per mille)
@@ -774,12 +758,7 @@
 	ts_chip.clock_period = 31250;
 	ts_chip.jitter = 20;
 	ts_chip.init_period = inv_icm42600_odr_to_period(st->conf.accel.odr);
-<<<<<<< HEAD
-	ts = iio_priv(indio_dev);
-	inv_sensors_timestamp_init(ts, &ts_chip);
-=======
 	inv_sensors_timestamp_init(&accel_st->ts, &ts_chip);
->>>>>>> 0c383648
 
 	iio_device_set_drvdata(indio_dev, st);
 	indio_dev->name = name;
@@ -804,12 +783,8 @@
 int inv_icm42600_accel_parse_fifo(struct iio_dev *indio_dev)
 {
 	struct inv_icm42600_state *st = iio_device_get_drvdata(indio_dev);
-<<<<<<< HEAD
-	struct inv_sensors_timestamp *ts = iio_priv(indio_dev);
-=======
 	struct inv_icm42600_sensor_state *accel_st = iio_priv(indio_dev);
 	struct inv_sensors_timestamp *ts = &accel_st->ts;
->>>>>>> 0c383648
 	ssize_t i, size;
 	unsigned int no;
 	const void *accel, *gyro, *timestamp;
