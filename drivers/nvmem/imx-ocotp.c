--- conflicted
+++ resolved
@@ -44,14 +44,11 @@
 #define IMX_OCOTP_BM_CTRL_ERROR		0x00000200
 #define IMX_OCOTP_BM_CTRL_REL_SHADOWS	0x00000400
 
-<<<<<<< HEAD
-=======
 #define IMX_OCOTP_BM_CTRL_ADDR_8MP		0x000001FF
 #define IMX_OCOTP_BM_CTRL_BUSY_8MP		0x00000200
 #define IMX_OCOTP_BM_CTRL_ERROR_8MP		0x00000400
 #define IMX_OCOTP_BM_CTRL_REL_SHADOWS_8MP	0x00000800
 
->>>>>>> 04d5ce62
 #define IMX_OCOTP_BM_CTRL_DEFAULT				\
 	{							\
 		.bm_addr = IMX_OCOTP_BM_CTRL_ADDR,		\
@@ -60,8 +57,6 @@
 		.bm_rel_shadows = IMX_OCOTP_BM_CTRL_REL_SHADOWS,\
 	}
 
-<<<<<<< HEAD
-=======
 #define IMX_OCOTP_BM_CTRL_8MP					\
 	{							\
 		.bm_addr = IMX_OCOTP_BM_CTRL_ADDR_8MP,		\
@@ -70,7 +65,6 @@
 		.bm_rel_shadows = IMX_OCOTP_BM_CTRL_REL_SHADOWS_8MP,\
 	}
 
->>>>>>> 04d5ce62
 #define TIMING_STROBE_PROG_US		10	/* Min time to blow a fuse */
 #define TIMING_STROBE_READ_NS		37	/* Min time before read */
 #define TIMING_RELAX_NS			17
@@ -109,17 +103,10 @@
 	u32 c, mask;
 	u32 bm_ctrl_busy, bm_ctrl_error;
 	void __iomem *base = priv->base;
-<<<<<<< HEAD
 
 	bm_ctrl_busy = priv->params->ctrl.bm_busy;
 	bm_ctrl_error = priv->params->ctrl.bm_error;
 
-=======
-
-	bm_ctrl_busy = priv->params->ctrl.bm_busy;
-	bm_ctrl_error = priv->params->ctrl.bm_error;
-
->>>>>>> 04d5ce62
 	mask = bm_ctrl_busy | bm_ctrl_error | flags;
 
 	for (count = 10000; count >= 0; count--) {
@@ -544,8 +531,6 @@
 	.bank_address_words = 0,
 	.set_timing = imx_ocotp_set_imx6_timing,
 	.ctrl = IMX_OCOTP_BM_CTRL_DEFAULT,
-<<<<<<< HEAD
-=======
 };
 
 static const struct ocotp_params imx8mp_params = {
@@ -553,7 +538,6 @@
 	.bank_address_words = 0,
 	.set_timing = imx_ocotp_set_imx6_timing,
 	.ctrl = IMX_OCOTP_BM_CTRL_8MP,
->>>>>>> 04d5ce62
 };
 
 static const struct of_device_id imx_ocotp_dt_ids[] = {
