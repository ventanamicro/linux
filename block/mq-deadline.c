// SPDX-License-Identifier: GPL-2.0
/*
 *  MQ Deadline i/o scheduler - adaptation of the legacy deadline scheduler,
 *  for the blk-mq scheduling framework
 *
 *  Copyright (C) 2016 Jens Axboe <axboe@kernel.dk>
 */
#include <linux/kernel.h>
#include <linux/fs.h>
#include <linux/blkdev.h>
#include <linux/bio.h>
#include <linux/module.h>
#include <linux/slab.h>
#include <linux/init.h>
#include <linux/compiler.h>
#include <linux/rbtree.h>
#include <linux/sbitmap.h>

#include <trace/events/block.h>

#include "elevator.h"
#include "blk.h"
#include "blk-mq.h"
#include "blk-mq-debugfs.h"
#include "blk-mq-sched.h"

/*
 * See Documentation/block/deadline-iosched.rst
 */
static const int read_expire = HZ / 2;  /* max time before a read is submitted. */
static const int write_expire = 5 * HZ; /* ditto for writes, these limits are SOFT! */
/*
 * Time after which to dispatch lower priority requests even if higher
 * priority requests are pending.
 */
static const int prio_aging_expire = 10 * HZ;
static const int writes_starved = 2;    /* max times reads can starve a write */
static const int fifo_batch = 16;       /* # of sequential requests treated as one
				     by the above parameters. For throughput. */

enum dd_data_dir {
	DD_READ		= READ,
	DD_WRITE	= WRITE,
};

enum { DD_DIR_COUNT = 2 };

enum dd_prio {
	DD_RT_PRIO	= 0,
	DD_BE_PRIO	= 1,
	DD_IDLE_PRIO	= 2,
	DD_PRIO_MAX	= 2,
};

enum { DD_PRIO_COUNT = 3 };

/*
 * I/O statistics per I/O priority. It is fine if these counters overflow.
 * What matters is that these counters are at least as wide as
 * log2(max_outstanding_requests).
 */
struct io_stats_per_prio {
	uint32_t inserted;
	uint32_t merged;
	uint32_t dispatched;
	atomic_t completed;
};

/*
 * Deadline scheduler data per I/O priority (enum dd_prio). Requests are
 * present on both sort_list[] and fifo_list[].
 */
struct dd_per_prio {
	struct list_head dispatch;
	struct rb_root sort_list[DD_DIR_COUNT];
	struct list_head fifo_list[DD_DIR_COUNT];
	/* Position of the most recently dispatched request. */
	sector_t latest_pos[DD_DIR_COUNT];
	struct io_stats_per_prio stats;
};

struct deadline_data {
	/*
	 * run time data
	 */

	struct dd_per_prio per_prio[DD_PRIO_COUNT];

	/* Data direction of latest dispatched request. */
	enum dd_data_dir last_dir;
	unsigned int batching;		/* number of sequential requests made */
	unsigned int starved;		/* times reads have starved writes */

	/*
	 * settings that change how the i/o scheduler behaves
	 */
	int fifo_expire[DD_DIR_COUNT];
	int fifo_batch;
	int writes_starved;
	int front_merges;
	u32 async_depth;
	int prio_aging_expire;

	spinlock_t lock;
	spinlock_t zone_lock;
};

/* Maps an I/O priority class to a deadline scheduler priority. */
static const enum dd_prio ioprio_class_to_prio[] = {
	[IOPRIO_CLASS_NONE]	= DD_BE_PRIO,
	[IOPRIO_CLASS_RT]	= DD_RT_PRIO,
	[IOPRIO_CLASS_BE]	= DD_BE_PRIO,
	[IOPRIO_CLASS_IDLE]	= DD_IDLE_PRIO,
};

static inline struct rb_root *
deadline_rb_root(struct dd_per_prio *per_prio, struct request *rq)
{
	return &per_prio->sort_list[rq_data_dir(rq)];
}

/*
 * Returns the I/O priority class (IOPRIO_CLASS_*) that has been assigned to a
 * request.
 */
static u8 dd_rq_ioclass(struct request *rq)
{
	return IOPRIO_PRIO_CLASS(req_get_ioprio(rq));
}

/*
 * get the request before `rq' in sector-sorted order
 */
static inline struct request *
deadline_earlier_request(struct request *rq)
{
	struct rb_node *node = rb_prev(&rq->rb_node);

	if (node)
		return rb_entry_rq(node);

	return NULL;
}

/*
 * get the request after `rq' in sector-sorted order
 */
static inline struct request *
deadline_latter_request(struct request *rq)
{
	struct rb_node *node = rb_next(&rq->rb_node);

	if (node)
		return rb_entry_rq(node);

	return NULL;
}

/*
 * Return the first request for which blk_rq_pos() >= @pos. For zoned devices,
 * return the first request after the start of the zone containing @pos.
 */
static inline struct request *deadline_from_pos(struct dd_per_prio *per_prio,
				enum dd_data_dir data_dir, sector_t pos)
{
	struct rb_node *node = per_prio->sort_list[data_dir].rb_node;
	struct request *rq, *res = NULL;

	if (!node)
		return NULL;

	rq = rb_entry_rq(node);
	/*
	 * A zoned write may have been requeued with a starting position that
	 * is below that of the most recently dispatched request. Hence, for
	 * zoned writes, start searching from the start of a zone.
	 */
	if (blk_rq_is_seq_zoned_write(rq))
<<<<<<< HEAD
		pos -= round_down(pos, rq->q->limits.chunk_sectors);
=======
		pos = round_down(pos, rq->q->limits.chunk_sectors);
>>>>>>> 269f399d

	while (node) {
		rq = rb_entry_rq(node);
		if (blk_rq_pos(rq) >= pos) {
			res = rq;
			node = node->rb_left;
		} else {
			node = node->rb_right;
		}
	}
	return res;
}

static void
deadline_add_rq_rb(struct dd_per_prio *per_prio, struct request *rq)
{
	struct rb_root *root = deadline_rb_root(per_prio, rq);

	elv_rb_add(root, rq);
}

static inline void
deadline_del_rq_rb(struct dd_per_prio *per_prio, struct request *rq)
{
	elv_rb_del(deadline_rb_root(per_prio, rq), rq);
}

/*
 * remove rq from rbtree and fifo.
 */
static void deadline_remove_request(struct request_queue *q,
				    struct dd_per_prio *per_prio,
				    struct request *rq)
{
	list_del_init(&rq->queuelist);

	/*
	 * We might not be on the rbtree, if we are doing an insert merge
	 */
	if (!RB_EMPTY_NODE(&rq->rb_node))
		deadline_del_rq_rb(per_prio, rq);

	elv_rqhash_del(q, rq);
	if (q->last_merge == rq)
		q->last_merge = NULL;
}

static void dd_request_merged(struct request_queue *q, struct request *req,
			      enum elv_merge type)
{
	struct deadline_data *dd = q->elevator->elevator_data;
	const u8 ioprio_class = dd_rq_ioclass(req);
	const enum dd_prio prio = ioprio_class_to_prio[ioprio_class];
	struct dd_per_prio *per_prio = &dd->per_prio[prio];

	/*
	 * if the merge was a front merge, we need to reposition request
	 */
	if (type == ELEVATOR_FRONT_MERGE) {
		elv_rb_del(deadline_rb_root(per_prio, req), req);
		deadline_add_rq_rb(per_prio, req);
	}
}

/*
 * Callback function that is invoked after @next has been merged into @req.
 */
static void dd_merged_requests(struct request_queue *q, struct request *req,
			       struct request *next)
{
	struct deadline_data *dd = q->elevator->elevator_data;
	const u8 ioprio_class = dd_rq_ioclass(next);
	const enum dd_prio prio = ioprio_class_to_prio[ioprio_class];

	lockdep_assert_held(&dd->lock);

	dd->per_prio[prio].stats.merged++;

	/*
	 * if next expires before rq, assign its expire time to rq
	 * and move into next position (next will be deleted) in fifo
	 */
	if (!list_empty(&req->queuelist) && !list_empty(&next->queuelist)) {
		if (time_before((unsigned long)next->fifo_time,
				(unsigned long)req->fifo_time)) {
			list_move(&req->queuelist, &next->queuelist);
			req->fifo_time = next->fifo_time;
		}
	}

	/*
	 * kill knowledge of next, this one is a goner
	 */
	deadline_remove_request(q, &dd->per_prio[prio], next);
}

/*
 * move an entry to dispatch queue
 */
static void
deadline_move_request(struct deadline_data *dd, struct dd_per_prio *per_prio,
		      struct request *rq)
{
	/*
	 * take it off the sort and fifo list
	 */
	deadline_remove_request(rq->q, per_prio, rq);
}

/* Number of requests queued for a given priority level. */
static u32 dd_queued(struct deadline_data *dd, enum dd_prio prio)
{
	const struct io_stats_per_prio *stats = &dd->per_prio[prio].stats;

	lockdep_assert_held(&dd->lock);

	return stats->inserted - atomic_read(&stats->completed);
}

/*
 * deadline_check_fifo returns true if and only if there are expired requests
 * in the FIFO list. Requires !list_empty(&dd->fifo_list[data_dir]).
 */
static inline bool deadline_check_fifo(struct dd_per_prio *per_prio,
				       enum dd_data_dir data_dir)
{
	struct request *rq = rq_entry_fifo(per_prio->fifo_list[data_dir].next);

	return time_is_before_eq_jiffies((unsigned long)rq->fifo_time);
}

/*
 * Check if rq has a sequential request preceding it.
 */
static bool deadline_is_seq_write(struct deadline_data *dd, struct request *rq)
{
	struct request *prev = deadline_earlier_request(rq);

	if (!prev)
		return false;

	return blk_rq_pos(prev) + blk_rq_sectors(prev) == blk_rq_pos(rq);
}

/*
 * Skip all write requests that are sequential from @rq, even if we cross
 * a zone boundary.
 */
static struct request *deadline_skip_seq_writes(struct deadline_data *dd,
						struct request *rq)
{
	sector_t pos = blk_rq_pos(rq);

	do {
		pos += blk_rq_sectors(rq);
		rq = deadline_latter_request(rq);
	} while (rq && blk_rq_pos(rq) == pos);

	return rq;
}

/*
 * For the specified data direction, return the next request to
 * dispatch using arrival ordered lists.
 */
static struct request *
deadline_fifo_request(struct deadline_data *dd, struct dd_per_prio *per_prio,
		      enum dd_data_dir data_dir)
{
	struct request *rq, *rb_rq, *next;
	unsigned long flags;

	if (list_empty(&per_prio->fifo_list[data_dir]))
		return NULL;

	rq = rq_entry_fifo(per_prio->fifo_list[data_dir].next);
	if (data_dir == DD_READ || !blk_queue_is_zoned(rq->q))
		return rq;

	/*
	 * Look for a write request that can be dispatched, that is one with
	 * an unlocked target zone. For some HDDs, breaking a sequential
	 * write stream can lead to lower throughput, so make sure to preserve
	 * sequential write streams, even if that stream crosses into the next
	 * zones and these zones are unlocked.
	 */
	spin_lock_irqsave(&dd->zone_lock, flags);
	list_for_each_entry_safe(rq, next, &per_prio->fifo_list[DD_WRITE],
				 queuelist) {
		/* Check whether a prior request exists for the same zone. */
		rb_rq = deadline_from_pos(per_prio, data_dir, blk_rq_pos(rq));
		if (rb_rq && blk_rq_pos(rb_rq) < blk_rq_pos(rq))
			rq = rb_rq;
		if (blk_req_can_dispatch_to_zone(rq) &&
		    (blk_queue_nonrot(rq->q) ||
		     !deadline_is_seq_write(dd, rq)))
			goto out;
	}
	rq = NULL;
out:
	spin_unlock_irqrestore(&dd->zone_lock, flags);

	return rq;
}

/*
 * For the specified data direction, return the next request to
 * dispatch using sector position sorted lists.
 */
static struct request *
deadline_next_request(struct deadline_data *dd, struct dd_per_prio *per_prio,
		      enum dd_data_dir data_dir)
{
	struct request *rq;
	unsigned long flags;

	rq = deadline_from_pos(per_prio, data_dir,
			       per_prio->latest_pos[data_dir]);
	if (!rq)
		return NULL;

	if (data_dir == DD_READ || !blk_queue_is_zoned(rq->q))
		return rq;

	/*
	 * Look for a write request that can be dispatched, that is one with
	 * an unlocked target zone. For some HDDs, breaking a sequential
	 * write stream can lead to lower throughput, so make sure to preserve
	 * sequential write streams, even if that stream crosses into the next
	 * zones and these zones are unlocked.
	 */
	spin_lock_irqsave(&dd->zone_lock, flags);
	while (rq) {
		if (blk_req_can_dispatch_to_zone(rq))
			break;
		if (blk_queue_nonrot(rq->q))
			rq = deadline_latter_request(rq);
		else
			rq = deadline_skip_seq_writes(dd, rq);
	}
	spin_unlock_irqrestore(&dd->zone_lock, flags);

	return rq;
}

/*
 * Returns true if and only if @rq started after @latest_start where
 * @latest_start is in jiffies.
 */
static bool started_after(struct deadline_data *dd, struct request *rq,
			  unsigned long latest_start)
{
	unsigned long start_time = (unsigned long)rq->fifo_time;

	start_time -= dd->fifo_expire[rq_data_dir(rq)];

	return time_after(start_time, latest_start);
}

/*
 * deadline_dispatch_requests selects the best request according to
 * read/write expire, fifo_batch, etc and with a start time <= @latest_start.
 */
static struct request *__dd_dispatch_request(struct deadline_data *dd,
					     struct dd_per_prio *per_prio,
					     unsigned long latest_start)
{
	struct request *rq, *next_rq;
	enum dd_data_dir data_dir;
	enum dd_prio prio;
	u8 ioprio_class;

	lockdep_assert_held(&dd->lock);

	if (!list_empty(&per_prio->dispatch)) {
		rq = list_first_entry(&per_prio->dispatch, struct request,
				      queuelist);
		if (started_after(dd, rq, latest_start))
			return NULL;
		list_del_init(&rq->queuelist);
		data_dir = rq_data_dir(rq);
		goto done;
	}

	/*
	 * batches are currently reads XOR writes
	 */
	rq = deadline_next_request(dd, per_prio, dd->last_dir);
	if (rq && dd->batching < dd->fifo_batch) {
		/* we have a next request and are still entitled to batch */
		data_dir = rq_data_dir(rq);
		goto dispatch_request;
	}

	/*
	 * at this point we are not running a batch. select the appropriate
	 * data direction (read / write)
	 */

	if (!list_empty(&per_prio->fifo_list[DD_READ])) {
		BUG_ON(RB_EMPTY_ROOT(&per_prio->sort_list[DD_READ]));

		if (deadline_fifo_request(dd, per_prio, DD_WRITE) &&
		    (dd->starved++ >= dd->writes_starved))
			goto dispatch_writes;

		data_dir = DD_READ;

		goto dispatch_find_request;
	}

	/*
	 * there are either no reads or writes have been starved
	 */

	if (!list_empty(&per_prio->fifo_list[DD_WRITE])) {
dispatch_writes:
		BUG_ON(RB_EMPTY_ROOT(&per_prio->sort_list[DD_WRITE]));

		dd->starved = 0;

		data_dir = DD_WRITE;

		goto dispatch_find_request;
	}

	return NULL;

dispatch_find_request:
	/*
	 * we are not running a batch, find best request for selected data_dir
	 */
	next_rq = deadline_next_request(dd, per_prio, data_dir);
	if (deadline_check_fifo(per_prio, data_dir) || !next_rq) {
		/*
		 * A deadline has expired, the last request was in the other
		 * direction, or we have run out of higher-sectored requests.
		 * Start again from the request with the earliest expiry time.
		 */
		rq = deadline_fifo_request(dd, per_prio, data_dir);
	} else {
		/*
		 * The last req was the same dir and we have a next request in
		 * sort order. No expired requests so continue on from here.
		 */
		rq = next_rq;
	}

	/*
	 * For a zoned block device, if we only have writes queued and none of
	 * them can be dispatched, rq will be NULL.
	 */
	if (!rq)
		return NULL;

	dd->last_dir = data_dir;
	dd->batching = 0;

dispatch_request:
	if (started_after(dd, rq, latest_start))
		return NULL;

	/*
	 * rq is the selected appropriate request.
	 */
	dd->batching++;
	deadline_move_request(dd, per_prio, rq);
done:
	ioprio_class = dd_rq_ioclass(rq);
	prio = ioprio_class_to_prio[ioprio_class];
	dd->per_prio[prio].latest_pos[data_dir] = blk_rq_pos(rq);
	dd->per_prio[prio].stats.dispatched++;
	/*
	 * If the request needs its target zone locked, do it.
	 */
	blk_req_zone_write_lock(rq);
	rq->rq_flags |= RQF_STARTED;
	return rq;
}

/*
 * Check whether there are any requests with priority other than DD_RT_PRIO
 * that were inserted more than prio_aging_expire jiffies ago.
 */
static struct request *dd_dispatch_prio_aged_requests(struct deadline_data *dd,
						      unsigned long now)
{
	struct request *rq;
	enum dd_prio prio;
	int prio_cnt;

	lockdep_assert_held(&dd->lock);

	prio_cnt = !!dd_queued(dd, DD_RT_PRIO) + !!dd_queued(dd, DD_BE_PRIO) +
		   !!dd_queued(dd, DD_IDLE_PRIO);
	if (prio_cnt < 2)
		return NULL;

	for (prio = DD_BE_PRIO; prio <= DD_PRIO_MAX; prio++) {
		rq = __dd_dispatch_request(dd, &dd->per_prio[prio],
					   now - dd->prio_aging_expire);
		if (rq)
			return rq;
	}

	return NULL;
}

/*
 * Called from blk_mq_run_hw_queue() -> __blk_mq_sched_dispatch_requests().
 *
 * One confusing aspect here is that we get called for a specific
 * hardware queue, but we may return a request that is for a
 * different hardware queue. This is because mq-deadline has shared
 * state for all hardware queues, in terms of sorting, FIFOs, etc.
 */
static struct request *dd_dispatch_request(struct blk_mq_hw_ctx *hctx)
{
	struct deadline_data *dd = hctx->queue->elevator->elevator_data;
	const unsigned long now = jiffies;
	struct request *rq;
	enum dd_prio prio;

	spin_lock(&dd->lock);
	rq = dd_dispatch_prio_aged_requests(dd, now);
	if (rq)
		goto unlock;

	/*
	 * Next, dispatch requests in priority order. Ignore lower priority
	 * requests if any higher priority requests are pending.
	 */
	for (prio = 0; prio <= DD_PRIO_MAX; prio++) {
		rq = __dd_dispatch_request(dd, &dd->per_prio[prio], now);
		if (rq || dd_queued(dd, prio))
			break;
	}

unlock:
	spin_unlock(&dd->lock);

	return rq;
}

/*
 * Called by __blk_mq_alloc_request(). The shallow_depth value set by this
 * function is used by __blk_mq_get_tag().
 */
static void dd_limit_depth(blk_opf_t opf, struct blk_mq_alloc_data *data)
{
	struct deadline_data *dd = data->q->elevator->elevator_data;

	/* Do not throttle synchronous reads. */
	if (op_is_sync(opf) && !op_is_write(opf))
		return;

	/*
	 * Throttle asynchronous requests and writes such that these requests
	 * do not block the allocation of synchronous requests.
	 */
	data->shallow_depth = dd->async_depth;
}

/* Called by blk_mq_update_nr_requests(). */
static void dd_depth_updated(struct blk_mq_hw_ctx *hctx)
{
	struct request_queue *q = hctx->queue;
	struct deadline_data *dd = q->elevator->elevator_data;
	struct blk_mq_tags *tags = hctx->sched_tags;

	dd->async_depth = max(1UL, 3 * q->nr_requests / 4);

	sbitmap_queue_min_shallow_depth(&tags->bitmap_tags, dd->async_depth);
}

/* Called by blk_mq_init_hctx() and blk_mq_init_sched(). */
static int dd_init_hctx(struct blk_mq_hw_ctx *hctx, unsigned int hctx_idx)
{
	dd_depth_updated(hctx);
	return 0;
}

static void dd_exit_sched(struct elevator_queue *e)
{
	struct deadline_data *dd = e->elevator_data;
	enum dd_prio prio;

	for (prio = 0; prio <= DD_PRIO_MAX; prio++) {
		struct dd_per_prio *per_prio = &dd->per_prio[prio];
		const struct io_stats_per_prio *stats = &per_prio->stats;
		uint32_t queued;

		WARN_ON_ONCE(!list_empty(&per_prio->fifo_list[DD_READ]));
		WARN_ON_ONCE(!list_empty(&per_prio->fifo_list[DD_WRITE]));

		spin_lock(&dd->lock);
		queued = dd_queued(dd, prio);
		spin_unlock(&dd->lock);

		WARN_ONCE(queued != 0,
			  "statistics for priority %d: i %u m %u d %u c %u\n",
			  prio, stats->inserted, stats->merged,
			  stats->dispatched, atomic_read(&stats->completed));
	}

	kfree(dd);
}

/*
 * initialize elevator private data (deadline_data).
 */
static int dd_init_sched(struct request_queue *q, struct elevator_type *e)
{
	struct deadline_data *dd;
	struct elevator_queue *eq;
	enum dd_prio prio;
	int ret = -ENOMEM;

	eq = elevator_alloc(q, e);
	if (!eq)
		return ret;

	dd = kzalloc_node(sizeof(*dd), GFP_KERNEL, q->node);
	if (!dd)
		goto put_eq;

	eq->elevator_data = dd;

	for (prio = 0; prio <= DD_PRIO_MAX; prio++) {
		struct dd_per_prio *per_prio = &dd->per_prio[prio];

		INIT_LIST_HEAD(&per_prio->dispatch);
		INIT_LIST_HEAD(&per_prio->fifo_list[DD_READ]);
		INIT_LIST_HEAD(&per_prio->fifo_list[DD_WRITE]);
		per_prio->sort_list[DD_READ] = RB_ROOT;
		per_prio->sort_list[DD_WRITE] = RB_ROOT;
	}
	dd->fifo_expire[DD_READ] = read_expire;
	dd->fifo_expire[DD_WRITE] = write_expire;
	dd->writes_starved = writes_starved;
	dd->front_merges = 1;
	dd->last_dir = DD_WRITE;
	dd->fifo_batch = fifo_batch;
	dd->prio_aging_expire = prio_aging_expire;
	spin_lock_init(&dd->lock);
	spin_lock_init(&dd->zone_lock);

	/* We dispatch from request queue wide instead of hw queue */
	blk_queue_flag_set(QUEUE_FLAG_SQ_SCHED, q);

	q->elevator = eq;
	return 0;

put_eq:
	kobject_put(&eq->kobj);
	return ret;
}

/*
 * Try to merge @bio into an existing request. If @bio has been merged into
 * an existing request, store the pointer to that request into *@rq.
 */
static int dd_request_merge(struct request_queue *q, struct request **rq,
			    struct bio *bio)
{
	struct deadline_data *dd = q->elevator->elevator_data;
	const u8 ioprio_class = IOPRIO_PRIO_CLASS(bio->bi_ioprio);
	const enum dd_prio prio = ioprio_class_to_prio[ioprio_class];
	struct dd_per_prio *per_prio = &dd->per_prio[prio];
	sector_t sector = bio_end_sector(bio);
	struct request *__rq;

	if (!dd->front_merges)
		return ELEVATOR_NO_MERGE;

	__rq = elv_rb_find(&per_prio->sort_list[bio_data_dir(bio)], sector);
	if (__rq) {
		BUG_ON(sector != blk_rq_pos(__rq));

		if (elv_bio_merge_ok(__rq, bio)) {
			*rq = __rq;
			if (blk_discard_mergable(__rq))
				return ELEVATOR_DISCARD_MERGE;
			return ELEVATOR_FRONT_MERGE;
		}
	}

	return ELEVATOR_NO_MERGE;
}

/*
 * Attempt to merge a bio into an existing request. This function is called
 * before @bio is associated with a request.
 */
static bool dd_bio_merge(struct request_queue *q, struct bio *bio,
		unsigned int nr_segs)
{
	struct deadline_data *dd = q->elevator->elevator_data;
	struct request *free = NULL;
	bool ret;

	spin_lock(&dd->lock);
	ret = blk_mq_sched_try_merge(q, bio, nr_segs, &free);
	spin_unlock(&dd->lock);

	if (free)
		blk_mq_free_request(free);

	return ret;
}

/*
 * add rq to rbtree and fifo
 */
static void dd_insert_request(struct blk_mq_hw_ctx *hctx, struct request *rq,
			      blk_insert_t flags, struct list_head *free)
{
	struct request_queue *q = hctx->queue;
	struct deadline_data *dd = q->elevator->elevator_data;
	const enum dd_data_dir data_dir = rq_data_dir(rq);
	u16 ioprio = req_get_ioprio(rq);
	u8 ioprio_class = IOPRIO_PRIO_CLASS(ioprio);
	struct dd_per_prio *per_prio;
	enum dd_prio prio;

	lockdep_assert_held(&dd->lock);

	/*
	 * This may be a requeue of a write request that has locked its
	 * target zone. If it is the case, this releases the zone lock.
	 */
	blk_req_zone_write_unlock(rq);

	prio = ioprio_class_to_prio[ioprio_class];
	per_prio = &dd->per_prio[prio];
	if (!rq->elv.priv[0]) {
		per_prio->stats.inserted++;
		rq->elv.priv[0] = (void *)(uintptr_t)1;
	}

	if (blk_mq_sched_try_insert_merge(q, rq, free))
		return;

	trace_block_rq_insert(rq);

	if (flags & BLK_MQ_INSERT_AT_HEAD) {
		list_add(&rq->queuelist, &per_prio->dispatch);
		rq->fifo_time = jiffies;
	} else {
		struct list_head *insert_before;

		deadline_add_rq_rb(per_prio, rq);

		if (rq_mergeable(rq)) {
			elv_rqhash_add(q, rq);
			if (!q->last_merge)
				q->last_merge = rq;
		}

		/*
		 * set expire time and add to fifo list
		 */
		rq->fifo_time = jiffies + dd->fifo_expire[data_dir];
		insert_before = &per_prio->fifo_list[data_dir];
#ifdef CONFIG_BLK_DEV_ZONED
		/*
		 * Insert zoned writes such that requests are sorted by
		 * position per zone.
		 */
		if (blk_rq_is_seq_zoned_write(rq)) {
			struct request *rq2 = deadline_latter_request(rq);

			if (rq2 && blk_rq_zone_no(rq2) == blk_rq_zone_no(rq))
				insert_before = &rq2->queuelist;
		}
#endif
		list_add_tail(&rq->queuelist, insert_before);
	}
}

/*
 * Called from blk_mq_insert_request() or blk_mq_dispatch_plug_list().
 */
static void dd_insert_requests(struct blk_mq_hw_ctx *hctx,
			       struct list_head *list,
			       blk_insert_t flags)
{
	struct request_queue *q = hctx->queue;
	struct deadline_data *dd = q->elevator->elevator_data;
	LIST_HEAD(free);

	spin_lock(&dd->lock);
	while (!list_empty(list)) {
		struct request *rq;

		rq = list_first_entry(list, struct request, queuelist);
		list_del_init(&rq->queuelist);
		dd_insert_request(hctx, rq, flags, &free);
	}
	spin_unlock(&dd->lock);

	blk_mq_free_requests(&free);
}

/* Callback from inside blk_mq_rq_ctx_init(). */
static void dd_prepare_request(struct request *rq)
{
	rq->elv.priv[0] = NULL;
}

static bool dd_has_write_work(struct blk_mq_hw_ctx *hctx)
{
	struct deadline_data *dd = hctx->queue->elevator->elevator_data;
	enum dd_prio p;

	for (p = 0; p <= DD_PRIO_MAX; p++)
		if (!list_empty_careful(&dd->per_prio[p].fifo_list[DD_WRITE]))
			return true;

	return false;
}

/*
 * Callback from inside blk_mq_free_request().
 *
 * For zoned block devices, write unlock the target zone of
 * completed write requests. Do this while holding the zone lock
 * spinlock so that the zone is never unlocked while deadline_fifo_request()
 * or deadline_next_request() are executing. This function is called for
 * all requests, whether or not these requests complete successfully.
 *
 * For a zoned block device, __dd_dispatch_request() may have stopped
 * dispatching requests if all the queued requests are write requests directed
 * at zones that are already locked due to on-going write requests. To ensure
 * write request dispatch progress in this case, mark the queue as needing a
 * restart to ensure that the queue is run again after completion of the
 * request and zones being unlocked.
 */
static void dd_finish_request(struct request *rq)
{
	struct request_queue *q = rq->q;
	struct deadline_data *dd = q->elevator->elevator_data;
	const u8 ioprio_class = dd_rq_ioclass(rq);
	const enum dd_prio prio = ioprio_class_to_prio[ioprio_class];
	struct dd_per_prio *per_prio = &dd->per_prio[prio];

	/*
	 * The block layer core may call dd_finish_request() without having
	 * called dd_insert_requests(). Skip requests that bypassed I/O
	 * scheduling. See also blk_mq_request_bypass_insert().
	 */
	if (!rq->elv.priv[0])
		return;

	atomic_inc(&per_prio->stats.completed);

	if (blk_queue_is_zoned(q)) {
		unsigned long flags;

		spin_lock_irqsave(&dd->zone_lock, flags);
		blk_req_zone_write_unlock(rq);
		spin_unlock_irqrestore(&dd->zone_lock, flags);

		if (dd_has_write_work(rq->mq_hctx))
			blk_mq_sched_mark_restart_hctx(rq->mq_hctx);
	}
}

static bool dd_has_work_for_prio(struct dd_per_prio *per_prio)
{
	return !list_empty_careful(&per_prio->dispatch) ||
		!list_empty_careful(&per_prio->fifo_list[DD_READ]) ||
		!list_empty_careful(&per_prio->fifo_list[DD_WRITE]);
}

static bool dd_has_work(struct blk_mq_hw_ctx *hctx)
{
	struct deadline_data *dd = hctx->queue->elevator->elevator_data;
	enum dd_prio prio;

	for (prio = 0; prio <= DD_PRIO_MAX; prio++)
		if (dd_has_work_for_prio(&dd->per_prio[prio]))
			return true;

	return false;
}

/*
 * sysfs parts below
 */
#define SHOW_INT(__FUNC, __VAR)						\
static ssize_t __FUNC(struct elevator_queue *e, char *page)		\
{									\
	struct deadline_data *dd = e->elevator_data;			\
									\
	return sysfs_emit(page, "%d\n", __VAR);				\
}
#define SHOW_JIFFIES(__FUNC, __VAR) SHOW_INT(__FUNC, jiffies_to_msecs(__VAR))
SHOW_JIFFIES(deadline_read_expire_show, dd->fifo_expire[DD_READ]);
SHOW_JIFFIES(deadline_write_expire_show, dd->fifo_expire[DD_WRITE]);
SHOW_JIFFIES(deadline_prio_aging_expire_show, dd->prio_aging_expire);
SHOW_INT(deadline_writes_starved_show, dd->writes_starved);
SHOW_INT(deadline_front_merges_show, dd->front_merges);
SHOW_INT(deadline_async_depth_show, dd->async_depth);
SHOW_INT(deadline_fifo_batch_show, dd->fifo_batch);
#undef SHOW_INT
#undef SHOW_JIFFIES

#define STORE_FUNCTION(__FUNC, __PTR, MIN, MAX, __CONV)			\
static ssize_t __FUNC(struct elevator_queue *e, const char *page, size_t count)	\
{									\
	struct deadline_data *dd = e->elevator_data;			\
	int __data, __ret;						\
									\
	__ret = kstrtoint(page, 0, &__data);				\
	if (__ret < 0)							\
		return __ret;						\
	if (__data < (MIN))						\
		__data = (MIN);						\
	else if (__data > (MAX))					\
		__data = (MAX);						\
	*(__PTR) = __CONV(__data);					\
	return count;							\
}
#define STORE_INT(__FUNC, __PTR, MIN, MAX)				\
	STORE_FUNCTION(__FUNC, __PTR, MIN, MAX, )
#define STORE_JIFFIES(__FUNC, __PTR, MIN, MAX)				\
	STORE_FUNCTION(__FUNC, __PTR, MIN, MAX, msecs_to_jiffies)
STORE_JIFFIES(deadline_read_expire_store, &dd->fifo_expire[DD_READ], 0, INT_MAX);
STORE_JIFFIES(deadline_write_expire_store, &dd->fifo_expire[DD_WRITE], 0, INT_MAX);
STORE_JIFFIES(deadline_prio_aging_expire_store, &dd->prio_aging_expire, 0, INT_MAX);
STORE_INT(deadline_writes_starved_store, &dd->writes_starved, INT_MIN, INT_MAX);
STORE_INT(deadline_front_merges_store, &dd->front_merges, 0, 1);
STORE_INT(deadline_async_depth_store, &dd->async_depth, 1, INT_MAX);
STORE_INT(deadline_fifo_batch_store, &dd->fifo_batch, 0, INT_MAX);
#undef STORE_FUNCTION
#undef STORE_INT
#undef STORE_JIFFIES

#define DD_ATTR(name) \
	__ATTR(name, 0644, deadline_##name##_show, deadline_##name##_store)

static struct elv_fs_entry deadline_attrs[] = {
	DD_ATTR(read_expire),
	DD_ATTR(write_expire),
	DD_ATTR(writes_starved),
	DD_ATTR(front_merges),
	DD_ATTR(async_depth),
	DD_ATTR(fifo_batch),
	DD_ATTR(prio_aging_expire),
	__ATTR_NULL
};

#ifdef CONFIG_BLK_DEBUG_FS
#define DEADLINE_DEBUGFS_DDIR_ATTRS(prio, data_dir, name)		\
static void *deadline_##name##_fifo_start(struct seq_file *m,		\
					  loff_t *pos)			\
	__acquires(&dd->lock)						\
{									\
	struct request_queue *q = m->private;				\
	struct deadline_data *dd = q->elevator->elevator_data;		\
	struct dd_per_prio *per_prio = &dd->per_prio[prio];		\
									\
	spin_lock(&dd->lock);						\
	return seq_list_start(&per_prio->fifo_list[data_dir], *pos);	\
}									\
									\
static void *deadline_##name##_fifo_next(struct seq_file *m, void *v,	\
					 loff_t *pos)			\
{									\
	struct request_queue *q = m->private;				\
	struct deadline_data *dd = q->elevator->elevator_data;		\
	struct dd_per_prio *per_prio = &dd->per_prio[prio];		\
									\
	return seq_list_next(v, &per_prio->fifo_list[data_dir], pos);	\
}									\
									\
static void deadline_##name##_fifo_stop(struct seq_file *m, void *v)	\
	__releases(&dd->lock)						\
{									\
	struct request_queue *q = m->private;				\
	struct deadline_data *dd = q->elevator->elevator_data;		\
									\
	spin_unlock(&dd->lock);						\
}									\
									\
static const struct seq_operations deadline_##name##_fifo_seq_ops = {	\
	.start	= deadline_##name##_fifo_start,				\
	.next	= deadline_##name##_fifo_next,				\
	.stop	= deadline_##name##_fifo_stop,				\
	.show	= blk_mq_debugfs_rq_show,				\
};									\
									\
static int deadline_##name##_next_rq_show(void *data,			\
					  struct seq_file *m)		\
{									\
	struct request_queue *q = data;					\
	struct deadline_data *dd = q->elevator->elevator_data;		\
	struct dd_per_prio *per_prio = &dd->per_prio[prio];		\
	struct request *rq;						\
									\
	rq = deadline_from_pos(per_prio, data_dir,			\
			       per_prio->latest_pos[data_dir]);		\
	if (rq)								\
		__blk_mq_debugfs_rq_show(m, rq);			\
	return 0;							\
}

DEADLINE_DEBUGFS_DDIR_ATTRS(DD_RT_PRIO, DD_READ, read0);
DEADLINE_DEBUGFS_DDIR_ATTRS(DD_RT_PRIO, DD_WRITE, write0);
DEADLINE_DEBUGFS_DDIR_ATTRS(DD_BE_PRIO, DD_READ, read1);
DEADLINE_DEBUGFS_DDIR_ATTRS(DD_BE_PRIO, DD_WRITE, write1);
DEADLINE_DEBUGFS_DDIR_ATTRS(DD_IDLE_PRIO, DD_READ, read2);
DEADLINE_DEBUGFS_DDIR_ATTRS(DD_IDLE_PRIO, DD_WRITE, write2);
#undef DEADLINE_DEBUGFS_DDIR_ATTRS

static int deadline_batching_show(void *data, struct seq_file *m)
{
	struct request_queue *q = data;
	struct deadline_data *dd = q->elevator->elevator_data;

	seq_printf(m, "%u\n", dd->batching);
	return 0;
}

static int deadline_starved_show(void *data, struct seq_file *m)
{
	struct request_queue *q = data;
	struct deadline_data *dd = q->elevator->elevator_data;

	seq_printf(m, "%u\n", dd->starved);
	return 0;
}

static int dd_async_depth_show(void *data, struct seq_file *m)
{
	struct request_queue *q = data;
	struct deadline_data *dd = q->elevator->elevator_data;

	seq_printf(m, "%u\n", dd->async_depth);
	return 0;
}

static int dd_queued_show(void *data, struct seq_file *m)
{
	struct request_queue *q = data;
	struct deadline_data *dd = q->elevator->elevator_data;
	u32 rt, be, idle;

	spin_lock(&dd->lock);
	rt = dd_queued(dd, DD_RT_PRIO);
	be = dd_queued(dd, DD_BE_PRIO);
	idle = dd_queued(dd, DD_IDLE_PRIO);
	spin_unlock(&dd->lock);

	seq_printf(m, "%u %u %u\n", rt, be, idle);

	return 0;
}

/* Number of requests owned by the block driver for a given priority. */
static u32 dd_owned_by_driver(struct deadline_data *dd, enum dd_prio prio)
{
	const struct io_stats_per_prio *stats = &dd->per_prio[prio].stats;

	lockdep_assert_held(&dd->lock);

	return stats->dispatched + stats->merged -
		atomic_read(&stats->completed);
}

static int dd_owned_by_driver_show(void *data, struct seq_file *m)
{
	struct request_queue *q = data;
	struct deadline_data *dd = q->elevator->elevator_data;
	u32 rt, be, idle;

	spin_lock(&dd->lock);
	rt = dd_owned_by_driver(dd, DD_RT_PRIO);
	be = dd_owned_by_driver(dd, DD_BE_PRIO);
	idle = dd_owned_by_driver(dd, DD_IDLE_PRIO);
	spin_unlock(&dd->lock);

	seq_printf(m, "%u %u %u\n", rt, be, idle);

	return 0;
}

#define DEADLINE_DISPATCH_ATTR(prio)					\
static void *deadline_dispatch##prio##_start(struct seq_file *m,	\
					     loff_t *pos)		\
	__acquires(&dd->lock)						\
{									\
	struct request_queue *q = m->private;				\
	struct deadline_data *dd = q->elevator->elevator_data;		\
	struct dd_per_prio *per_prio = &dd->per_prio[prio];		\
									\
	spin_lock(&dd->lock);						\
	return seq_list_start(&per_prio->dispatch, *pos);		\
}									\
									\
static void *deadline_dispatch##prio##_next(struct seq_file *m,		\
					    void *v, loff_t *pos)	\
{									\
	struct request_queue *q = m->private;				\
	struct deadline_data *dd = q->elevator->elevator_data;		\
	struct dd_per_prio *per_prio = &dd->per_prio[prio];		\
									\
	return seq_list_next(v, &per_prio->dispatch, pos);		\
}									\
									\
static void deadline_dispatch##prio##_stop(struct seq_file *m, void *v)	\
	__releases(&dd->lock)						\
{									\
	struct request_queue *q = m->private;				\
	struct deadline_data *dd = q->elevator->elevator_data;		\
									\
	spin_unlock(&dd->lock);						\
}									\
									\
static const struct seq_operations deadline_dispatch##prio##_seq_ops = { \
	.start	= deadline_dispatch##prio##_start,			\
	.next	= deadline_dispatch##prio##_next,			\
	.stop	= deadline_dispatch##prio##_stop,			\
	.show	= blk_mq_debugfs_rq_show,				\
}

DEADLINE_DISPATCH_ATTR(0);
DEADLINE_DISPATCH_ATTR(1);
DEADLINE_DISPATCH_ATTR(2);
#undef DEADLINE_DISPATCH_ATTR

#define DEADLINE_QUEUE_DDIR_ATTRS(name)					\
	{#name "_fifo_list", 0400,					\
			.seq_ops = &deadline_##name##_fifo_seq_ops}
#define DEADLINE_NEXT_RQ_ATTR(name)					\
	{#name "_next_rq", 0400, deadline_##name##_next_rq_show}
static const struct blk_mq_debugfs_attr deadline_queue_debugfs_attrs[] = {
	DEADLINE_QUEUE_DDIR_ATTRS(read0),
	DEADLINE_QUEUE_DDIR_ATTRS(write0),
	DEADLINE_QUEUE_DDIR_ATTRS(read1),
	DEADLINE_QUEUE_DDIR_ATTRS(write1),
	DEADLINE_QUEUE_DDIR_ATTRS(read2),
	DEADLINE_QUEUE_DDIR_ATTRS(write2),
	DEADLINE_NEXT_RQ_ATTR(read0),
	DEADLINE_NEXT_RQ_ATTR(write0),
	DEADLINE_NEXT_RQ_ATTR(read1),
	DEADLINE_NEXT_RQ_ATTR(write1),
	DEADLINE_NEXT_RQ_ATTR(read2),
	DEADLINE_NEXT_RQ_ATTR(write2),
	{"batching", 0400, deadline_batching_show},
	{"starved", 0400, deadline_starved_show},
	{"async_depth", 0400, dd_async_depth_show},
	{"dispatch0", 0400, .seq_ops = &deadline_dispatch0_seq_ops},
	{"dispatch1", 0400, .seq_ops = &deadline_dispatch1_seq_ops},
	{"dispatch2", 0400, .seq_ops = &deadline_dispatch2_seq_ops},
	{"owned_by_driver", 0400, dd_owned_by_driver_show},
	{"queued", 0400, dd_queued_show},
	{},
};
#undef DEADLINE_QUEUE_DDIR_ATTRS
#endif

static struct elevator_type mq_deadline = {
	.ops = {
		.depth_updated		= dd_depth_updated,
		.limit_depth		= dd_limit_depth,
		.insert_requests	= dd_insert_requests,
		.dispatch_request	= dd_dispatch_request,
		.prepare_request	= dd_prepare_request,
		.finish_request		= dd_finish_request,
		.next_request		= elv_rb_latter_request,
		.former_request		= elv_rb_former_request,
		.bio_merge		= dd_bio_merge,
		.request_merge		= dd_request_merge,
		.requests_merged	= dd_merged_requests,
		.request_merged		= dd_request_merged,
		.has_work		= dd_has_work,
		.init_sched		= dd_init_sched,
		.exit_sched		= dd_exit_sched,
		.init_hctx		= dd_init_hctx,
	},

#ifdef CONFIG_BLK_DEBUG_FS
	.queue_debugfs_attrs = deadline_queue_debugfs_attrs,
#endif
	.elevator_attrs = deadline_attrs,
	.elevator_name = "mq-deadline",
	.elevator_alias = "deadline",
	.elevator_features = ELEVATOR_F_ZBD_SEQ_WRITE,
	.elevator_owner = THIS_MODULE,
};
MODULE_ALIAS("mq-deadline-iosched");

static int __init deadline_init(void)
{
	return elv_register(&mq_deadline);
}

static void __exit deadline_exit(void)
{
	elv_unregister(&mq_deadline);
}

module_init(deadline_init);
module_exit(deadline_exit);

MODULE_AUTHOR("Jens Axboe, Damien Le Moal and Bart Van Assche");
MODULE_LICENSE("GPL");
MODULE_DESCRIPTION("MQ deadline IO scheduler");<|MERGE_RESOLUTION|>--- conflicted
+++ resolved
@@ -176,11 +176,7 @@
 	 * zoned writes, start searching from the start of a zone.
 	 */
 	if (blk_rq_is_seq_zoned_write(rq))
-<<<<<<< HEAD
-		pos -= round_down(pos, rq->q->limits.chunk_sectors);
-=======
 		pos = round_down(pos, rq->q->limits.chunk_sectors);
->>>>>>> 269f399d
 
 	while (node) {
 		rq = rb_entry_rq(node);
