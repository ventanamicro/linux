// SPDX-License-Identifier: GPL-2.0-only
#define pr_fmt(fmt) KBUILD_MODNAME ": " fmt

#include <linux/workqueue.h>
#include <linux/rtnetlink.h>
#include <linux/cache.h>
#include <linux/slab.h>
#include <linux/list.h>
#include <linux/delay.h>
#include <linux/sched.h>
#include <linux/idr.h>
#include <linux/rculist.h>
#include <linux/nsproxy.h>
#include <linux/fs.h>
#include <linux/proc_ns.h>
#include <linux/file.h>
#include <linux/export.h>
#include <linux/user_namespace.h>
#include <linux/net_namespace.h>
#include <linux/sched/task.h>
#include <linux/uidgid.h>
#include <linux/proc_fs.h>

#include <net/aligned_data.h>
#include <net/sock.h>
#include <net/netlink.h>
#include <net/net_namespace.h>
#include <net/netns/generic.h>

/*
 *	Our network namespace constructor/destructor lists
 */

static LIST_HEAD(pernet_list);
static struct list_head *first_device = &pernet_list;

LIST_HEAD(net_namespace_list);
EXPORT_SYMBOL_GPL(net_namespace_list);

/* Protects net_namespace_list. Nests iside rtnl_lock() */
DECLARE_RWSEM(net_rwsem);
EXPORT_SYMBOL_GPL(net_rwsem);

#ifdef CONFIG_KEYS
static struct key_tag init_net_key_domain = { .usage = REFCOUNT_INIT(1) };
#endif

struct net init_net;
EXPORT_SYMBOL(init_net);

static bool init_net_initialized;
/*
 * pernet_ops_rwsem: protects: pernet_list, net_generic_ids,
 * init_net_initialized and first_device pointer.
 * This is internal net namespace object. Please, don't use it
 * outside.
 */
DECLARE_RWSEM(pernet_ops_rwsem);

#define MIN_PERNET_OPS_ID	\
	((sizeof(struct net_generic) + sizeof(void *) - 1) / sizeof(void *))

#define INITIAL_NET_GEN_PTRS	13 /* +1 for len +2 for rcu_head */

static unsigned int max_gen_ptrs = INITIAL_NET_GEN_PTRS;

static struct net_generic *net_alloc_generic(void)
{
	unsigned int gen_ptrs = READ_ONCE(max_gen_ptrs);
	unsigned int generic_size;
	struct net_generic *ng;

	generic_size = offsetof(struct net_generic, ptr[gen_ptrs]);

	ng = kzalloc(generic_size, GFP_KERNEL);
	if (ng)
		ng->s.len = gen_ptrs;

	return ng;
}

static int net_assign_generic(struct net *net, unsigned int id, void *data)
{
	struct net_generic *ng, *old_ng;

	BUG_ON(id < MIN_PERNET_OPS_ID);

	old_ng = rcu_dereference_protected(net->gen,
					   lockdep_is_held(&pernet_ops_rwsem));
	if (old_ng->s.len > id) {
		old_ng->ptr[id] = data;
		return 0;
	}

	ng = net_alloc_generic();
	if (!ng)
		return -ENOMEM;

	/*
	 * Some synchronisation notes:
	 *
	 * The net_generic explores the net->gen array inside rcu
	 * read section. Besides once set the net->gen->ptr[x]
	 * pointer never changes (see rules in netns/generic.h).
	 *
	 * That said, we simply duplicate this array and schedule
	 * the old copy for kfree after a grace period.
	 */

	memcpy(&ng->ptr[MIN_PERNET_OPS_ID], &old_ng->ptr[MIN_PERNET_OPS_ID],
	       (old_ng->s.len - MIN_PERNET_OPS_ID) * sizeof(void *));
	ng->ptr[id] = data;

	rcu_assign_pointer(net->gen, ng);
	kfree_rcu(old_ng, s.rcu);
	return 0;
}

static int ops_init(const struct pernet_operations *ops, struct net *net)
{
	struct net_generic *ng;
	int err = -ENOMEM;
	void *data = NULL;

	if (ops->id) {
		data = kzalloc(ops->size, GFP_KERNEL);
		if (!data)
			goto out;

		err = net_assign_generic(net, *ops->id, data);
		if (err)
			goto cleanup;
	}
	err = 0;
	if (ops->init)
		err = ops->init(net);
	if (!err)
		return 0;

	if (ops->id) {
		ng = rcu_dereference_protected(net->gen,
					       lockdep_is_held(&pernet_ops_rwsem));
		ng->ptr[*ops->id] = NULL;
	}

cleanup:
	kfree(data);

out:
	return err;
}

static void ops_pre_exit_list(const struct pernet_operations *ops,
			      struct list_head *net_exit_list)
{
	struct net *net;

	if (ops->pre_exit) {
		list_for_each_entry(net, net_exit_list, exit_list)
			ops->pre_exit(net);
	}
}

static void ops_exit_rtnl_list(const struct list_head *ops_list,
			       const struct pernet_operations *ops,
			       struct list_head *net_exit_list)
{
	const struct pernet_operations *saved_ops = ops;
	LIST_HEAD(dev_kill_list);
	struct net *net;

	rtnl_lock();

	list_for_each_entry(net, net_exit_list, exit_list) {
		__rtnl_net_lock(net);

		ops = saved_ops;
		list_for_each_entry_continue_reverse(ops, ops_list, list) {
			if (ops->exit_rtnl)
				ops->exit_rtnl(net, &dev_kill_list);
		}

		__rtnl_net_unlock(net);
	}

	unregister_netdevice_many(&dev_kill_list);

	rtnl_unlock();
}

static void ops_exit_list(const struct pernet_operations *ops,
			  struct list_head *net_exit_list)
{
	if (ops->exit) {
		struct net *net;

		list_for_each_entry(net, net_exit_list, exit_list) {
			ops->exit(net);
			cond_resched();
		}
	}

	if (ops->exit_batch)
		ops->exit_batch(net_exit_list);
}

static void ops_free_list(const struct pernet_operations *ops,
			  struct list_head *net_exit_list)
{
	struct net *net;

	if (ops->id) {
		list_for_each_entry(net, net_exit_list, exit_list)
			kfree(net_generic(net, *ops->id));
	}
}

static void ops_undo_list(const struct list_head *ops_list,
			  const struct pernet_operations *ops,
			  struct list_head *net_exit_list,
			  bool expedite_rcu)
{
	const struct pernet_operations *saved_ops;
	bool hold_rtnl = false;

	if (!ops)
		ops = list_entry(ops_list, typeof(*ops), list);

	saved_ops = ops;

	list_for_each_entry_continue_reverse(ops, ops_list, list) {
		hold_rtnl |= !!ops->exit_rtnl;
		ops_pre_exit_list(ops, net_exit_list);
	}

	/* Another CPU might be rcu-iterating the list, wait for it.
	 * This needs to be before calling the exit() notifiers, so the
	 * rcu_barrier() after ops_undo_list() isn't sufficient alone.
	 * Also the pre_exit() and exit() methods need this barrier.
	 */
	if (expedite_rcu)
		synchronize_rcu_expedited();
	else
		synchronize_rcu();

	if (hold_rtnl)
		ops_exit_rtnl_list(ops_list, saved_ops, net_exit_list);

	ops = saved_ops;
	list_for_each_entry_continue_reverse(ops, ops_list, list)
		ops_exit_list(ops, net_exit_list);

	ops = saved_ops;
	list_for_each_entry_continue_reverse(ops, ops_list, list)
		ops_free_list(ops, net_exit_list);
}

static void ops_undo_single(struct pernet_operations *ops,
			    struct list_head *net_exit_list)
{
	LIST_HEAD(ops_list);

	list_add(&ops->list, &ops_list);
	ops_undo_list(&ops_list, NULL, net_exit_list, false);
	list_del(&ops->list);
}

/* should be called with nsid_lock held */
static int alloc_netid(struct net *net, struct net *peer, int reqid)
{
	int min = 0, max = 0;

	if (reqid >= 0) {
		min = reqid;
		max = reqid + 1;
	}

	return idr_alloc(&net->netns_ids, peer, min, max, GFP_ATOMIC);
}

/* This function is used by idr_for_each(). If net is equal to peer, the
 * function returns the id so that idr_for_each() stops. Because we cannot
 * returns the id 0 (idr_for_each() will not stop), we return the magic value
 * NET_ID_ZERO (-1) for it.
 */
#define NET_ID_ZERO -1
static int net_eq_idr(int id, void *net, void *peer)
{
	if (net_eq(net, peer))
		return id ? : NET_ID_ZERO;
	return 0;
}

/* Must be called from RCU-critical section or with nsid_lock held */
static int __peernet2id(const struct net *net, struct net *peer)
{
	int id = idr_for_each(&net->netns_ids, net_eq_idr, peer);

	/* Magic value for id 0. */
	if (id == NET_ID_ZERO)
		return 0;
	if (id > 0)
		return id;

	return NETNSA_NSID_NOT_ASSIGNED;
}

static void rtnl_net_notifyid(struct net *net, int cmd, int id, u32 portid,
			      struct nlmsghdr *nlh, gfp_t gfp);
/* This function returns the id of a peer netns. If no id is assigned, one will
 * be allocated and returned.
 */
int peernet2id_alloc(struct net *net, struct net *peer, gfp_t gfp)
{
	int id;

	if (refcount_read(&net->ns.count) == 0)
		return NETNSA_NSID_NOT_ASSIGNED;

	spin_lock(&net->nsid_lock);
	id = __peernet2id(net, peer);
	if (id >= 0) {
		spin_unlock(&net->nsid_lock);
		return id;
	}

	/* When peer is obtained from RCU lists, we may race with
	 * its cleanup. Check whether it's alive, and this guarantees
	 * we never hash a peer back to net->netns_ids, after it has
	 * just been idr_remove()'d from there in cleanup_net().
	 */
	if (!maybe_get_net(peer)) {
		spin_unlock(&net->nsid_lock);
		return NETNSA_NSID_NOT_ASSIGNED;
	}

	id = alloc_netid(net, peer, -1);
	spin_unlock(&net->nsid_lock);

	put_net(peer);
	if (id < 0)
		return NETNSA_NSID_NOT_ASSIGNED;

	rtnl_net_notifyid(net, RTM_NEWNSID, id, 0, NULL, gfp);

	return id;
}
EXPORT_SYMBOL_GPL(peernet2id_alloc);

/* This function returns, if assigned, the id of a peer netns. */
int peernet2id(const struct net *net, struct net *peer)
{
	int id;

	rcu_read_lock();
	id = __peernet2id(net, peer);
	rcu_read_unlock();

	return id;
}
EXPORT_SYMBOL(peernet2id);

/* This function returns true is the peer netns has an id assigned into the
 * current netns.
 */
bool peernet_has_id(const struct net *net, struct net *peer)
{
	return peernet2id(net, peer) >= 0;
}

struct net *get_net_ns_by_id(const struct net *net, int id)
{
	struct net *peer;

	if (id < 0)
		return NULL;

	rcu_read_lock();
	peer = idr_find(&net->netns_ids, id);
	if (peer)
		peer = maybe_get_net(peer);
	rcu_read_unlock();

	return peer;
}
EXPORT_SYMBOL_GPL(get_net_ns_by_id);

static __net_init void preinit_net_sysctl(struct net *net)
{
	net->core.sysctl_somaxconn = SOMAXCONN;
	/* Limits per socket sk_omem_alloc usage.
	 * TCP zerocopy regular usage needs 128 KB.
	 */
	net->core.sysctl_optmem_max = 128 * 1024;
	net->core.sysctl_txrehash = SOCK_TXREHASH_ENABLED;
	net->core.sysctl_tstamp_allow_data = 1;
}

/* init code that must occur even if setup_net() is not called. */
static __net_init void preinit_net(struct net *net, struct user_namespace *user_ns)
{
	refcount_set(&net->passive, 1);
	refcount_set(&net->ns.count, 1);
	ref_tracker_dir_init(&net->refcnt_tracker, 128, "net_refcnt");
	ref_tracker_dir_init(&net->notrefcnt_tracker, 128, "net_notrefcnt");

	get_random_bytes(&net->hash_mix, sizeof(u32));
	net->dev_base_seq = 1;
	net->user_ns = user_ns;

	idr_init(&net->netns_ids);
	spin_lock_init(&net->nsid_lock);
	mutex_init(&net->ipv4.ra_mutex);

#ifdef CONFIG_DEBUG_NET_SMALL_RTNL
	mutex_init(&net->rtnl_mutex);
	lock_set_cmp_fn(&net->rtnl_mutex, rtnl_net_lock_cmp_fn, NULL);
#endif

	INIT_LIST_HEAD(&net->ptype_all);
	INIT_LIST_HEAD(&net->ptype_specific);
	preinit_net_sysctl(net);
}

/*
 * setup_net runs the initializers for the network namespace object.
 */
static __net_init int setup_net(struct net *net)
{
	/* Must be called with pernet_ops_rwsem held */
	const struct pernet_operations *ops;
	LIST_HEAD(net_exit_list);
	int error = 0;

	net->net_cookie = atomic64_inc_return(&net_aligned_data.net_cookie);

	list_for_each_entry(ops, &pernet_list, list) {
		error = ops_init(ops, net);
		if (error < 0)
			goto out_undo;
	}
	down_write(&net_rwsem);
	list_add_tail_rcu(&net->list, &net_namespace_list);
	up_write(&net_rwsem);
out:
	return error;

out_undo:
	/* Walk through the list backwards calling the exit functions
	 * for the pernet modules whose init functions did not fail.
	 */
	list_add(&net->exit_list, &net_exit_list);
	ops_undo_list(&pernet_list, ops, &net_exit_list, false);
	rcu_barrier();
	goto out;
}

#ifdef CONFIG_NET_NS
static struct ucounts *inc_net_namespaces(struct user_namespace *ns)
{
	return inc_ucount(ns, current_euid(), UCOUNT_NET_NAMESPACES);
}

static void dec_net_namespaces(struct ucounts *ucounts)
{
	dec_ucount(ucounts, UCOUNT_NET_NAMESPACES);
}

static struct kmem_cache *net_cachep __ro_after_init;
static struct workqueue_struct *netns_wq;

static struct net *net_alloc(void)
{
	struct net *net = NULL;
	struct net_generic *ng;

	ng = net_alloc_generic();
	if (!ng)
		goto out;

	net = kmem_cache_zalloc(net_cachep, GFP_KERNEL);
	if (!net)
		goto out_free;

#ifdef CONFIG_KEYS
	net->key_domain = kzalloc(sizeof(struct key_tag), GFP_KERNEL);
	if (!net->key_domain)
		goto out_free_2;
	refcount_set(&net->key_domain->usage, 1);
#endif

	rcu_assign_pointer(net->gen, ng);
out:
	return net;

#ifdef CONFIG_KEYS
out_free_2:
	kmem_cache_free(net_cachep, net);
	net = NULL;
#endif
out_free:
	kfree(ng);
	goto out;
}

static LLIST_HEAD(defer_free_list);

static void net_complete_free(void)
{
	struct llist_node *kill_list;
	struct net *net, *next;

	/* Get the list of namespaces to free from last round. */
	kill_list = llist_del_all(&defer_free_list);

	llist_for_each_entry_safe(net, next, kill_list, defer_free_list)
		kmem_cache_free(net_cachep, net);

}

void net_passive_dec(struct net *net)
{
	if (refcount_dec_and_test(&net->passive)) {
		kfree(rcu_access_pointer(net->gen));

		/* There should not be any trackers left there. */
		ref_tracker_dir_exit(&net->notrefcnt_tracker);

		/* Wait for an extra rcu_barrier() before final free. */
		llist_add(&net->defer_free_list, &defer_free_list);
	}
}

void net_drop_ns(void *p)
{
	struct net *net = (struct net *)p;

	if (net)
		net_passive_dec(net);
}

struct net *copy_net_ns(unsigned long flags,
			struct user_namespace *user_ns, struct net *old_net)
{
	struct ucounts *ucounts;
	struct net *net;
	int rv;

	if (!(flags & CLONE_NEWNET))
		return get_net(old_net);

	ucounts = inc_net_namespaces(user_ns);
	if (!ucounts)
		return ERR_PTR(-ENOSPC);

	net = net_alloc();
	if (!net) {
		rv = -ENOMEM;
		goto dec_ucounts;
	}

	preinit_net(net, user_ns);
	net->ucounts = ucounts;
	get_user_ns(user_ns);

	rv = down_read_killable(&pernet_ops_rwsem);
	if (rv < 0)
		goto put_userns;

	rv = setup_net(net);

	up_read(&pernet_ops_rwsem);

	if (rv < 0) {
put_userns:
#ifdef CONFIG_KEYS
		key_remove_domain(net->key_domain);
#endif
		put_user_ns(user_ns);
		net_passive_dec(net);
dec_ucounts:
		dec_net_namespaces(ucounts);
		return ERR_PTR(rv);
	}
	return net;
}

/**
 * net_ns_get_ownership - get sysfs ownership data for @net
 * @net: network namespace in question (can be NULL)
 * @uid: kernel user ID for sysfs objects
 * @gid: kernel group ID for sysfs objects
 *
 * Returns the uid/gid pair of root in the user namespace associated with the
 * given network namespace.
 */
void net_ns_get_ownership(const struct net *net, kuid_t *uid, kgid_t *gid)
{
	if (net) {
		kuid_t ns_root_uid = make_kuid(net->user_ns, 0);
		kgid_t ns_root_gid = make_kgid(net->user_ns, 0);

		if (uid_valid(ns_root_uid))
			*uid = ns_root_uid;

		if (gid_valid(ns_root_gid))
			*gid = ns_root_gid;
	} else {
		*uid = GLOBAL_ROOT_UID;
		*gid = GLOBAL_ROOT_GID;
	}
}
EXPORT_SYMBOL_GPL(net_ns_get_ownership);

static void unhash_nsid(struct net *net, struct net *last)
{
	struct net *tmp;
	/* This function is only called from cleanup_net() work,
	 * and this work is the only process, that may delete
	 * a net from net_namespace_list. So, when the below
	 * is executing, the list may only grow. Thus, we do not
	 * use for_each_net_rcu() or net_rwsem.
	 */
	for_each_net(tmp) {
		int id;

		spin_lock(&tmp->nsid_lock);
		id = __peernet2id(tmp, net);
		if (id >= 0)
			idr_remove(&tmp->netns_ids, id);
		spin_unlock(&tmp->nsid_lock);
		if (id >= 0)
			rtnl_net_notifyid(tmp, RTM_DELNSID, id, 0, NULL,
					  GFP_KERNEL);
		if (tmp == last)
			break;
	}
	spin_lock(&net->nsid_lock);
	idr_destroy(&net->netns_ids);
	spin_unlock(&net->nsid_lock);
}

static LLIST_HEAD(cleanup_list);

struct task_struct *cleanup_net_task;

static void cleanup_net(struct work_struct *work)
{
	struct llist_node *net_kill_list;
	struct net *net, *tmp, *last;
	LIST_HEAD(net_exit_list);

	WRITE_ONCE(cleanup_net_task, current);

	/* Atomically snapshot the list of namespaces to cleanup */
	net_kill_list = llist_del_all(&cleanup_list);

	down_read(&pernet_ops_rwsem);

	/* Don't let anyone else find us. */
	down_write(&net_rwsem);
	llist_for_each_entry(net, net_kill_list, cleanup_list)
		list_del_rcu(&net->list);
	/* Cache last net. After we unlock rtnl, no one new net
	 * added to net_namespace_list can assign nsid pointer
	 * to a net from net_kill_list (see peernet2id_alloc()).
	 * So, we skip them in unhash_nsid().
	 *
	 * Note, that unhash_nsid() does not delete nsid links
	 * between net_kill_list's nets, as they've already
	 * deleted from net_namespace_list. But, this would be
	 * useless anyway, as netns_ids are destroyed there.
	 */
	last = list_last_entry(&net_namespace_list, struct net, list);
	up_write(&net_rwsem);

	llist_for_each_entry(net, net_kill_list, cleanup_list) {
		unhash_nsid(net, last);
		list_add_tail(&net->exit_list, &net_exit_list);
	}

	ops_undo_list(&pernet_list, NULL, &net_exit_list, true);

	up_read(&pernet_ops_rwsem);

	/* Ensure there are no outstanding rcu callbacks using this
	 * network namespace.
	 */
	rcu_barrier();

	net_complete_free();

	/* Finally it is safe to free my network namespace structure */
	list_for_each_entry_safe(net, tmp, &net_exit_list, exit_list) {
		list_del_init(&net->exit_list);
		dec_net_namespaces(net->ucounts);
#ifdef CONFIG_KEYS
		key_remove_domain(net->key_domain);
#endif
		put_user_ns(net->user_ns);
		net_passive_dec(net);
	}
	WRITE_ONCE(cleanup_net_task, NULL);
}

/**
 * net_ns_barrier - wait until concurrent net_cleanup_work is done
 *
 * cleanup_net runs from work queue and will first remove namespaces
 * from the global list, then run net exit functions.
 *
 * Call this in module exit path to make sure that all netns
 * ->exit ops have been invoked before the function is removed.
 */
void net_ns_barrier(void)
{
	down_write(&pernet_ops_rwsem);
	up_write(&pernet_ops_rwsem);
}
EXPORT_SYMBOL(net_ns_barrier);

static DECLARE_WORK(net_cleanup_work, cleanup_net);

void __put_net(struct net *net)
{
	ref_tracker_dir_exit(&net->refcnt_tracker);
	/* Cleanup the network namespace in process context */
	if (llist_add(&net->cleanup_list, &cleanup_list))
		queue_work(netns_wq, &net_cleanup_work);
}
EXPORT_SYMBOL_GPL(__put_net);

/**
 * get_net_ns - increment the refcount of the network namespace
 * @ns: common namespace (net)
 *
 * Returns the net's common namespace or ERR_PTR() if ref is zero.
 */
struct ns_common *get_net_ns(struct ns_common *ns)
{
	struct net *net;

	net = maybe_get_net(container_of(ns, struct net, ns));
	if (net)
		return &net->ns;
	return ERR_PTR(-EINVAL);
}
EXPORT_SYMBOL_GPL(get_net_ns);

struct net *get_net_ns_by_fd(int fd)
{
	CLASS(fd, f)(fd);

	if (fd_empty(f))
		return ERR_PTR(-EBADF);

	if (proc_ns_file(fd_file(f))) {
		struct ns_common *ns = get_proc_ns(file_inode(fd_file(f)));
		if (ns->ops == &netns_operations)
			return get_net(container_of(ns, struct net, ns));
	}

	return ERR_PTR(-EINVAL);
}
EXPORT_SYMBOL_GPL(get_net_ns_by_fd);
#endif

struct net *get_net_ns_by_pid(pid_t pid)
{
	struct task_struct *tsk;
	struct net *net;

	/* Lookup the network namespace */
	net = ERR_PTR(-ESRCH);
	rcu_read_lock();
	tsk = find_task_by_vpid(pid);
	if (tsk) {
		struct nsproxy *nsproxy;
		task_lock(tsk);
		nsproxy = tsk->nsproxy;
		if (nsproxy)
			net = get_net(nsproxy->net_ns);
		task_unlock(tsk);
	}
	rcu_read_unlock();
	return net;
}
EXPORT_SYMBOL_GPL(get_net_ns_by_pid);

#ifdef CONFIG_NET_NS_REFCNT_TRACKER
static void net_ns_net_debugfs(struct net *net)
{
	ref_tracker_dir_symlink(&net->refcnt_tracker, "netns-%llx-%u-refcnt",
				net->net_cookie, net->ns.inum);
	ref_tracker_dir_symlink(&net->notrefcnt_tracker, "netns-%llx-%u-notrefcnt",
				net->net_cookie, net->ns.inum);
}

static int __init init_net_debugfs(void)
{
	ref_tracker_dir_debugfs(&init_net.refcnt_tracker);
	ref_tracker_dir_debugfs(&init_net.notrefcnt_tracker);
	net_ns_net_debugfs(&init_net);
	return 0;
}
late_initcall(init_net_debugfs);
#else
static void net_ns_net_debugfs(struct net *net)
{
}
#endif

static __net_init int net_ns_net_init(struct net *net)
{
	int ret;

#ifdef CONFIG_NET_NS
	net->ns.ops = &netns_operations;
#endif
<<<<<<< HEAD
	if (net == &init_net) {
		net->ns.inum = PROC_NET_INIT_INO;
		return 0;
	}
	return ns_alloc_inum(&net->ns);
=======
	ret = ns_alloc_inum(&net->ns);
	if (!ret)
		net_ns_net_debugfs(net);
	return ret;
>>>>>>> fa582ca7
}

static __net_exit void net_ns_net_exit(struct net *net)
{
	/*
	 * Initial network namespace doesn't exit so we don't need any
	 * special checks here.
	 */
	ns_free_inum(&net->ns);
}

static struct pernet_operations __net_initdata net_ns_ops = {
	.init = net_ns_net_init,
	.exit = net_ns_net_exit,
};

static const struct nla_policy rtnl_net_policy[NETNSA_MAX + 1] = {
	[NETNSA_NONE]		= { .type = NLA_UNSPEC },
	[NETNSA_NSID]		= { .type = NLA_S32 },
	[NETNSA_PID]		= { .type = NLA_U32 },
	[NETNSA_FD]		= { .type = NLA_U32 },
	[NETNSA_TARGET_NSID]	= { .type = NLA_S32 },
};

static int rtnl_net_newid(struct sk_buff *skb, struct nlmsghdr *nlh,
			  struct netlink_ext_ack *extack)
{
	struct net *net = sock_net(skb->sk);
	struct nlattr *tb[NETNSA_MAX + 1];
	struct nlattr *nla;
	struct net *peer;
	int nsid, err;

	err = nlmsg_parse_deprecated(nlh, sizeof(struct rtgenmsg), tb,
				     NETNSA_MAX, rtnl_net_policy, extack);
	if (err < 0)
		return err;
	if (!tb[NETNSA_NSID]) {
		NL_SET_ERR_MSG(extack, "nsid is missing");
		return -EINVAL;
	}
	nsid = nla_get_s32(tb[NETNSA_NSID]);

	if (tb[NETNSA_PID]) {
		peer = get_net_ns_by_pid(nla_get_u32(tb[NETNSA_PID]));
		nla = tb[NETNSA_PID];
	} else if (tb[NETNSA_FD]) {
		peer = get_net_ns_by_fd(nla_get_u32(tb[NETNSA_FD]));
		nla = tb[NETNSA_FD];
	} else {
		NL_SET_ERR_MSG(extack, "Peer netns reference is missing");
		return -EINVAL;
	}
	if (IS_ERR(peer)) {
		NL_SET_BAD_ATTR(extack, nla);
		NL_SET_ERR_MSG(extack, "Peer netns reference is invalid");
		return PTR_ERR(peer);
	}

	spin_lock(&net->nsid_lock);
	if (__peernet2id(net, peer) >= 0) {
		spin_unlock(&net->nsid_lock);
		err = -EEXIST;
		NL_SET_BAD_ATTR(extack, nla);
		NL_SET_ERR_MSG(extack,
			       "Peer netns already has a nsid assigned");
		goto out;
	}

	err = alloc_netid(net, peer, nsid);
	spin_unlock(&net->nsid_lock);
	if (err >= 0) {
		rtnl_net_notifyid(net, RTM_NEWNSID, err, NETLINK_CB(skb).portid,
				  nlh, GFP_KERNEL);
		err = 0;
	} else if (err == -ENOSPC && nsid >= 0) {
		err = -EEXIST;
		NL_SET_BAD_ATTR(extack, tb[NETNSA_NSID]);
		NL_SET_ERR_MSG(extack, "The specified nsid is already used");
	}
out:
	put_net(peer);
	return err;
}

static int rtnl_net_get_size(void)
{
	return NLMSG_ALIGN(sizeof(struct rtgenmsg))
	       + nla_total_size(sizeof(s32)) /* NETNSA_NSID */
	       + nla_total_size(sizeof(s32)) /* NETNSA_CURRENT_NSID */
	       ;
}

struct net_fill_args {
	u32 portid;
	u32 seq;
	int flags;
	int cmd;
	int nsid;
	bool add_ref;
	int ref_nsid;
};

static int rtnl_net_fill(struct sk_buff *skb, struct net_fill_args *args)
{
	struct nlmsghdr *nlh;
	struct rtgenmsg *rth;

	nlh = nlmsg_put(skb, args->portid, args->seq, args->cmd, sizeof(*rth),
			args->flags);
	if (!nlh)
		return -EMSGSIZE;

	rth = nlmsg_data(nlh);
	rth->rtgen_family = AF_UNSPEC;

	if (nla_put_s32(skb, NETNSA_NSID, args->nsid))
		goto nla_put_failure;

	if (args->add_ref &&
	    nla_put_s32(skb, NETNSA_CURRENT_NSID, args->ref_nsid))
		goto nla_put_failure;

	nlmsg_end(skb, nlh);
	return 0;

nla_put_failure:
	nlmsg_cancel(skb, nlh);
	return -EMSGSIZE;
}

static int rtnl_net_valid_getid_req(struct sk_buff *skb,
				    const struct nlmsghdr *nlh,
				    struct nlattr **tb,
				    struct netlink_ext_ack *extack)
{
	int i, err;

	if (!netlink_strict_get_check(skb))
		return nlmsg_parse_deprecated(nlh, sizeof(struct rtgenmsg),
					      tb, NETNSA_MAX, rtnl_net_policy,
					      extack);

	err = nlmsg_parse_deprecated_strict(nlh, sizeof(struct rtgenmsg), tb,
					    NETNSA_MAX, rtnl_net_policy,
					    extack);
	if (err)
		return err;

	for (i = 0; i <= NETNSA_MAX; i++) {
		if (!tb[i])
			continue;

		switch (i) {
		case NETNSA_PID:
		case NETNSA_FD:
		case NETNSA_NSID:
		case NETNSA_TARGET_NSID:
			break;
		default:
			NL_SET_ERR_MSG(extack, "Unsupported attribute in peer netns getid request");
			return -EINVAL;
		}
	}

	return 0;
}

static int rtnl_net_getid(struct sk_buff *skb, struct nlmsghdr *nlh,
			  struct netlink_ext_ack *extack)
{
	struct net *net = sock_net(skb->sk);
	struct nlattr *tb[NETNSA_MAX + 1];
	struct net_fill_args fillargs = {
		.portid = NETLINK_CB(skb).portid,
		.seq = nlh->nlmsg_seq,
		.cmd = RTM_NEWNSID,
	};
	struct net *peer, *target = net;
	struct nlattr *nla;
	struct sk_buff *msg;
	int err;

	err = rtnl_net_valid_getid_req(skb, nlh, tb, extack);
	if (err < 0)
		return err;
	if (tb[NETNSA_PID]) {
		peer = get_net_ns_by_pid(nla_get_u32(tb[NETNSA_PID]));
		nla = tb[NETNSA_PID];
	} else if (tb[NETNSA_FD]) {
		peer = get_net_ns_by_fd(nla_get_u32(tb[NETNSA_FD]));
		nla = tb[NETNSA_FD];
	} else if (tb[NETNSA_NSID]) {
		peer = get_net_ns_by_id(net, nla_get_s32(tb[NETNSA_NSID]));
		if (!peer)
			peer = ERR_PTR(-ENOENT);
		nla = tb[NETNSA_NSID];
	} else {
		NL_SET_ERR_MSG(extack, "Peer netns reference is missing");
		return -EINVAL;
	}

	if (IS_ERR(peer)) {
		NL_SET_BAD_ATTR(extack, nla);
		NL_SET_ERR_MSG(extack, "Peer netns reference is invalid");
		return PTR_ERR(peer);
	}

	if (tb[NETNSA_TARGET_NSID]) {
		int id = nla_get_s32(tb[NETNSA_TARGET_NSID]);

		target = rtnl_get_net_ns_capable(NETLINK_CB(skb).sk, id);
		if (IS_ERR(target)) {
			NL_SET_BAD_ATTR(extack, tb[NETNSA_TARGET_NSID]);
			NL_SET_ERR_MSG(extack,
				       "Target netns reference is invalid");
			err = PTR_ERR(target);
			goto out;
		}
		fillargs.add_ref = true;
		fillargs.ref_nsid = peernet2id(net, peer);
	}

	msg = nlmsg_new(rtnl_net_get_size(), GFP_KERNEL);
	if (!msg) {
		err = -ENOMEM;
		goto out;
	}

	fillargs.nsid = peernet2id(target, peer);
	err = rtnl_net_fill(msg, &fillargs);
	if (err < 0)
		goto err_out;

	err = rtnl_unicast(msg, net, NETLINK_CB(skb).portid);
	goto out;

err_out:
	nlmsg_free(msg);
out:
	if (fillargs.add_ref)
		put_net(target);
	put_net(peer);
	return err;
}

struct rtnl_net_dump_cb {
	struct net *tgt_net;
	struct net *ref_net;
	struct sk_buff *skb;
	struct net_fill_args fillargs;
	int idx;
	int s_idx;
};

/* Runs in RCU-critical section. */
static int rtnl_net_dumpid_one(int id, void *peer, void *data)
{
	struct rtnl_net_dump_cb *net_cb = (struct rtnl_net_dump_cb *)data;
	int ret;

	if (net_cb->idx < net_cb->s_idx)
		goto cont;

	net_cb->fillargs.nsid = id;
	if (net_cb->fillargs.add_ref)
		net_cb->fillargs.ref_nsid = __peernet2id(net_cb->ref_net, peer);
	ret = rtnl_net_fill(net_cb->skb, &net_cb->fillargs);
	if (ret < 0)
		return ret;

cont:
	net_cb->idx++;
	return 0;
}

static int rtnl_valid_dump_net_req(const struct nlmsghdr *nlh, struct sock *sk,
				   struct rtnl_net_dump_cb *net_cb,
				   struct netlink_callback *cb)
{
	struct netlink_ext_ack *extack = cb->extack;
	struct nlattr *tb[NETNSA_MAX + 1];
	int err, i;

	err = nlmsg_parse_deprecated_strict(nlh, sizeof(struct rtgenmsg), tb,
					    NETNSA_MAX, rtnl_net_policy,
					    extack);
	if (err < 0)
		return err;

	for (i = 0; i <= NETNSA_MAX; i++) {
		if (!tb[i])
			continue;

		if (i == NETNSA_TARGET_NSID) {
			struct net *net;

			net = rtnl_get_net_ns_capable(sk, nla_get_s32(tb[i]));
			if (IS_ERR(net)) {
				NL_SET_BAD_ATTR(extack, tb[i]);
				NL_SET_ERR_MSG(extack,
					       "Invalid target network namespace id");
				return PTR_ERR(net);
			}
			net_cb->fillargs.add_ref = true;
			net_cb->ref_net = net_cb->tgt_net;
			net_cb->tgt_net = net;
		} else {
			NL_SET_BAD_ATTR(extack, tb[i]);
			NL_SET_ERR_MSG(extack,
				       "Unsupported attribute in dump request");
			return -EINVAL;
		}
	}

	return 0;
}

static int rtnl_net_dumpid(struct sk_buff *skb, struct netlink_callback *cb)
{
	struct rtnl_net_dump_cb net_cb = {
		.tgt_net = sock_net(skb->sk),
		.skb = skb,
		.fillargs = {
			.portid = NETLINK_CB(cb->skb).portid,
			.seq = cb->nlh->nlmsg_seq,
			.flags = NLM_F_MULTI,
			.cmd = RTM_NEWNSID,
		},
		.idx = 0,
		.s_idx = cb->args[0],
	};
	int err = 0;

	if (cb->strict_check) {
		err = rtnl_valid_dump_net_req(cb->nlh, skb->sk, &net_cb, cb);
		if (err < 0)
			goto end;
	}

	rcu_read_lock();
	idr_for_each(&net_cb.tgt_net->netns_ids, rtnl_net_dumpid_one, &net_cb);
	rcu_read_unlock();

	cb->args[0] = net_cb.idx;
end:
	if (net_cb.fillargs.add_ref)
		put_net(net_cb.tgt_net);
	return err;
}

static void rtnl_net_notifyid(struct net *net, int cmd, int id, u32 portid,
			      struct nlmsghdr *nlh, gfp_t gfp)
{
	struct net_fill_args fillargs = {
		.portid = portid,
		.seq = nlh ? nlh->nlmsg_seq : 0,
		.cmd = cmd,
		.nsid = id,
	};
	struct sk_buff *msg;
	int err = -ENOMEM;

	msg = nlmsg_new(rtnl_net_get_size(), gfp);
	if (!msg)
		goto out;

	err = rtnl_net_fill(msg, &fillargs);
	if (err < 0)
		goto err_out;

	rtnl_notify(msg, net, portid, RTNLGRP_NSID, nlh, gfp);
	return;

err_out:
	nlmsg_free(msg);
out:
	rtnl_set_sk_err(net, RTNLGRP_NSID, err);
}

#ifdef CONFIG_NET_NS
static void __init netns_ipv4_struct_check(void)
{
	/* TX readonly hotpath cache lines */
	CACHELINE_ASSERT_GROUP_MEMBER(struct netns_ipv4, netns_ipv4_read_tx,
				      sysctl_tcp_early_retrans);
	CACHELINE_ASSERT_GROUP_MEMBER(struct netns_ipv4, netns_ipv4_read_tx,
				      sysctl_tcp_tso_win_divisor);
	CACHELINE_ASSERT_GROUP_MEMBER(struct netns_ipv4, netns_ipv4_read_tx,
				      sysctl_tcp_tso_rtt_log);
	CACHELINE_ASSERT_GROUP_MEMBER(struct netns_ipv4, netns_ipv4_read_tx,
				      sysctl_tcp_autocorking);
	CACHELINE_ASSERT_GROUP_MEMBER(struct netns_ipv4, netns_ipv4_read_tx,
				      sysctl_tcp_min_snd_mss);
	CACHELINE_ASSERT_GROUP_MEMBER(struct netns_ipv4, netns_ipv4_read_tx,
				      sysctl_tcp_notsent_lowat);
	CACHELINE_ASSERT_GROUP_MEMBER(struct netns_ipv4, netns_ipv4_read_tx,
				      sysctl_tcp_limit_output_bytes);
	CACHELINE_ASSERT_GROUP_MEMBER(struct netns_ipv4, netns_ipv4_read_tx,
				      sysctl_tcp_min_rtt_wlen);
	CACHELINE_ASSERT_GROUP_MEMBER(struct netns_ipv4, netns_ipv4_read_tx,
				      sysctl_tcp_wmem);
	CACHELINE_ASSERT_GROUP_MEMBER(struct netns_ipv4, netns_ipv4_read_tx,
				      sysctl_ip_fwd_use_pmtu);
	CACHELINE_ASSERT_GROUP_SIZE(struct netns_ipv4, netns_ipv4_read_tx, 33);

	/* TXRX readonly hotpath cache lines */
	CACHELINE_ASSERT_GROUP_MEMBER(struct netns_ipv4, netns_ipv4_read_txrx,
				      sysctl_tcp_moderate_rcvbuf);
	CACHELINE_ASSERT_GROUP_SIZE(struct netns_ipv4, netns_ipv4_read_txrx, 1);

	/* RX readonly hotpath cache line */
	CACHELINE_ASSERT_GROUP_MEMBER(struct netns_ipv4, netns_ipv4_read_rx,
				      sysctl_ip_early_demux);
	CACHELINE_ASSERT_GROUP_MEMBER(struct netns_ipv4, netns_ipv4_read_rx,
				      sysctl_tcp_early_demux);
	CACHELINE_ASSERT_GROUP_MEMBER(struct netns_ipv4, netns_ipv4_read_rx,
				      sysctl_tcp_l3mdev_accept);
	CACHELINE_ASSERT_GROUP_MEMBER(struct netns_ipv4, netns_ipv4_read_rx,
				      sysctl_tcp_reordering);
	CACHELINE_ASSERT_GROUP_MEMBER(struct netns_ipv4, netns_ipv4_read_rx,
				      sysctl_tcp_rmem);
	CACHELINE_ASSERT_GROUP_SIZE(struct netns_ipv4, netns_ipv4_read_rx, 22);
}
#endif

static const struct rtnl_msg_handler net_ns_rtnl_msg_handlers[] __initconst = {
	{.msgtype = RTM_NEWNSID, .doit = rtnl_net_newid,
	 .flags = RTNL_FLAG_DOIT_UNLOCKED},
	{.msgtype = RTM_GETNSID, .doit = rtnl_net_getid,
	 .dumpit = rtnl_net_dumpid,
	 .flags = RTNL_FLAG_DOIT_UNLOCKED | RTNL_FLAG_DUMP_UNLOCKED},
};

void __init net_ns_init(void)
{
	struct net_generic *ng;

#ifdef CONFIG_NET_NS
	netns_ipv4_struct_check();
	net_cachep = kmem_cache_create("net_namespace", sizeof(struct net),
					SMP_CACHE_BYTES,
					SLAB_PANIC|SLAB_ACCOUNT, NULL);

	/* Create workqueue for cleanup */
	netns_wq = create_singlethread_workqueue("netns");
	if (!netns_wq)
		panic("Could not create netns workq");
#endif

	ng = net_alloc_generic();
	if (!ng)
		panic("Could not allocate generic netns");

	rcu_assign_pointer(init_net.gen, ng);

#ifdef CONFIG_KEYS
	init_net.key_domain = &init_net_key_domain;
#endif
	preinit_net(&init_net, &init_user_ns);

	down_write(&pernet_ops_rwsem);
	if (setup_net(&init_net))
		panic("Could not setup the initial network namespace");

	init_net_initialized = true;
	up_write(&pernet_ops_rwsem);

	if (register_pernet_subsys(&net_ns_ops))
		panic("Could not register network namespace subsystems");

	rtnl_register_many(net_ns_rtnl_msg_handlers);
}

#ifdef CONFIG_NET_NS
static int __register_pernet_operations(struct list_head *list,
					struct pernet_operations *ops)
{
	LIST_HEAD(net_exit_list);
	struct net *net;
	int error;

	list_add_tail(&ops->list, list);
	if (ops->init || ops->id) {
		/* We held write locked pernet_ops_rwsem, and parallel
		 * setup_net() and cleanup_net() are not possible.
		 */
		for_each_net(net) {
			error = ops_init(ops, net);
			if (error)
				goto out_undo;
			list_add_tail(&net->exit_list, &net_exit_list);
		}
	}
	return 0;

out_undo:
	/* If I have an error cleanup all namespaces I initialized */
	list_del(&ops->list);
	ops_undo_single(ops, &net_exit_list);
	return error;
}

static void __unregister_pernet_operations(struct pernet_operations *ops)
{
	LIST_HEAD(net_exit_list);
	struct net *net;

	/* See comment in __register_pernet_operations() */
	for_each_net(net)
		list_add_tail(&net->exit_list, &net_exit_list);

	list_del(&ops->list);
	ops_undo_single(ops, &net_exit_list);
}

#else

static int __register_pernet_operations(struct list_head *list,
					struct pernet_operations *ops)
{
	if (!init_net_initialized) {
		list_add_tail(&ops->list, list);
		return 0;
	}

	return ops_init(ops, &init_net);
}

static void __unregister_pernet_operations(struct pernet_operations *ops)
{
	if (!init_net_initialized) {
		list_del(&ops->list);
	} else {
		LIST_HEAD(net_exit_list);

		list_add(&init_net.exit_list, &net_exit_list);
		ops_undo_single(ops, &net_exit_list);
	}
}

#endif /* CONFIG_NET_NS */

static DEFINE_IDA(net_generic_ids);

static int register_pernet_operations(struct list_head *list,
				      struct pernet_operations *ops)
{
	int error;

	if (WARN_ON(!!ops->id ^ !!ops->size))
		return -EINVAL;

	if (ops->id) {
		error = ida_alloc_min(&net_generic_ids, MIN_PERNET_OPS_ID,
				GFP_KERNEL);
		if (error < 0)
			return error;
		*ops->id = error;
		/* This does not require READ_ONCE as writers already hold
		 * pernet_ops_rwsem. But WRITE_ONCE is needed to protect
		 * net_alloc_generic.
		 */
		WRITE_ONCE(max_gen_ptrs, max(max_gen_ptrs, *ops->id + 1));
	}
	error = __register_pernet_operations(list, ops);
	if (error) {
		rcu_barrier();
		if (ops->id)
			ida_free(&net_generic_ids, *ops->id);
	}

	return error;
}

static void unregister_pernet_operations(struct pernet_operations *ops)
{
	__unregister_pernet_operations(ops);
	rcu_barrier();
	if (ops->id)
		ida_free(&net_generic_ids, *ops->id);
}

/**
 *      register_pernet_subsys - register a network namespace subsystem
 *	@ops:  pernet operations structure for the subsystem
 *
 *	Register a subsystem which has init and exit functions
 *	that are called when network namespaces are created and
 *	destroyed respectively.
 *
 *	When registered all network namespace init functions are
 *	called for every existing network namespace.  Allowing kernel
 *	modules to have a race free view of the set of network namespaces.
 *
 *	When a new network namespace is created all of the init
 *	methods are called in the order in which they were registered.
 *
 *	When a network namespace is destroyed all of the exit methods
 *	are called in the reverse of the order with which they were
 *	registered.
 */
int register_pernet_subsys(struct pernet_operations *ops)
{
	int error;
	down_write(&pernet_ops_rwsem);
	error =  register_pernet_operations(first_device, ops);
	up_write(&pernet_ops_rwsem);
	return error;
}
EXPORT_SYMBOL_GPL(register_pernet_subsys);

/**
 *      unregister_pernet_subsys - unregister a network namespace subsystem
 *	@ops: pernet operations structure to manipulate
 *
 *	Remove the pernet operations structure from the list to be
 *	used when network namespaces are created or destroyed.  In
 *	addition run the exit method for all existing network
 *	namespaces.
 */
void unregister_pernet_subsys(struct pernet_operations *ops)
{
	down_write(&pernet_ops_rwsem);
	unregister_pernet_operations(ops);
	up_write(&pernet_ops_rwsem);
}
EXPORT_SYMBOL_GPL(unregister_pernet_subsys);

/**
 *      register_pernet_device - register a network namespace device
 *	@ops:  pernet operations structure for the subsystem
 *
 *	Register a device which has init and exit functions
 *	that are called when network namespaces are created and
 *	destroyed respectively.
 *
 *	When registered all network namespace init functions are
 *	called for every existing network namespace.  Allowing kernel
 *	modules to have a race free view of the set of network namespaces.
 *
 *	When a new network namespace is created all of the init
 *	methods are called in the order in which they were registered.
 *
 *	When a network namespace is destroyed all of the exit methods
 *	are called in the reverse of the order with which they were
 *	registered.
 */
int register_pernet_device(struct pernet_operations *ops)
{
	int error;
	down_write(&pernet_ops_rwsem);
	error = register_pernet_operations(&pernet_list, ops);
	if (!error && (first_device == &pernet_list))
		first_device = &ops->list;
	up_write(&pernet_ops_rwsem);
	return error;
}
EXPORT_SYMBOL_GPL(register_pernet_device);

/**
 *      unregister_pernet_device - unregister a network namespace netdevice
 *	@ops: pernet operations structure to manipulate
 *
 *	Remove the pernet operations structure from the list to be
 *	used when network namespaces are created or destroyed.  In
 *	addition run the exit method for all existing network
 *	namespaces.
 */
void unregister_pernet_device(struct pernet_operations *ops)
{
	down_write(&pernet_ops_rwsem);
	if (&ops->list == first_device)
		first_device = first_device->next;
	unregister_pernet_operations(ops);
	up_write(&pernet_ops_rwsem);
}
EXPORT_SYMBOL_GPL(unregister_pernet_device);

#ifdef CONFIG_NET_NS
static struct ns_common *netns_get(struct task_struct *task)
{
	struct net *net = NULL;
	struct nsproxy *nsproxy;

	task_lock(task);
	nsproxy = task->nsproxy;
	if (nsproxy)
		net = get_net(nsproxy->net_ns);
	task_unlock(task);

	return net ? &net->ns : NULL;
}

static inline struct net *to_net_ns(struct ns_common *ns)
{
	return container_of(ns, struct net, ns);
}

static void netns_put(struct ns_common *ns)
{
	put_net(to_net_ns(ns));
}

static int netns_install(struct nsset *nsset, struct ns_common *ns)
{
	struct nsproxy *nsproxy = nsset->nsproxy;
	struct net *net = to_net_ns(ns);

	if (!ns_capable(net->user_ns, CAP_SYS_ADMIN) ||
	    !ns_capable(nsset->cred->user_ns, CAP_SYS_ADMIN))
		return -EPERM;

	put_net(nsproxy->net_ns);
	nsproxy->net_ns = get_net(net);
	return 0;
}

static struct user_namespace *netns_owner(struct ns_common *ns)
{
	return to_net_ns(ns)->user_ns;
}

const struct proc_ns_operations netns_operations = {
	.name		= "net",
	.type		= CLONE_NEWNET,
	.get		= netns_get,
	.put		= netns_put,
	.install	= netns_install,
	.owner		= netns_owner,
};
#endif<|MERGE_RESOLUTION|>--- conflicted
+++ resolved
@@ -812,23 +812,17 @@
 
 static __net_init int net_ns_net_init(struct net *net)
 {
-	int ret;
-
 #ifdef CONFIG_NET_NS
 	net->ns.ops = &netns_operations;
 #endif
-<<<<<<< HEAD
-	if (net == &init_net) {
-		net->ns.inum = PROC_NET_INIT_INO;
-		return 0;
-	}
-	return ns_alloc_inum(&net->ns);
-=======
-	ret = ns_alloc_inum(&net->ns);
-	if (!ret)
-		net_ns_net_debugfs(net);
-	return ret;
->>>>>>> fa582ca7
+	net->ns.inum = PROC_NET_INIT_INO;
+	if (net != &init_net) {
+		int ret = ns_alloc_inum(&net->ns);
+		if (ret)
+			return ret;
+	}
+	net_ns_net_debugfs(net);
+	return 0;
 }
 
 static __net_exit void net_ns_net_exit(struct net *net)
